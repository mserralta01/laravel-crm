--- conflicted
+++ resolved
@@ -220,11 +220,7 @@
     "src": "node_modules/vue-cal/dist/i18n/zh-hk.es.js"
   },
   "src/Resources/assets/css/app.css": {
-<<<<<<< HEAD
-    "file": "assets/app-4f9eee53.css",
-=======
-    "file": "assets/app-bb48777d.css",
->>>>>>> 0f8cd6e4
+    "file": "assets/app-09709140.css",
     "isEntry": true,
     "src": "src/Resources/assets/css/app.css"
   },
