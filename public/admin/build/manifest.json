{
  "node_modules/vue-cal/dist/drag-and-drop.es.js": {
    "file": "assets/drag-and-drop.es-0df93f71.js",
    "isDynamicEntry": true,
    "src": "node_modules/vue-cal/dist/drag-and-drop.es.js"
  },
  "node_modules/vue-cal/dist/i18n/ar.es.js": {
    "file": "assets/ar.es-2968a13f.js",
    "isDynamicEntry": true,
    "src": "node_modules/vue-cal/dist/i18n/ar.es.js"
  },
  "node_modules/vue-cal/dist/i18n/bg.es.js": {
    "file": "assets/bg.es-182cdcb3.js",
    "isDynamicEntry": true,
    "src": "node_modules/vue-cal/dist/i18n/bg.es.js"
  },
  "node_modules/vue-cal/dist/i18n/bn.es.js": {
    "file": "assets/bn.es-3f8773a4.js",
    "isDynamicEntry": true,
    "src": "node_modules/vue-cal/dist/i18n/bn.es.js"
  },
  "node_modules/vue-cal/dist/i18n/bs.es.js": {
    "file": "assets/bs.es-47a220af.js",
    "isDynamicEntry": true,
    "src": "node_modules/vue-cal/dist/i18n/bs.es.js"
  },
  "node_modules/vue-cal/dist/i18n/ca.es.js": {
    "file": "assets/ca.es-47a49a5a.js",
    "isDynamicEntry": true,
    "src": "node_modules/vue-cal/dist/i18n/ca.es.js"
  },
  "node_modules/vue-cal/dist/i18n/cs.es.js": {
    "file": "assets/cs.es-29e50c14.js",
    "isDynamicEntry": true,
    "src": "node_modules/vue-cal/dist/i18n/cs.es.js"
  },
  "node_modules/vue-cal/dist/i18n/da.es.js": {
    "file": "assets/da.es-eecb0b06.js",
    "isDynamicEntry": true,
    "src": "node_modules/vue-cal/dist/i18n/da.es.js"
  },
  "node_modules/vue-cal/dist/i18n/de.es.js": {
    "file": "assets/de.es-83841cfd.js",
    "isDynamicEntry": true,
    "src": "node_modules/vue-cal/dist/i18n/de.es.js"
  },
  "node_modules/vue-cal/dist/i18n/el.es.js": {
    "file": "assets/el.es-b1c0d142.js",
    "isDynamicEntry": true,
    "src": "node_modules/vue-cal/dist/i18n/el.es.js"
  },
  "node_modules/vue-cal/dist/i18n/en.es.js": {
    "file": "assets/en.es-d28ce695.js",
    "isDynamicEntry": true,
    "src": "node_modules/vue-cal/dist/i18n/en.es.js"
  },
  "node_modules/vue-cal/dist/i18n/es.es.js": {
    "file": "assets/es.es-232cf334.js",
    "isDynamicEntry": true,
    "src": "node_modules/vue-cal/dist/i18n/es.es.js"
  },
  "node_modules/vue-cal/dist/i18n/et.es.js": {
    "file": "assets/et.es-7e6a3380.js",
    "isDynamicEntry": true,
    "src": "node_modules/vue-cal/dist/i18n/et.es.js"
  },
  "node_modules/vue-cal/dist/i18n/fa.es.js": {
    "file": "assets/fa.es-b08cd112.js",
    "isDynamicEntry": true,
    "src": "node_modules/vue-cal/dist/i18n/fa.es.js"
  },
  "node_modules/vue-cal/dist/i18n/fi.es.js": {
    "file": "assets/fi.es-d164093c.js",
    "isDynamicEntry": true,
    "src": "node_modules/vue-cal/dist/i18n/fi.es.js"
  },
  "node_modules/vue-cal/dist/i18n/fr.es.js": {
    "file": "assets/fr.es-bb780d19.js",
    "isDynamicEntry": true,
    "src": "node_modules/vue-cal/dist/i18n/fr.es.js"
  },
  "node_modules/vue-cal/dist/i18n/he.es.js": {
    "file": "assets/he.es-38780c8b.js",
    "isDynamicEntry": true,
    "src": "node_modules/vue-cal/dist/i18n/he.es.js"
  },
  "node_modules/vue-cal/dist/i18n/hr.es.js": {
    "file": "assets/hr.es-fdafdc21.js",
    "isDynamicEntry": true,
    "src": "node_modules/vue-cal/dist/i18n/hr.es.js"
  },
  "node_modules/vue-cal/dist/i18n/hu.es.js": {
    "file": "assets/hu.es-3630014a.js",
    "isDynamicEntry": true,
    "src": "node_modules/vue-cal/dist/i18n/hu.es.js"
  },
  "node_modules/vue-cal/dist/i18n/id.es.js": {
    "file": "assets/id.es-3e6a36ce.js",
    "isDynamicEntry": true,
    "src": "node_modules/vue-cal/dist/i18n/id.es.js"
  },
  "node_modules/vue-cal/dist/i18n/is.es.js": {
    "file": "assets/is.es-a5785bf6.js",
    "isDynamicEntry": true,
    "src": "node_modules/vue-cal/dist/i18n/is.es.js"
  },
  "node_modules/vue-cal/dist/i18n/it.es.js": {
    "file": "assets/it.es-a9d8c123.js",
    "isDynamicEntry": true,
    "src": "node_modules/vue-cal/dist/i18n/it.es.js"
  },
  "node_modules/vue-cal/dist/i18n/ja.es.js": {
    "file": "assets/ja.es-6a0383c1.js",
    "isDynamicEntry": true,
    "src": "node_modules/vue-cal/dist/i18n/ja.es.js"
  },
  "node_modules/vue-cal/dist/i18n/ka.es.js": {
    "file": "assets/ka.es-75616353.js",
    "isDynamicEntry": true,
    "src": "node_modules/vue-cal/dist/i18n/ka.es.js"
  },
  "node_modules/vue-cal/dist/i18n/ko.es.js": {
    "file": "assets/ko.es-52b4fe30.js",
    "isDynamicEntry": true,
    "src": "node_modules/vue-cal/dist/i18n/ko.es.js"
  },
  "node_modules/vue-cal/dist/i18n/lt.es.js": {
    "file": "assets/lt.es-fb2fe7b5.js",
    "isDynamicEntry": true,
    "src": "node_modules/vue-cal/dist/i18n/lt.es.js"
  },
  "node_modules/vue-cal/dist/i18n/mn.es.js": {
    "file": "assets/mn.es-fcd02e46.js",
    "isDynamicEntry": true,
    "src": "node_modules/vue-cal/dist/i18n/mn.es.js"
  },
  "node_modules/vue-cal/dist/i18n/nl.es.js": {
    "file": "assets/nl.es-558331c7.js",
    "isDynamicEntry": true,
    "src": "node_modules/vue-cal/dist/i18n/nl.es.js"
  },
  "node_modules/vue-cal/dist/i18n/no.es.js": {
    "file": "assets/no.es-8b33619c.js",
    "isDynamicEntry": true,
    "src": "node_modules/vue-cal/dist/i18n/no.es.js"
  },
  "node_modules/vue-cal/dist/i18n/pl.es.js": {
    "file": "assets/pl.es-631374bd.js",
    "isDynamicEntry": true,
    "src": "node_modules/vue-cal/dist/i18n/pl.es.js"
  },
  "node_modules/vue-cal/dist/i18n/pt-br.es.js": {
    "file": "assets/pt-br.es-a39b3c5f.js",
    "isDynamicEntry": true,
    "src": "node_modules/vue-cal/dist/i18n/pt-br.es.js"
  },
  "node_modules/vue-cal/dist/i18n/pt-pt.es.js": {
    "file": "assets/pt-pt.es-a39b3c5f.js",
    "isDynamicEntry": true,
    "src": "node_modules/vue-cal/dist/i18n/pt-pt.es.js"
  },
  "node_modules/vue-cal/dist/i18n/ro.es.js": {
    "file": "assets/ro.es-8080c341.js",
    "isDynamicEntry": true,
    "src": "node_modules/vue-cal/dist/i18n/ro.es.js"
  },
  "node_modules/vue-cal/dist/i18n/ru.es.js": {
    "file": "assets/ru.es-9e02a02e.js",
    "isDynamicEntry": true,
    "src": "node_modules/vue-cal/dist/i18n/ru.es.js"
  },
  "node_modules/vue-cal/dist/i18n/sk.es.js": {
    "file": "assets/sk.es-7894e5cb.js",
    "isDynamicEntry": true,
    "src": "node_modules/vue-cal/dist/i18n/sk.es.js"
  },
  "node_modules/vue-cal/dist/i18n/sl.es.js": {
    "file": "assets/sl.es-886c86bd.js",
    "isDynamicEntry": true,
    "src": "node_modules/vue-cal/dist/i18n/sl.es.js"
  },
  "node_modules/vue-cal/dist/i18n/sq.es.js": {
    "file": "assets/sq.es-600bc51c.js",
    "isDynamicEntry": true,
    "src": "node_modules/vue-cal/dist/i18n/sq.es.js"
  },
  "node_modules/vue-cal/dist/i18n/sr.es.js": {
    "file": "assets/sr.es-f3348729.js",
    "isDynamicEntry": true,
    "src": "node_modules/vue-cal/dist/i18n/sr.es.js"
  },
  "node_modules/vue-cal/dist/i18n/sv.es.js": {
    "file": "assets/sv.es-f0a285bd.js",
    "isDynamicEntry": true,
    "src": "node_modules/vue-cal/dist/i18n/sv.es.js"
  },
  "node_modules/vue-cal/dist/i18n/tr.es.js": {
    "file": "assets/tr.es-f57d7128.js",
    "isDynamicEntry": true,
    "src": "node_modules/vue-cal/dist/i18n/tr.es.js"
  },
  "node_modules/vue-cal/dist/i18n/uk.es.js": {
    "file": "assets/uk.es-0afcf35e.js",
    "isDynamicEntry": true,
    "src": "node_modules/vue-cal/dist/i18n/uk.es.js"
  },
  "node_modules/vue-cal/dist/i18n/vi.es.js": {
    "file": "assets/vi.es-c0302793.js",
    "isDynamicEntry": true,
    "src": "node_modules/vue-cal/dist/i18n/vi.es.js"
  },
  "node_modules/vue-cal/dist/i18n/zh-cn.es.js": {
    "file": "assets/zh-cn.es-b584d7c2.js",
    "isDynamicEntry": true,
    "src": "node_modules/vue-cal/dist/i18n/zh-cn.es.js"
  },
  "node_modules/vue-cal/dist/i18n/zh-hk.es.js": {
    "file": "assets/zh-hk.es-3b3b5fba.js",
    "isDynamicEntry": true,
    "src": "node_modules/vue-cal/dist/i18n/zh-hk.es.js"
  },
  "src/Resources/assets/css/app.css": {
<<<<<<< HEAD
    "file": "assets/app-b961d1a5.css",
=======
    "file": "assets/app-0a89444d.css",
>>>>>>> 82f6f7c4
    "isEntry": true,
    "src": "src/Resources/assets/css/app.css"
  },
  "src/Resources/assets/fonts/icomoon.eot": {
    "file": "assets/icomoon-7afa69e9.eot",
    "src": "src/Resources/assets/fonts/icomoon.eot"
  },
  "src/Resources/assets/fonts/icomoon.svg": {
    "file": "assets/icomoon-6ac09e78.svg",
    "src": "src/Resources/assets/fonts/icomoon.svg"
  },
  "src/Resources/assets/fonts/icomoon.ttf": {
    "file": "assets/icomoon-dfe58278.ttf",
    "src": "src/Resources/assets/fonts/icomoon.ttf"
  },
  "src/Resources/assets/fonts/icomoon.woff": {
    "file": "assets/icomoon-dc246278.woff",
    "src": "src/Resources/assets/fonts/icomoon.woff"
  },
  "src/Resources/assets/images/activities-active-icon.svg": {
    "file": "assets/activities-active-icon-a9fab3a3.svg",
    "src": "src/Resources/assets/images/activities-active-icon.svg"
  },
  "src/Resources/assets/images/activities-icon.svg": {
    "file": "assets/activities-icon-8dd4bf93.svg",
    "src": "src/Resources/assets/images/activities-icon.svg"
  },
  "src/Resources/assets/images/attribute-icon.svg": {
    "file": "assets/attribute-icon-c5004e69.svg",
    "src": "src/Resources/assets/images/attribute-icon.svg"
  },
  "src/Resources/assets/images/avatar-dark-icon.svg": {
    "file": "assets/avatar-dark-icon-f076ed33.svg",
    "src": "src/Resources/assets/images/avatar-dark-icon.svg"
  },
  "src/Resources/assets/images/avatar-icon.svg": {
    "file": "assets/avatar-icon-404d242b.svg",
    "src": "src/Resources/assets/images/avatar-icon.svg"
  },
  "src/Resources/assets/images/calendar-line-active-icon.svg": {
    "file": "assets/calendar-line-active-icon-9e1f35aa.svg",
    "src": "src/Resources/assets/images/calendar-line-active-icon.svg"
  },
  "src/Resources/assets/images/calendar-line-icon.svg": {
    "file": "assets/calendar-line-icon-cc691263.svg",
    "src": "src/Resources/assets/images/calendar-line-icon.svg"
  },
  "src/Resources/assets/images/call-icon.svg": {
    "file": "assets/call-icon-dc0be50e.svg",
    "src": "src/Resources/assets/images/call-icon.svg"
  },
  "src/Resources/assets/images/dashboard-active-icon.svg": {
    "file": "assets/dashboard-active-icon-ff859fc5.svg",
    "src": "src/Resources/assets/images/dashboard-active-icon.svg"
  },
  "src/Resources/assets/images/dashboard-icon.svg": {
    "file": "assets/dashboard-icon-8bd33f63.svg",
    "src": "src/Resources/assets/images/dashboard-icon.svg"
  },
  "src/Resources/assets/images/dollar-circle-icon.svg": {
    "file": "assets/dollar-circle-icon-d46a82ae.svg",
    "src": "src/Resources/assets/images/dollar-circle-icon.svg"
  },
  "src/Resources/assets/images/drag-icon.svg": {
    "file": "assets/drag-icon-c407a423.svg",
    "src": "src/Resources/assets/images/drag-icon.svg"
  },
  "src/Resources/assets/images/ellipsis-icon.svg": {
    "file": "assets/ellipsis-icon-4802b34e.svg",
    "src": "src/Resources/assets/images/ellipsis-icon.svg"
  },
  "src/Resources/assets/images/email-icon.svg": {
    "file": "assets/email-icon-44cbf00a.svg",
    "src": "src/Resources/assets/images/email-icon.svg"
  },
  "src/Resources/assets/images/email-send-icon.svg": {
    "file": "assets/email-send-icon-a0daf50c.svg",
    "src": "src/Resources/assets/images/email-send-icon.svg"
  },
  "src/Resources/assets/images/email-template-icon.svg": {
    "file": "assets/email-template-icon-0ba9ec60.svg",
    "src": "src/Resources/assets/images/email-template-icon.svg"
  },
  "src/Resources/assets/images/emails-active-icon.svg": {
    "file": "assets/emails-active-icon-c14519c6.svg",
    "src": "src/Resources/assets/images/emails-active-icon.svg"
  },
  "src/Resources/assets/images/emails-icon.svg": {
    "file": "assets/emails-icon-82b8c97b.svg",
    "src": "src/Resources/assets/images/emails-icon.svg"
  },
  "src/Resources/assets/images/empty-bar-icon.svg": {
    "file": "assets/empty-bar-icon-a48c3e6f.svg",
    "src": "src/Resources/assets/images/empty-bar-icon.svg"
  },
  "src/Resources/assets/images/empty-bar-vertical-icon.svg": {
    "file": "assets/empty-bar-vertical-icon-d25efbb4.svg",
    "src": "src/Resources/assets/images/empty-bar-vertical-icon.svg"
  },
  "src/Resources/assets/images/empty-kanban-icon.svg": {
    "file": "assets/empty-kanban-icon-1c9b1bdf.svg",
    "src": "src/Resources/assets/images/empty-kanban-icon.svg"
  },
  "src/Resources/assets/images/empty-state-icon.svg": {
    "file": "assets/empty-state-icon-1ffa1771.svg",
    "src": "src/Resources/assets/images/empty-state-icon.svg"
  },
  "src/Resources/assets/images/empty-table-icon.svg": {
    "file": "assets/empty-table-icon-117acbe8.svg",
    "src": "src/Resources/assets/images/empty-table-icon.svg"
  },
  "src/Resources/assets/images/error-illustraton.svg": {
    "file": "assets/error-illustraton-c4b21387.svg",
    "src": "src/Resources/assets/images/error-illustraton.svg"
  },
  "src/Resources/assets/images/favicon/android-icon-144x144.png": {
    "file": "assets/ms-icon-144x144-f152db00.png",
    "src": "src/Resources/assets/images/favicon/ms-icon-144x144.png"
  },
  "src/Resources/assets/images/favicon/android-icon-192x192.png": {
    "file": "assets/android-icon-192x192-6acde713.png",
    "src": "src/Resources/assets/images/favicon/android-icon-192x192.png"
  },
  "src/Resources/assets/images/favicon/android-icon-36x36.png": {
    "file": "assets/android-icon-36x36-7abaff6d.png",
    "src": "src/Resources/assets/images/favicon/android-icon-36x36.png"
  },
  "src/Resources/assets/images/favicon/android-icon-48x48.png": {
    "file": "assets/android-icon-48x48-03adbec2.png",
    "src": "src/Resources/assets/images/favicon/android-icon-48x48.png"
  },
  "src/Resources/assets/images/favicon/android-icon-72x72.png": {
    "file": "assets/apple-icon-72x72-0eff0853.png",
    "src": "src/Resources/assets/images/favicon/apple-icon-72x72.png"
  },
  "src/Resources/assets/images/favicon/android-icon-96x96.png": {
    "file": "assets/favicon-96x96-c916b175.png",
    "src": "src/Resources/assets/images/favicon/favicon-96x96.png"
  },
  "src/Resources/assets/images/favicon/apple-icon-114x114.png": {
    "file": "assets/apple-icon-114x114-b1d7e77e.png",
    "src": "src/Resources/assets/images/favicon/apple-icon-114x114.png"
  },
  "src/Resources/assets/images/favicon/apple-icon-120x120.png": {
    "file": "assets/apple-icon-120x120-c4077fda.png",
    "src": "src/Resources/assets/images/favicon/apple-icon-120x120.png"
  },
  "src/Resources/assets/images/favicon/apple-icon-144x144.png": {
    "file": "assets/ms-icon-144x144-f152db00.png",
    "src": "src/Resources/assets/images/favicon/ms-icon-144x144.png"
  },
  "src/Resources/assets/images/favicon/apple-icon-152x152.png": {
    "file": "assets/apple-icon-152x152-f7ab8897.png",
    "src": "src/Resources/assets/images/favicon/apple-icon-152x152.png"
  },
  "src/Resources/assets/images/favicon/apple-icon-180x180.png": {
    "file": "assets/apple-icon-180x180-0796ea4e.png",
    "src": "src/Resources/assets/images/favicon/apple-icon-180x180.png"
  },
  "src/Resources/assets/images/favicon/apple-icon-57x57.png": {
    "file": "assets/apple-icon-57x57-6b7688f4.png",
    "src": "src/Resources/assets/images/favicon/apple-icon-57x57.png"
  },
  "src/Resources/assets/images/favicon/apple-icon-60x60.png": {
    "file": "assets/apple-icon-60x60-4ed86109.png",
    "src": "src/Resources/assets/images/favicon/apple-icon-60x60.png"
  },
  "src/Resources/assets/images/favicon/apple-icon-72x72.png": {
    "file": "assets/apple-icon-72x72-0eff0853.png",
    "src": "src/Resources/assets/images/favicon/apple-icon-72x72.png"
  },
  "src/Resources/assets/images/favicon/apple-icon-76x76.png": {
    "file": "assets/apple-icon-76x76-cec99b53.png",
    "src": "src/Resources/assets/images/favicon/apple-icon-76x76.png"
  },
  "src/Resources/assets/images/favicon/apple-icon-precomposed.png": {
    "file": "assets/apple-icon-11320d35.png",
    "src": "src/Resources/assets/images/favicon/apple-icon-precomposed.png"
  },
  "src/Resources/assets/images/favicon/apple-icon.png": {
    "file": "assets/apple-icon-11320d35.png",
    "src": "src/Resources/assets/images/favicon/apple-icon-precomposed.png"
  },
  "src/Resources/assets/images/favicon/favicon-16x16.png": {
    "file": "assets/favicon-16x16-eb7238ce.png",
    "src": "src/Resources/assets/images/favicon/favicon-16x16.png"
  },
  "src/Resources/assets/images/favicon/favicon-32x32.png": {
    "file": "assets/favicon-32x32-b3cb96c8.png",
    "src": "src/Resources/assets/images/favicon/favicon-32x32.png"
  },
  "src/Resources/assets/images/favicon/favicon-96x96.png": {
    "file": "assets/favicon-96x96-c916b175.png",
    "src": "src/Resources/assets/images/favicon/favicon-96x96.png"
  },
  "src/Resources/assets/images/favicon/favicon.ico": {
    "file": "assets/favicon-a99d4e55.ico",
    "src": "src/Resources/assets/images/favicon/favicon.ico"
  },
  "src/Resources/assets/images/favicon/ms-icon-144x144.png": {
    "file": "assets/ms-icon-144x144-f152db00.png",
    "src": "src/Resources/assets/images/favicon/ms-icon-144x144.png"
  },
  "src/Resources/assets/images/favicon/ms-icon-150x150.png": {
    "file": "assets/ms-icon-150x150-422ebe02.png",
    "src": "src/Resources/assets/images/favicon/ms-icon-150x150.png"
  },
  "src/Resources/assets/images/favicon/ms-icon-310x310.png": {
    "file": "assets/ms-icon-310x310-f68815f6.png",
    "src": "src/Resources/assets/images/favicon/ms-icon-310x310.png"
  },
  "src/Resources/assets/images/favicon/ms-icon-70x70.png": {
    "file": "assets/ms-icon-70x70-9815f2f7.png",
    "src": "src/Resources/assets/images/favicon/ms-icon-70x70.png"
  },
  "src/Resources/assets/images/file-icon.svg": {
    "file": "assets/file-icon-27433b6c.svg",
    "src": "src/Resources/assets/images/file-icon.svg"
  },
  "src/Resources/assets/images/group-icon.svg": {
    "file": "assets/group-icon-c7efa6db.svg",
    "src": "src/Resources/assets/images/group-icon.svg"
  },
  "src/Resources/assets/images/layout-column-line-active-icon.svg": {
    "file": "assets/layout-column-line-active-icon-bf1e31f3.svg",
    "src": "src/Resources/assets/images/layout-column-line-active-icon.svg"
  },
  "src/Resources/assets/images/layout-column-line-icon.svg": {
    "file": "assets/layout-column-line-icon-2baa60ad.svg",
    "src": "src/Resources/assets/images/layout-column-line-icon.svg"
  },
  "src/Resources/assets/images/lead-icon.svg": {
    "file": "assets/lead-icon-cbef055c.svg",
    "src": "src/Resources/assets/images/lead-icon.svg"
  },
  "src/Resources/assets/images/leads-active-icon.svg": {
    "file": "assets/leads-active-icon-336c2aab.svg",
    "src": "src/Resources/assets/images/leads-active-icon.svg"
  },
  "src/Resources/assets/images/leads-icon.svg": {
    "file": "assets/leads-icon-ef803f12.svg",
    "src": "src/Resources/assets/images/leads-icon.svg"
  },
  "src/Resources/assets/images/logo.svg": {
    "file": "assets/logo-179afdfc.svg",
    "src": "src/Resources/assets/images/logo.svg"
  },
  "src/Resources/assets/images/lunch-icon.svg": {
    "file": "assets/lunch-icon-becce091.svg",
    "src": "src/Resources/assets/images/lunch-icon.svg"
  },
  "src/Resources/assets/images/mail-icon.svg": {
    "file": "assets/mail-icon-1a919ea2.svg",
    "src": "src/Resources/assets/images/mail-icon.svg"
  },
  "src/Resources/assets/images/meeting-icon.svg": {
    "file": "assets/meeting-icon-89b23dc8.svg",
    "src": "src/Resources/assets/images/meeting-icon.svg"
  },
  "src/Resources/assets/images/note-icon.svg": {
    "file": "assets/note-icon-a09ecb05.svg",
    "src": "src/Resources/assets/images/note-icon.svg"
  },
  "src/Resources/assets/images/organization-icon.svg": {
    "file": "assets/organization-icon-2b279491.svg",
    "src": "src/Resources/assets/images/organization-icon.svg"
  },
  "src/Resources/assets/images/person-icon.svg": {
    "file": "assets/person-icon-d79b0d13.svg",
    "src": "src/Resources/assets/images/person-icon.svg"
  },
  "src/Resources/assets/images/phone-active-icon.svg": {
    "file": "assets/phone-active-icon-31cf0286.svg",
    "src": "src/Resources/assets/images/phone-active-icon.svg"
  },
  "src/Resources/assets/images/phone-icon.svg": {
    "file": "assets/phone-icon-217ba47a.svg",
    "src": "src/Resources/assets/images/phone-icon.svg"
  },
  "src/Resources/assets/images/pipeline-icon.svg": {
    "file": "assets/pipeline-icon-e2b7de72.svg",
    "src": "src/Resources/assets/images/pipeline-icon.svg"
  },
  "src/Resources/assets/images/product-icon.svg": {
    "file": "assets/product-icon-15741a3e.svg",
    "src": "src/Resources/assets/images/product-icon.svg"
  },
  "src/Resources/assets/images/products-active-icon.svg": {
    "file": "assets/products-active-icon-89470a7b.svg",
    "src": "src/Resources/assets/images/products-active-icon.svg"
  },
  "src/Resources/assets/images/products-icon.svg": {
    "file": "assets/products-icon-8f598e25.svg",
    "src": "src/Resources/assets/images/products-icon.svg"
  },
  "src/Resources/assets/images/quotation-icon.svg": {
    "file": "assets/quotation-icon-af222b4e.svg",
    "src": "src/Resources/assets/images/quotation-icon.svg"
  },
  "src/Resources/assets/images/role-icon.svg": {
    "file": "assets/role-icon-1626bbfc.svg",
    "src": "src/Resources/assets/images/role-icon.svg"
  },
  "src/Resources/assets/images/settings-active-icon.svg": {
    "file": "assets/settings-active-icon-1bfd8227.svg",
    "src": "src/Resources/assets/images/settings-active-icon.svg"
  },
  "src/Resources/assets/images/settings-icon.svg": {
    "file": "assets/settings-icon-1a904f1c.svg",
    "src": "src/Resources/assets/images/settings-icon.svg"
  },
  "src/Resources/assets/images/source-icon.svg": {
    "file": "assets/source-icon-77a14582.svg",
    "src": "src/Resources/assets/images/source-icon.svg"
  },
  "src/Resources/assets/images/sprite-main.svg": {
    "file": "assets/sprite-main-6df0e1d6.svg",
    "src": "src/Resources/assets/images/sprite-main.svg"
  },
  "src/Resources/assets/images/table-line-active-icon.svg": {
    "file": "assets/table-line-active-icon-a33f103d.svg",
    "src": "src/Resources/assets/images/table-line-active-icon.svg"
  },
  "src/Resources/assets/images/table-line-icon.svg": {
    "file": "assets/table-line-icon-17b19e1a.svg",
    "src": "src/Resources/assets/images/table-line-icon.svg"
  },
  "src/Resources/assets/images/tag-icon.svg": {
    "file": "assets/tag-icon-e4422350.svg",
    "src": "src/Resources/assets/images/tag-icon.svg"
  },
  "src/Resources/assets/images/tools-active-icon.svg": {
    "file": "assets/tools-active-icon-e968d687.svg",
    "src": "src/Resources/assets/images/tools-active-icon.svg"
  },
  "src/Resources/assets/images/tools-icon.svg": {
    "file": "assets/tools-icon-a696ca9b.svg",
    "src": "src/Resources/assets/images/tools-icon.svg"
  },
  "src/Resources/assets/images/type-icon.svg": {
    "file": "assets/type-icon-7300d6f7.svg",
    "src": "src/Resources/assets/images/type-icon.svg"
  },
  "src/Resources/assets/images/user-icon.svg": {
    "file": "assets/user-icon-4cf854eb.svg",
    "src": "src/Resources/assets/images/user-icon.svg"
  },
  "src/Resources/assets/images/workflow-icon.svg": {
    "file": "assets/workflow-icon-ccce785b.svg",
    "src": "src/Resources/assets/images/workflow-icon.svg"
  },
  "src/Resources/assets/js/app.css": {
    "file": "assets/app-06ae2a33.css",
    "src": "src/Resources/assets/js/app.css"
  },
  "src/Resources/assets/js/app.js": {
    "css": [
      "assets/app-06ae2a33.css"
    ],
    "dynamicImports": [
      "node_modules/vue-cal/dist/i18n/en.es.js",
      "node_modules/vue-cal/dist/i18n/ar.es.js",
      "node_modules/vue-cal/dist/i18n/bg.es.js",
      "node_modules/vue-cal/dist/i18n/bn.es.js",
      "node_modules/vue-cal/dist/i18n/bs.es.js",
      "node_modules/vue-cal/dist/i18n/ca.es.js",
      "node_modules/vue-cal/dist/i18n/cs.es.js",
      "node_modules/vue-cal/dist/i18n/da.es.js",
      "node_modules/vue-cal/dist/i18n/de.es.js",
      "node_modules/vue-cal/dist/i18n/el.es.js",
      "node_modules/vue-cal/dist/i18n/en.es.js",
      "node_modules/vue-cal/dist/i18n/es.es.js",
      "node_modules/vue-cal/dist/i18n/et.es.js",
      "node_modules/vue-cal/dist/i18n/fa.es.js",
      "node_modules/vue-cal/dist/i18n/fi.es.js",
      "node_modules/vue-cal/dist/i18n/fr.es.js",
      "node_modules/vue-cal/dist/i18n/he.es.js",
      "node_modules/vue-cal/dist/i18n/hr.es.js",
      "node_modules/vue-cal/dist/i18n/hu.es.js",
      "node_modules/vue-cal/dist/i18n/id.es.js",
      "node_modules/vue-cal/dist/i18n/is.es.js",
      "node_modules/vue-cal/dist/i18n/it.es.js",
      "node_modules/vue-cal/dist/i18n/ja.es.js",
      "node_modules/vue-cal/dist/i18n/ka.es.js",
      "node_modules/vue-cal/dist/i18n/ko.es.js",
      "node_modules/vue-cal/dist/i18n/lt.es.js",
      "node_modules/vue-cal/dist/i18n/mn.es.js",
      "node_modules/vue-cal/dist/i18n/nl.es.js",
      "node_modules/vue-cal/dist/i18n/no.es.js",
      "node_modules/vue-cal/dist/i18n/pl.es.js",
      "node_modules/vue-cal/dist/i18n/pt-br.es.js",
      "node_modules/vue-cal/dist/i18n/pt-pt.es.js",
      "node_modules/vue-cal/dist/i18n/ro.es.js",
      "node_modules/vue-cal/dist/i18n/ru.es.js",
      "node_modules/vue-cal/dist/i18n/sk.es.js",
      "node_modules/vue-cal/dist/i18n/sl.es.js",
      "node_modules/vue-cal/dist/i18n/sq.es.js",
      "node_modules/vue-cal/dist/i18n/sr.es.js",
      "node_modules/vue-cal/dist/i18n/sv.es.js",
      "node_modules/vue-cal/dist/i18n/tr.es.js",
      "node_modules/vue-cal/dist/i18n/uk.es.js",
      "node_modules/vue-cal/dist/i18n/vi.es.js",
      "node_modules/vue-cal/dist/i18n/zh-cn.es.js",
      "node_modules/vue-cal/dist/i18n/zh-hk.es.js",
      "node_modules/vue-cal/dist/drag-and-drop.es.js"
    ],
<<<<<<< HEAD
    "file": "assets/app-c2c05427.js",
=======
    "file": "assets/app-a62b001e.js",
>>>>>>> 82f6f7c4
    "isEntry": true,
    "src": "src/Resources/assets/js/app.js"
  }
}<|MERGE_RESOLUTION|>--- conflicted
+++ resolved
@@ -220,11 +220,7 @@
     "src": "node_modules/vue-cal/dist/i18n/zh-hk.es.js"
   },
   "src/Resources/assets/css/app.css": {
-<<<<<<< HEAD
-    "file": "assets/app-b961d1a5.css",
-=======
-    "file": "assets/app-0a89444d.css",
->>>>>>> 82f6f7c4
+    "file": "assets/app-f5267b64.css",
     "isEntry": true,
     "src": "src/Resources/assets/css/app.css"
   },
@@ -402,11 +398,11 @@
   },
   "src/Resources/assets/images/favicon/apple-icon-precomposed.png": {
     "file": "assets/apple-icon-11320d35.png",
-    "src": "src/Resources/assets/images/favicon/apple-icon-precomposed.png"
+    "src": "src/Resources/assets/images/favicon/apple-icon.png"
   },
   "src/Resources/assets/images/favicon/apple-icon.png": {
     "file": "assets/apple-icon-11320d35.png",
-    "src": "src/Resources/assets/images/favicon/apple-icon-precomposed.png"
+    "src": "src/Resources/assets/images/favicon/apple-icon.png"
   },
   "src/Resources/assets/images/favicon/favicon-16x16.png": {
     "file": "assets/favicon-16x16-eb7238ce.png",
@@ -631,11 +627,7 @@
       "node_modules/vue-cal/dist/i18n/zh-hk.es.js",
       "node_modules/vue-cal/dist/drag-and-drop.es.js"
     ],
-<<<<<<< HEAD
     "file": "assets/app-c2c05427.js",
-=======
-    "file": "assets/app-a62b001e.js",
->>>>>>> 82f6f7c4
     "isEntry": true,
     "src": "src/Resources/assets/js/app.js"
   }
