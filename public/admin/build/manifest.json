--- conflicted
+++ resolved
@@ -264,11 +264,7 @@
     "isDynamicEntry": true
   },
   "src/Resources/assets/css/app.css": {
-<<<<<<< HEAD
-    "file": "assets/app-B_PcTVJe.css",
-=======
-    "file": "assets/app-Dnx-cgA-.css",
->>>>>>> 3391eb53
+    "file": "assets/app-CtYS9W2k.css",
     "src": "src/Resources/assets/css/app.css",
     "isEntry": true
   },
