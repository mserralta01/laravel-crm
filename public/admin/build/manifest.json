--- conflicted
+++ resolved
@@ -220,11 +220,7 @@
     "src": "node_modules/vue-cal/dist/i18n/zh-hk.es.js"
   },
   "src/Resources/assets/css/app.css": {
-<<<<<<< HEAD
-    "file": "assets/app-f07a8010.css",
-=======
-    "file": "assets/app-80a30221.css",
->>>>>>> 85b6e58d
+    "file": "assets/app-512be468.css",
     "isEntry": true,
     "src": "src/Resources/assets/css/app.css"
   },
@@ -370,11 +366,7 @@
       "node_modules/vue-cal/dist/i18n/zh-hk.es.js",
       "node_modules/vue-cal/dist/drag-and-drop.es.js"
     ],
-<<<<<<< HEAD
-    "file": "assets/app-2f6c02d1.js",
-=======
-    "file": "assets/app-5af6f62c.js",
->>>>>>> 85b6e58d
+    "file": "assets/app-ae6a1872.js",
     "isEntry": true,
     "src": "src/Resources/assets/js/app.js"
   },
