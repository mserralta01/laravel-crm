--- conflicted
+++ resolved
@@ -220,11 +220,7 @@
     "src": "node_modules/vue-cal/dist/i18n/zh-hk.es.js"
   },
   "src/Resources/assets/css/app.css": {
-<<<<<<< HEAD
-    "file": "assets/app-0cfd9c75.css",
-=======
-    "file": "assets/app-e052914c.css",
->>>>>>> 6ede6689
+    "file": "assets/app-d5449138.css",
     "isEntry": true,
     "src": "src/Resources/assets/css/app.css"
   },
