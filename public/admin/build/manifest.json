--- conflicted
+++ resolved
@@ -220,11 +220,7 @@
     "src": "node_modules/vue-cal/dist/i18n/zh-hk.es.js"
   },
   "src/Resources/assets/css/app.css": {
-<<<<<<< HEAD
-    "file": "assets/app-2ab2a07d.css",
-=======
     "file": "assets/app-dcef9318.css",
->>>>>>> 172f201b
     "isEntry": true,
     "src": "src/Resources/assets/css/app.css"
   },
@@ -370,11 +366,7 @@
       "node_modules/vue-cal/dist/i18n/zh-hk.es.js",
       "node_modules/vue-cal/dist/drag-and-drop.es.js"
     ],
-<<<<<<< HEAD
     "file": "assets/app-ca52f87d.js",
-=======
-    "file": "assets/app-ae6a1872.js",
->>>>>>> 172f201b
     "isEntry": true,
     "src": "src/Resources/assets/js/app.js"
   },
