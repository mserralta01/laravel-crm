--- conflicted
+++ resolved
@@ -220,11 +220,7 @@
     "src": "node_modules/vue-cal/dist/i18n/zh-hk.es.js"
   },
   "src/Resources/assets/css/app.css": {
-<<<<<<< HEAD
-    "file": "assets/app-4c478f26.css",
-=======
-    "file": "assets/app-6148165d.css",
->>>>>>> 42e59b4d
+    "file": "assets/app-d6168e0d.css",
     "isEntry": true,
     "src": "src/Resources/assets/css/app.css"
   },
