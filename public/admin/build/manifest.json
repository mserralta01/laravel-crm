{
  "node_modules/vue-cal/dist/drag-and-drop.es.js": {
    "file": "assets/drag-and-drop.es-0df93f71.js",
    "isDynamicEntry": true,
    "src": "node_modules/vue-cal/dist/drag-and-drop.es.js"
  },
  "node_modules/vue-cal/dist/i18n/ar.es.js": {
    "file": "assets/ar.es-2968a13f.js",
    "isDynamicEntry": true,
    "src": "node_modules/vue-cal/dist/i18n/ar.es.js"
  },
  "node_modules/vue-cal/dist/i18n/bg.es.js": {
    "file": "assets/bg.es-182cdcb3.js",
    "isDynamicEntry": true,
    "src": "node_modules/vue-cal/dist/i18n/bg.es.js"
  },
  "node_modules/vue-cal/dist/i18n/bn.es.js": {
    "file": "assets/bn.es-3f8773a4.js",
    "isDynamicEntry": true,
    "src": "node_modules/vue-cal/dist/i18n/bn.es.js"
  },
  "node_modules/vue-cal/dist/i18n/bs.es.js": {
    "file": "assets/bs.es-47a220af.js",
    "isDynamicEntry": true,
    "src": "node_modules/vue-cal/dist/i18n/bs.es.js"
  },
  "node_modules/vue-cal/dist/i18n/ca.es.js": {
    "file": "assets/ca.es-47a49a5a.js",
    "isDynamicEntry": true,
    "src": "node_modules/vue-cal/dist/i18n/ca.es.js"
  },
  "node_modules/vue-cal/dist/i18n/cs.es.js": {
    "file": "assets/cs.es-29e50c14.js",
    "isDynamicEntry": true,
    "src": "node_modules/vue-cal/dist/i18n/cs.es.js"
  },
  "node_modules/vue-cal/dist/i18n/da.es.js": {
    "file": "assets/da.es-eecb0b06.js",
    "isDynamicEntry": true,
    "src": "node_modules/vue-cal/dist/i18n/da.es.js"
  },
  "node_modules/vue-cal/dist/i18n/de.es.js": {
    "file": "assets/de.es-83841cfd.js",
    "isDynamicEntry": true,
    "src": "node_modules/vue-cal/dist/i18n/de.es.js"
  },
  "node_modules/vue-cal/dist/i18n/el.es.js": {
    "file": "assets/el.es-b1c0d142.js",
    "isDynamicEntry": true,
    "src": "node_modules/vue-cal/dist/i18n/el.es.js"
  },
  "node_modules/vue-cal/dist/i18n/en.es.js": {
    "file": "assets/en.es-d28ce695.js",
    "isDynamicEntry": true,
    "src": "node_modules/vue-cal/dist/i18n/en.es.js"
  },
  "node_modules/vue-cal/dist/i18n/es.es.js": {
    "file": "assets/es.es-232cf334.js",
    "isDynamicEntry": true,
    "src": "node_modules/vue-cal/dist/i18n/es.es.js"
  },
  "node_modules/vue-cal/dist/i18n/et.es.js": {
    "file": "assets/et.es-7e6a3380.js",
    "isDynamicEntry": true,
    "src": "node_modules/vue-cal/dist/i18n/et.es.js"
  },
  "node_modules/vue-cal/dist/i18n/fa.es.js": {
    "file": "assets/fa.es-b08cd112.js",
    "isDynamicEntry": true,
    "src": "node_modules/vue-cal/dist/i18n/fa.es.js"
  },
  "node_modules/vue-cal/dist/i18n/fi.es.js": {
    "file": "assets/fi.es-d164093c.js",
    "isDynamicEntry": true,
    "src": "node_modules/vue-cal/dist/i18n/fi.es.js"
  },
  "node_modules/vue-cal/dist/i18n/fr.es.js": {
    "file": "assets/fr.es-bb780d19.js",
    "isDynamicEntry": true,
    "src": "node_modules/vue-cal/dist/i18n/fr.es.js"
  },
  "node_modules/vue-cal/dist/i18n/he.es.js": {
    "file": "assets/he.es-38780c8b.js",
    "isDynamicEntry": true,
    "src": "node_modules/vue-cal/dist/i18n/he.es.js"
  },
  "node_modules/vue-cal/dist/i18n/hr.es.js": {
    "file": "assets/hr.es-fdafdc21.js",
    "isDynamicEntry": true,
    "src": "node_modules/vue-cal/dist/i18n/hr.es.js"
  },
  "node_modules/vue-cal/dist/i18n/hu.es.js": {
    "file": "assets/hu.es-3630014a.js",
    "isDynamicEntry": true,
    "src": "node_modules/vue-cal/dist/i18n/hu.es.js"
  },
  "node_modules/vue-cal/dist/i18n/id.es.js": {
    "file": "assets/id.es-3e6a36ce.js",
    "isDynamicEntry": true,
    "src": "node_modules/vue-cal/dist/i18n/id.es.js"
  },
  "node_modules/vue-cal/dist/i18n/is.es.js": {
    "file": "assets/is.es-a5785bf6.js",
    "isDynamicEntry": true,
    "src": "node_modules/vue-cal/dist/i18n/is.es.js"
  },
  "node_modules/vue-cal/dist/i18n/it.es.js": {
    "file": "assets/it.es-a9d8c123.js",
    "isDynamicEntry": true,
    "src": "node_modules/vue-cal/dist/i18n/it.es.js"
  },
  "node_modules/vue-cal/dist/i18n/ja.es.js": {
    "file": "assets/ja.es-6a0383c1.js",
    "isDynamicEntry": true,
    "src": "node_modules/vue-cal/dist/i18n/ja.es.js"
  },
  "node_modules/vue-cal/dist/i18n/ka.es.js": {
    "file": "assets/ka.es-75616353.js",
    "isDynamicEntry": true,
    "src": "node_modules/vue-cal/dist/i18n/ka.es.js"
  },
  "node_modules/vue-cal/dist/i18n/ko.es.js": {
    "file": "assets/ko.es-52b4fe30.js",
    "isDynamicEntry": true,
    "src": "node_modules/vue-cal/dist/i18n/ko.es.js"
  },
  "node_modules/vue-cal/dist/i18n/lt.es.js": {
    "file": "assets/lt.es-fb2fe7b5.js",
    "isDynamicEntry": true,
    "src": "node_modules/vue-cal/dist/i18n/lt.es.js"
  },
  "node_modules/vue-cal/dist/i18n/mn.es.js": {
    "file": "assets/mn.es-fcd02e46.js",
    "isDynamicEntry": true,
    "src": "node_modules/vue-cal/dist/i18n/mn.es.js"
  },
  "node_modules/vue-cal/dist/i18n/nl.es.js": {
    "file": "assets/nl.es-558331c7.js",
    "isDynamicEntry": true,
    "src": "node_modules/vue-cal/dist/i18n/nl.es.js"
  },
  "node_modules/vue-cal/dist/i18n/no.es.js": {
    "file": "assets/no.es-8b33619c.js",
    "isDynamicEntry": true,
    "src": "node_modules/vue-cal/dist/i18n/no.es.js"
  },
  "node_modules/vue-cal/dist/i18n/pl.es.js": {
    "file": "assets/pl.es-631374bd.js",
    "isDynamicEntry": true,
    "src": "node_modules/vue-cal/dist/i18n/pl.es.js"
  },
  "node_modules/vue-cal/dist/i18n/pt-br.es.js": {
    "file": "assets/pt-br.es-a39b3c5f.js",
    "isDynamicEntry": true,
    "src": "node_modules/vue-cal/dist/i18n/pt-br.es.js"
  },
  "node_modules/vue-cal/dist/i18n/pt-pt.es.js": {
    "file": "assets/pt-pt.es-a39b3c5f.js",
    "isDynamicEntry": true,
    "src": "node_modules/vue-cal/dist/i18n/pt-pt.es.js"
  },
  "node_modules/vue-cal/dist/i18n/ro.es.js": {
    "file": "assets/ro.es-8080c341.js",
    "isDynamicEntry": true,
    "src": "node_modules/vue-cal/dist/i18n/ro.es.js"
  },
  "node_modules/vue-cal/dist/i18n/ru.es.js": {
    "file": "assets/ru.es-9e02a02e.js",
    "isDynamicEntry": true,
    "src": "node_modules/vue-cal/dist/i18n/ru.es.js"
  },
  "node_modules/vue-cal/dist/i18n/sk.es.js": {
    "file": "assets/sk.es-7894e5cb.js",
    "isDynamicEntry": true,
    "src": "node_modules/vue-cal/dist/i18n/sk.es.js"
  },
  "node_modules/vue-cal/dist/i18n/sl.es.js": {
    "file": "assets/sl.es-886c86bd.js",
    "isDynamicEntry": true,
    "src": "node_modules/vue-cal/dist/i18n/sl.es.js"
  },
  "node_modules/vue-cal/dist/i18n/sq.es.js": {
    "file": "assets/sq.es-600bc51c.js",
    "isDynamicEntry": true,
    "src": "node_modules/vue-cal/dist/i18n/sq.es.js"
  },
  "node_modules/vue-cal/dist/i18n/sr.es.js": {
    "file": "assets/sr.es-f3348729.js",
    "isDynamicEntry": true,
    "src": "node_modules/vue-cal/dist/i18n/sr.es.js"
  },
  "node_modules/vue-cal/dist/i18n/sv.es.js": {
    "file": "assets/sv.es-f0a285bd.js",
    "isDynamicEntry": true,
    "src": "node_modules/vue-cal/dist/i18n/sv.es.js"
  },
  "node_modules/vue-cal/dist/i18n/tr.es.js": {
    "file": "assets/tr.es-f57d7128.js",
    "isDynamicEntry": true,
    "src": "node_modules/vue-cal/dist/i18n/tr.es.js"
  },
  "node_modules/vue-cal/dist/i18n/uk.es.js": {
    "file": "assets/uk.es-0afcf35e.js",
    "isDynamicEntry": true,
    "src": "node_modules/vue-cal/dist/i18n/uk.es.js"
  },
  "node_modules/vue-cal/dist/i18n/vi.es.js": {
    "file": "assets/vi.es-c0302793.js",
    "isDynamicEntry": true,
    "src": "node_modules/vue-cal/dist/i18n/vi.es.js"
  },
  "node_modules/vue-cal/dist/i18n/zh-cn.es.js": {
    "file": "assets/zh-cn.es-b584d7c2.js",
    "isDynamicEntry": true,
    "src": "node_modules/vue-cal/dist/i18n/zh-cn.es.js"
  },
  "node_modules/vue-cal/dist/i18n/zh-hk.es.js": {
    "file": "assets/zh-hk.es-3b3b5fba.js",
    "isDynamicEntry": true,
    "src": "node_modules/vue-cal/dist/i18n/zh-hk.es.js"
  },
  "src/Resources/assets/css/app.css": {
<<<<<<< HEAD
    "file": "assets/app-17b8ea22.css",
=======
    "file": "assets/app-a6f23afc.css",
>>>>>>> df659e3e
    "isEntry": true,
    "src": "src/Resources/assets/css/app.css"
  },
  "src/Resources/assets/fonts/icomoon.woff": {
    "file": "assets/icomoon-8bbcff3c.woff",
    "src": "src/Resources/assets/fonts/icomoon.woff"
  },
  "src/Resources/assets/images/corner-clip.svg": {
    "file": "assets/corner-clip-61a92b87.svg",
    "src": "src/Resources/assets/images/corner-clip.svg"
  },
  "src/Resources/assets/images/dark-corner-clip.svg": {
    "file": "assets/dark-corner-clip-142f6b73.svg",
    "src": "src/Resources/assets/images/dark-corner-clip.svg"
  },
  "src/Resources/assets/images/dark-error.svg": {
    "file": "assets/dark-error-317165d4.svg",
    "src": "src/Resources/assets/images/dark-error.svg"
  },
  "src/Resources/assets/images/dark-logo.svg": {
    "file": "assets/dark-logo-efbc17e1.svg",
    "src": "src/Resources/assets/images/dark-logo.svg"
  },
  "src/Resources/assets/images/empty-placeholders/activities.svg": {
    "file": "assets/activities-94382bdd.svg",
    "src": "src/Resources/assets/images/empty-placeholders/activities.svg"
  },
  "src/Resources/assets/images/empty-placeholders/calls.svg": {
    "file": "assets/calls-ee670a2e.svg",
    "src": "src/Resources/assets/images/empty-placeholders/calls.svg"
  },
  "src/Resources/assets/images/empty-placeholders/default.svg": {
    "file": "assets/default-fa0d440c.svg",
    "src": "src/Resources/assets/images/empty-placeholders/default.svg"
  },
  "src/Resources/assets/images/empty-placeholders/description.svg": {
    "file": "assets/description-ffed9c3f.svg",
    "src": "src/Resources/assets/images/empty-placeholders/description.svg"
  },
  "src/Resources/assets/images/empty-placeholders/emails.svg": {
    "file": "assets/emails-9759b922.svg",
    "src": "src/Resources/assets/images/empty-placeholders/emails.svg"
  },
  "src/Resources/assets/images/empty-placeholders/files.svg": {
    "file": "assets/files-45076c3b.svg",
    "src": "src/Resources/assets/images/empty-placeholders/files.svg"
  },
  "src/Resources/assets/images/empty-placeholders/lunches.svg": {
    "file": "assets/lunches-ffce3ada.svg",
    "src": "src/Resources/assets/images/empty-placeholders/lunches.svg"
  },
  "src/Resources/assets/images/empty-placeholders/meetings.svg": {
    "file": "assets/meetings-665b3d77.svg",
    "src": "src/Resources/assets/images/empty-placeholders/meetings.svg"
  },
  "src/Resources/assets/images/empty-placeholders/notes.svg": {
    "file": "assets/notes-7c655bcd.svg",
    "src": "src/Resources/assets/images/empty-placeholders/notes.svg"
  },
  "src/Resources/assets/images/empty-placeholders/organizations.svg": {
    "file": "assets/organizations-7a7c8cfb.svg",
    "src": "src/Resources/assets/images/empty-placeholders/organizations.svg"
  },
  "src/Resources/assets/images/empty-placeholders/pipedrive.svg": {
    "file": "assets/pipedrive-ef94222a.svg",
    "src": "src/Resources/assets/images/empty-placeholders/pipedrive.svg"
  },
  "src/Resources/assets/images/empty-placeholders/plans.svg": {
    "file": "assets/plans-d1b57159.svg",
    "src": "src/Resources/assets/images/empty-placeholders/plans.svg"
  },
  "src/Resources/assets/images/empty-placeholders/products.svg": {
    "file": "assets/products-0ca7baa4.svg",
    "src": "src/Resources/assets/images/empty-placeholders/products.svg"
  },
  "src/Resources/assets/images/empty-placeholders/quotes.svg": {
    "file": "assets/quotes-b42e961b.svg",
    "src": "src/Resources/assets/images/empty-placeholders/quotes.svg"
  },
  "src/Resources/assets/images/empty-placeholders/users.svg": {
    "file": "assets/users-39e2d8eb.svg",
    "src": "src/Resources/assets/images/empty-placeholders/users.svg"
  },
  "src/Resources/assets/images/error.svg": {
    "file": "assets/error-4179d5c7.svg",
    "src": "src/Resources/assets/images/error.svg"
  },
  "src/Resources/assets/images/favicon.ico": {
    "file": "assets/favicon-a99d4e55.ico",
    "src": "src/Resources/assets/images/favicon.ico"
  },
  "src/Resources/assets/images/logo.svg": {
    "file": "assets/logo-0db24d41.svg",
    "src": "src/Resources/assets/images/logo.svg"
  },
  "src/Resources/assets/js/app.css": {
    "file": "assets/app-06ae2a33.css",
    "src": "src/Resources/assets/js/app.css"
  },
  "src/Resources/assets/js/app.js": {
    "css": [
      "assets/app-06ae2a33.css"
    ],
    "dynamicImports": [
      "node_modules/vue-cal/dist/i18n/en.es.js",
      "node_modules/vue-cal/dist/i18n/ar.es.js",
      "node_modules/vue-cal/dist/i18n/bg.es.js",
      "node_modules/vue-cal/dist/i18n/bn.es.js",
      "node_modules/vue-cal/dist/i18n/bs.es.js",
      "node_modules/vue-cal/dist/i18n/ca.es.js",
      "node_modules/vue-cal/dist/i18n/cs.es.js",
      "node_modules/vue-cal/dist/i18n/da.es.js",
      "node_modules/vue-cal/dist/i18n/de.es.js",
      "node_modules/vue-cal/dist/i18n/el.es.js",
      "node_modules/vue-cal/dist/i18n/en.es.js",
      "node_modules/vue-cal/dist/i18n/es.es.js",
      "node_modules/vue-cal/dist/i18n/et.es.js",
      "node_modules/vue-cal/dist/i18n/fa.es.js",
      "node_modules/vue-cal/dist/i18n/fi.es.js",
      "node_modules/vue-cal/dist/i18n/fr.es.js",
      "node_modules/vue-cal/dist/i18n/he.es.js",
      "node_modules/vue-cal/dist/i18n/hr.es.js",
      "node_modules/vue-cal/dist/i18n/hu.es.js",
      "node_modules/vue-cal/dist/i18n/id.es.js",
      "node_modules/vue-cal/dist/i18n/is.es.js",
      "node_modules/vue-cal/dist/i18n/it.es.js",
      "node_modules/vue-cal/dist/i18n/ja.es.js",
      "node_modules/vue-cal/dist/i18n/ka.es.js",
      "node_modules/vue-cal/dist/i18n/ko.es.js",
      "node_modules/vue-cal/dist/i18n/lt.es.js",
      "node_modules/vue-cal/dist/i18n/mn.es.js",
      "node_modules/vue-cal/dist/i18n/nl.es.js",
      "node_modules/vue-cal/dist/i18n/no.es.js",
      "node_modules/vue-cal/dist/i18n/pl.es.js",
      "node_modules/vue-cal/dist/i18n/pt-br.es.js",
      "node_modules/vue-cal/dist/i18n/pt-pt.es.js",
      "node_modules/vue-cal/dist/i18n/ro.es.js",
      "node_modules/vue-cal/dist/i18n/ru.es.js",
      "node_modules/vue-cal/dist/i18n/sk.es.js",
      "node_modules/vue-cal/dist/i18n/sl.es.js",
      "node_modules/vue-cal/dist/i18n/sq.es.js",
      "node_modules/vue-cal/dist/i18n/sr.es.js",
      "node_modules/vue-cal/dist/i18n/sv.es.js",
      "node_modules/vue-cal/dist/i18n/tr.es.js",
      "node_modules/vue-cal/dist/i18n/uk.es.js",
      "node_modules/vue-cal/dist/i18n/vi.es.js",
      "node_modules/vue-cal/dist/i18n/zh-cn.es.js",
      "node_modules/vue-cal/dist/i18n/zh-hk.es.js",
      "node_modules/vue-cal/dist/drag-and-drop.es.js"
    ],
    "file": "assets/app-7705cd4b.js",
    "isEntry": true,
    "src": "src/Resources/assets/js/app.js"
  },
  "src/Resources/assets/js/chart.js": {
    "file": "assets/chart-1d2144fe.js",
    "isEntry": true,
    "src": "src/Resources/assets/js/chart.js"
  }
}<|MERGE_RESOLUTION|>--- conflicted
+++ resolved
@@ -220,11 +220,7 @@
     "src": "node_modules/vue-cal/dist/i18n/zh-hk.es.js"
   },
   "src/Resources/assets/css/app.css": {
-<<<<<<< HEAD
-    "file": "assets/app-17b8ea22.css",
-=======
-    "file": "assets/app-a6f23afc.css",
->>>>>>> df659e3e
+    "file": "assets/app-3d4597c7.css",
     "isEntry": true,
     "src": "src/Resources/assets/css/app.css"
   },
@@ -375,7 +371,7 @@
       "node_modules/vue-cal/dist/i18n/zh-hk.es.js",
       "node_modules/vue-cal/dist/drag-and-drop.es.js"
     ],
-    "file": "assets/app-7705cd4b.js",
+    "file": "assets/app-116eea9b.js",
     "isEntry": true,
     "src": "src/Resources/assets/js/app.js"
   },
