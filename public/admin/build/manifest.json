{
  "node_modules/vue-cal/dist/drag-and-drop.es.js": {
    "file": "assets/drag-and-drop.es-0df93f71.js",
    "isDynamicEntry": true,
    "src": "node_modules/vue-cal/dist/drag-and-drop.es.js"
  },
  "node_modules/vue-cal/dist/i18n/ar.es.js": {
    "file": "assets/ar.es-2968a13f.js",
    "isDynamicEntry": true,
    "src": "node_modules/vue-cal/dist/i18n/ar.es.js"
  },
  "node_modules/vue-cal/dist/i18n/bg.es.js": {
    "file": "assets/bg.es-182cdcb3.js",
    "isDynamicEntry": true,
    "src": "node_modules/vue-cal/dist/i18n/bg.es.js"
  },
  "node_modules/vue-cal/dist/i18n/bn.es.js": {
    "file": "assets/bn.es-3f8773a4.js",
    "isDynamicEntry": true,
    "src": "node_modules/vue-cal/dist/i18n/bn.es.js"
  },
  "node_modules/vue-cal/dist/i18n/bs.es.js": {
    "file": "assets/bs.es-47a220af.js",
    "isDynamicEntry": true,
    "src": "node_modules/vue-cal/dist/i18n/bs.es.js"
  },
  "node_modules/vue-cal/dist/i18n/ca.es.js": {
    "file": "assets/ca.es-47a49a5a.js",
    "isDynamicEntry": true,
    "src": "node_modules/vue-cal/dist/i18n/ca.es.js"
  },
  "node_modules/vue-cal/dist/i18n/cs.es.js": {
    "file": "assets/cs.es-29e50c14.js",
    "isDynamicEntry": true,
    "src": "node_modules/vue-cal/dist/i18n/cs.es.js"
  },
  "node_modules/vue-cal/dist/i18n/da.es.js": {
    "file": "assets/da.es-eecb0b06.js",
    "isDynamicEntry": true,
    "src": "node_modules/vue-cal/dist/i18n/da.es.js"
  },
  "node_modules/vue-cal/dist/i18n/de.es.js": {
    "file": "assets/de.es-83841cfd.js",
    "isDynamicEntry": true,
    "src": "node_modules/vue-cal/dist/i18n/de.es.js"
  },
  "node_modules/vue-cal/dist/i18n/el.es.js": {
    "file": "assets/el.es-b1c0d142.js",
    "isDynamicEntry": true,
    "src": "node_modules/vue-cal/dist/i18n/el.es.js"
  },
  "node_modules/vue-cal/dist/i18n/en.es.js": {
    "file": "assets/en.es-d28ce695.js",
    "isDynamicEntry": true,
    "src": "node_modules/vue-cal/dist/i18n/en.es.js"
  },
  "node_modules/vue-cal/dist/i18n/es.es.js": {
    "file": "assets/es.es-232cf334.js",
    "isDynamicEntry": true,
    "src": "node_modules/vue-cal/dist/i18n/es.es.js"
  },
  "node_modules/vue-cal/dist/i18n/et.es.js": {
    "file": "assets/et.es-7e6a3380.js",
    "isDynamicEntry": true,
    "src": "node_modules/vue-cal/dist/i18n/et.es.js"
  },
  "node_modules/vue-cal/dist/i18n/fa.es.js": {
    "file": "assets/fa.es-b08cd112.js",
    "isDynamicEntry": true,
    "src": "node_modules/vue-cal/dist/i18n/fa.es.js"
  },
  "node_modules/vue-cal/dist/i18n/fi.es.js": {
    "file": "assets/fi.es-d164093c.js",
    "isDynamicEntry": true,
    "src": "node_modules/vue-cal/dist/i18n/fi.es.js"
  },
  "node_modules/vue-cal/dist/i18n/fr.es.js": {
    "file": "assets/fr.es-bb780d19.js",
    "isDynamicEntry": true,
    "src": "node_modules/vue-cal/dist/i18n/fr.es.js"
  },
  "node_modules/vue-cal/dist/i18n/he.es.js": {
    "file": "assets/he.es-38780c8b.js",
    "isDynamicEntry": true,
    "src": "node_modules/vue-cal/dist/i18n/he.es.js"
  },
  "node_modules/vue-cal/dist/i18n/hr.es.js": {
    "file": "assets/hr.es-fdafdc21.js",
    "isDynamicEntry": true,
    "src": "node_modules/vue-cal/dist/i18n/hr.es.js"
  },
  "node_modules/vue-cal/dist/i18n/hu.es.js": {
    "file": "assets/hu.es-3630014a.js",
    "isDynamicEntry": true,
    "src": "node_modules/vue-cal/dist/i18n/hu.es.js"
  },
  "node_modules/vue-cal/dist/i18n/id.es.js": {
    "file": "assets/id.es-3e6a36ce.js",
    "isDynamicEntry": true,
    "src": "node_modules/vue-cal/dist/i18n/id.es.js"
  },
  "node_modules/vue-cal/dist/i18n/is.es.js": {
    "file": "assets/is.es-a5785bf6.js",
    "isDynamicEntry": true,
    "src": "node_modules/vue-cal/dist/i18n/is.es.js"
  },
  "node_modules/vue-cal/dist/i18n/it.es.js": {
    "file": "assets/it.es-a9d8c123.js",
    "isDynamicEntry": true,
    "src": "node_modules/vue-cal/dist/i18n/it.es.js"
  },
  "node_modules/vue-cal/dist/i18n/ja.es.js": {
    "file": "assets/ja.es-6a0383c1.js",
    "isDynamicEntry": true,
    "src": "node_modules/vue-cal/dist/i18n/ja.es.js"
  },
  "node_modules/vue-cal/dist/i18n/ka.es.js": {
    "file": "assets/ka.es-75616353.js",
    "isDynamicEntry": true,
    "src": "node_modules/vue-cal/dist/i18n/ka.es.js"
  },
  "node_modules/vue-cal/dist/i18n/ko.es.js": {
    "file": "assets/ko.es-52b4fe30.js",
    "isDynamicEntry": true,
    "src": "node_modules/vue-cal/dist/i18n/ko.es.js"
  },
  "node_modules/vue-cal/dist/i18n/lt.es.js": {
    "file": "assets/lt.es-fb2fe7b5.js",
    "isDynamicEntry": true,
    "src": "node_modules/vue-cal/dist/i18n/lt.es.js"
  },
  "node_modules/vue-cal/dist/i18n/mn.es.js": {
    "file": "assets/mn.es-fcd02e46.js",
    "isDynamicEntry": true,
    "src": "node_modules/vue-cal/dist/i18n/mn.es.js"
  },
  "node_modules/vue-cal/dist/i18n/nl.es.js": {
    "file": "assets/nl.es-558331c7.js",
    "isDynamicEntry": true,
    "src": "node_modules/vue-cal/dist/i18n/nl.es.js"
  },
  "node_modules/vue-cal/dist/i18n/no.es.js": {
    "file": "assets/no.es-8b33619c.js",
    "isDynamicEntry": true,
    "src": "node_modules/vue-cal/dist/i18n/no.es.js"
  },
  "node_modules/vue-cal/dist/i18n/pl.es.js": {
    "file": "assets/pl.es-631374bd.js",
    "isDynamicEntry": true,
    "src": "node_modules/vue-cal/dist/i18n/pl.es.js"
  },
  "node_modules/vue-cal/dist/i18n/pt-br.es.js": {
    "file": "assets/pt-br.es-a39b3c5f.js",
    "isDynamicEntry": true,
    "src": "node_modules/vue-cal/dist/i18n/pt-br.es.js"
  },
  "node_modules/vue-cal/dist/i18n/pt-pt.es.js": {
    "file": "assets/pt-pt.es-a39b3c5f.js",
    "isDynamicEntry": true,
    "src": "node_modules/vue-cal/dist/i18n/pt-pt.es.js"
  },
  "node_modules/vue-cal/dist/i18n/ro.es.js": {
    "file": "assets/ro.es-8080c341.js",
    "isDynamicEntry": true,
    "src": "node_modules/vue-cal/dist/i18n/ro.es.js"
  },
  "node_modules/vue-cal/dist/i18n/ru.es.js": {
    "file": "assets/ru.es-9e02a02e.js",
    "isDynamicEntry": true,
    "src": "node_modules/vue-cal/dist/i18n/ru.es.js"
  },
  "node_modules/vue-cal/dist/i18n/sk.es.js": {
    "file": "assets/sk.es-7894e5cb.js",
    "isDynamicEntry": true,
    "src": "node_modules/vue-cal/dist/i18n/sk.es.js"
  },
  "node_modules/vue-cal/dist/i18n/sl.es.js": {
    "file": "assets/sl.es-886c86bd.js",
    "isDynamicEntry": true,
    "src": "node_modules/vue-cal/dist/i18n/sl.es.js"
  },
  "node_modules/vue-cal/dist/i18n/sq.es.js": {
    "file": "assets/sq.es-600bc51c.js",
    "isDynamicEntry": true,
    "src": "node_modules/vue-cal/dist/i18n/sq.es.js"
  },
  "node_modules/vue-cal/dist/i18n/sr.es.js": {
    "file": "assets/sr.es-f3348729.js",
    "isDynamicEntry": true,
    "src": "node_modules/vue-cal/dist/i18n/sr.es.js"
  },
  "node_modules/vue-cal/dist/i18n/sv.es.js": {
    "file": "assets/sv.es-f0a285bd.js",
    "isDynamicEntry": true,
    "src": "node_modules/vue-cal/dist/i18n/sv.es.js"
  },
  "node_modules/vue-cal/dist/i18n/tr.es.js": {
    "file": "assets/tr.es-f57d7128.js",
    "isDynamicEntry": true,
    "src": "node_modules/vue-cal/dist/i18n/tr.es.js"
  },
  "node_modules/vue-cal/dist/i18n/uk.es.js": {
    "file": "assets/uk.es-0afcf35e.js",
    "isDynamicEntry": true,
    "src": "node_modules/vue-cal/dist/i18n/uk.es.js"
  },
  "node_modules/vue-cal/dist/i18n/vi.es.js": {
    "file": "assets/vi.es-c0302793.js",
    "isDynamicEntry": true,
    "src": "node_modules/vue-cal/dist/i18n/vi.es.js"
  },
  "node_modules/vue-cal/dist/i18n/zh-cn.es.js": {
    "file": "assets/zh-cn.es-b584d7c2.js",
    "isDynamicEntry": true,
    "src": "node_modules/vue-cal/dist/i18n/zh-cn.es.js"
  },
  "node_modules/vue-cal/dist/i18n/zh-hk.es.js": {
    "file": "assets/zh-hk.es-3b3b5fba.js",
    "isDynamicEntry": true,
    "src": "node_modules/vue-cal/dist/i18n/zh-hk.es.js"
  },
  "src/Resources/assets/css/app.css": {
<<<<<<< HEAD
    "file": "assets/app-7c3caeff.css",
=======
    "file": "assets/app-8f154dc8.css",
>>>>>>> 6bf61827
    "isEntry": true,
    "src": "src/Resources/assets/css/app.css"
  },
  "src/Resources/assets/fonts/icomoon.eot": {
    "file": "assets/icomoon-1bcfcf1d.eot",
    "src": "src/Resources/assets/fonts/icomoon.eot"
  },
  "src/Resources/assets/fonts/icomoon.svg": {
    "file": "assets/icomoon-c96ab384.svg",
    "src": "src/Resources/assets/fonts/icomoon.svg"
  },
  "src/Resources/assets/fonts/icomoon.ttf": {
    "file": "assets/icomoon-c6be70b2.ttf",
    "src": "src/Resources/assets/fonts/icomoon.ttf"
  },
  "src/Resources/assets/fonts/icomoon.woff": {
    "file": "assets/icomoon-81aea726.woff",
    "src": "src/Resources/assets/fonts/icomoon.woff"
  },
  "src/Resources/assets/images/dark-logo.svg": {
    "file": "assets/dark-logo-efbc17e1.svg",
    "src": "src/Resources/assets/images/dark-logo.svg"
  },
  "src/Resources/assets/images/empty-placeholders/activities.svg": {
    "file": "assets/activities-94382bdd.svg",
    "src": "src/Resources/assets/images/empty-placeholders/activities.svg"
  },
  "src/Resources/assets/images/empty-placeholders/calls.svg": {
    "file": "assets/calls-ee670a2e.svg",
    "src": "src/Resources/assets/images/empty-placeholders/calls.svg"
  },
  "src/Resources/assets/images/empty-placeholders/description.svg": {
    "file": "assets/description-ffed9c3f.svg",
    "src": "src/Resources/assets/images/empty-placeholders/description.svg"
  },
  "src/Resources/assets/images/empty-placeholders/emails.svg": {
    "file": "assets/emails-9759b922.svg",
    "src": "src/Resources/assets/images/empty-placeholders/emails.svg"
  },
  "src/Resources/assets/images/empty-placeholders/files.svg": {
    "file": "assets/files-45076c3b.svg",
    "src": "src/Resources/assets/images/empty-placeholders/files.svg"
  },
  "src/Resources/assets/images/empty-placeholders/meetings.svg": {
    "file": "assets/meetings-665b3d77.svg",
    "src": "src/Resources/assets/images/empty-placeholders/meetings.svg"
  },
  "src/Resources/assets/images/empty-placeholders/notes.svg": {
    "file": "assets/notes-7c655bcd.svg",
    "src": "src/Resources/assets/images/empty-placeholders/notes.svg"
  },
  "src/Resources/assets/images/empty-placeholders/plans.svg": {
    "file": "assets/plans-d1b57159.svg",
    "src": "src/Resources/assets/images/empty-placeholders/plans.svg"
  },
  "src/Resources/assets/images/empty-placeholders/products.svg": {
    "file": "assets/products-0ca7baa4.svg",
    "src": "src/Resources/assets/images/empty-placeholders/products.svg"
  },
  "src/Resources/assets/images/logo.svg": {
    "file": "assets/logo-0db24d41.svg",
    "src": "src/Resources/assets/images/logo.svg"
  },
  "src/Resources/assets/js/app.css": {
    "file": "assets/app-06ae2a33.css",
    "src": "src/Resources/assets/js/app.css"
  },
  "src/Resources/assets/js/app.js": {
    "css": [
      "assets/app-06ae2a33.css"
    ],
    "dynamicImports": [
      "node_modules/vue-cal/dist/i18n/en.es.js",
      "node_modules/vue-cal/dist/i18n/ar.es.js",
      "node_modules/vue-cal/dist/i18n/bg.es.js",
      "node_modules/vue-cal/dist/i18n/bn.es.js",
      "node_modules/vue-cal/dist/i18n/bs.es.js",
      "node_modules/vue-cal/dist/i18n/ca.es.js",
      "node_modules/vue-cal/dist/i18n/cs.es.js",
      "node_modules/vue-cal/dist/i18n/da.es.js",
      "node_modules/vue-cal/dist/i18n/de.es.js",
      "node_modules/vue-cal/dist/i18n/el.es.js",
      "node_modules/vue-cal/dist/i18n/en.es.js",
      "node_modules/vue-cal/dist/i18n/es.es.js",
      "node_modules/vue-cal/dist/i18n/et.es.js",
      "node_modules/vue-cal/dist/i18n/fa.es.js",
      "node_modules/vue-cal/dist/i18n/fi.es.js",
      "node_modules/vue-cal/dist/i18n/fr.es.js",
      "node_modules/vue-cal/dist/i18n/he.es.js",
      "node_modules/vue-cal/dist/i18n/hr.es.js",
      "node_modules/vue-cal/dist/i18n/hu.es.js",
      "node_modules/vue-cal/dist/i18n/id.es.js",
      "node_modules/vue-cal/dist/i18n/is.es.js",
      "node_modules/vue-cal/dist/i18n/it.es.js",
      "node_modules/vue-cal/dist/i18n/ja.es.js",
      "node_modules/vue-cal/dist/i18n/ka.es.js",
      "node_modules/vue-cal/dist/i18n/ko.es.js",
      "node_modules/vue-cal/dist/i18n/lt.es.js",
      "node_modules/vue-cal/dist/i18n/mn.es.js",
      "node_modules/vue-cal/dist/i18n/nl.es.js",
      "node_modules/vue-cal/dist/i18n/no.es.js",
      "node_modules/vue-cal/dist/i18n/pl.es.js",
      "node_modules/vue-cal/dist/i18n/pt-br.es.js",
      "node_modules/vue-cal/dist/i18n/pt-pt.es.js",
      "node_modules/vue-cal/dist/i18n/ro.es.js",
      "node_modules/vue-cal/dist/i18n/ru.es.js",
      "node_modules/vue-cal/dist/i18n/sk.es.js",
      "node_modules/vue-cal/dist/i18n/sl.es.js",
      "node_modules/vue-cal/dist/i18n/sq.es.js",
      "node_modules/vue-cal/dist/i18n/sr.es.js",
      "node_modules/vue-cal/dist/i18n/sv.es.js",
      "node_modules/vue-cal/dist/i18n/tr.es.js",
      "node_modules/vue-cal/dist/i18n/uk.es.js",
      "node_modules/vue-cal/dist/i18n/vi.es.js",
      "node_modules/vue-cal/dist/i18n/zh-cn.es.js",
      "node_modules/vue-cal/dist/i18n/zh-hk.es.js",
      "node_modules/vue-cal/dist/drag-and-drop.es.js"
    ],
    "file": "assets/app-7705cd4b.js",
    "isEntry": true,
    "src": "src/Resources/assets/js/app.js"
  },
  "src/Resources/assets/js/chart.js": {
    "file": "assets/chart-1d2144fe.js",
    "isEntry": true,
    "src": "src/Resources/assets/js/chart.js"
  }
}<|MERGE_RESOLUTION|>--- conflicted
+++ resolved
@@ -220,11 +220,7 @@
     "src": "node_modules/vue-cal/dist/i18n/zh-hk.es.js"
   },
   "src/Resources/assets/css/app.css": {
-<<<<<<< HEAD
-    "file": "assets/app-7c3caeff.css",
-=======
-    "file": "assets/app-8f154dc8.css",
->>>>>>> 6bf61827
+    "file": "assets/app-30ee1e9b.css",
     "isEntry": true,
     "src": "src/Resources/assets/css/app.css"
   },
@@ -343,7 +339,7 @@
       "node_modules/vue-cal/dist/i18n/zh-hk.es.js",
       "node_modules/vue-cal/dist/drag-and-drop.es.js"
     ],
-    "file": "assets/app-7705cd4b.js",
+    "file": "assets/app-df64e7ea.js",
     "isEntry": true,
     "src": "src/Resources/assets/js/app.js"
   },
