{
  "node_modules/vue-cal/dist/drag-and-drop.es.js": {
    "file": "assets/drag-and-drop.es-0df93f71.js",
    "isDynamicEntry": true,
    "src": "node_modules/vue-cal/dist/drag-and-drop.es.js"
  },
  "node_modules/vue-cal/dist/i18n/ar.es.js": {
    "file": "assets/ar.es-2968a13f.js",
    "isDynamicEntry": true,
    "src": "node_modules/vue-cal/dist/i18n/ar.es.js"
  },
  "node_modules/vue-cal/dist/i18n/bg.es.js": {
    "file": "assets/bg.es-182cdcb3.js",
    "isDynamicEntry": true,
    "src": "node_modules/vue-cal/dist/i18n/bg.es.js"
  },
  "node_modules/vue-cal/dist/i18n/bn.es.js": {
    "file": "assets/bn.es-3f8773a4.js",
    "isDynamicEntry": true,
    "src": "node_modules/vue-cal/dist/i18n/bn.es.js"
  },
  "node_modules/vue-cal/dist/i18n/bs.es.js": {
    "file": "assets/bs.es-47a220af.js",
    "isDynamicEntry": true,
    "src": "node_modules/vue-cal/dist/i18n/bs.es.js"
  },
  "node_modules/vue-cal/dist/i18n/ca.es.js": {
    "file": "assets/ca.es-47a49a5a.js",
    "isDynamicEntry": true,
    "src": "node_modules/vue-cal/dist/i18n/ca.es.js"
  },
  "node_modules/vue-cal/dist/i18n/cs.es.js": {
    "file": "assets/cs.es-29e50c14.js",
    "isDynamicEntry": true,
    "src": "node_modules/vue-cal/dist/i18n/cs.es.js"
  },
  "node_modules/vue-cal/dist/i18n/da.es.js": {
    "file": "assets/da.es-eecb0b06.js",
    "isDynamicEntry": true,
    "src": "node_modules/vue-cal/dist/i18n/da.es.js"
  },
  "node_modules/vue-cal/dist/i18n/de.es.js": {
    "file": "assets/de.es-83841cfd.js",
    "isDynamicEntry": true,
    "src": "node_modules/vue-cal/dist/i18n/de.es.js"
  },
  "node_modules/vue-cal/dist/i18n/el.es.js": {
    "file": "assets/el.es-b1c0d142.js",
    "isDynamicEntry": true,
    "src": "node_modules/vue-cal/dist/i18n/el.es.js"
  },
  "node_modules/vue-cal/dist/i18n/en.es.js": {
    "file": "assets/en.es-d28ce695.js",
    "isDynamicEntry": true,
    "src": "node_modules/vue-cal/dist/i18n/en.es.js"
  },
  "node_modules/vue-cal/dist/i18n/es.es.js": {
    "file": "assets/es.es-232cf334.js",
    "isDynamicEntry": true,
    "src": "node_modules/vue-cal/dist/i18n/es.es.js"
  },
  "node_modules/vue-cal/dist/i18n/et.es.js": {
    "file": "assets/et.es-7e6a3380.js",
    "isDynamicEntry": true,
    "src": "node_modules/vue-cal/dist/i18n/et.es.js"
  },
  "node_modules/vue-cal/dist/i18n/fa.es.js": {
    "file": "assets/fa.es-b08cd112.js",
    "isDynamicEntry": true,
    "src": "node_modules/vue-cal/dist/i18n/fa.es.js"
  },
  "node_modules/vue-cal/dist/i18n/fi.es.js": {
    "file": "assets/fi.es-d164093c.js",
    "isDynamicEntry": true,
    "src": "node_modules/vue-cal/dist/i18n/fi.es.js"
  },
  "node_modules/vue-cal/dist/i18n/fr.es.js": {
    "file": "assets/fr.es-bb780d19.js",
    "isDynamicEntry": true,
    "src": "node_modules/vue-cal/dist/i18n/fr.es.js"
  },
  "node_modules/vue-cal/dist/i18n/he.es.js": {
    "file": "assets/he.es-38780c8b.js",
    "isDynamicEntry": true,
    "src": "node_modules/vue-cal/dist/i18n/he.es.js"
  },
  "node_modules/vue-cal/dist/i18n/hr.es.js": {
    "file": "assets/hr.es-fdafdc21.js",
    "isDynamicEntry": true,
    "src": "node_modules/vue-cal/dist/i18n/hr.es.js"
  },
  "node_modules/vue-cal/dist/i18n/hu.es.js": {
    "file": "assets/hu.es-3630014a.js",
    "isDynamicEntry": true,
    "src": "node_modules/vue-cal/dist/i18n/hu.es.js"
  },
  "node_modules/vue-cal/dist/i18n/id.es.js": {
    "file": "assets/id.es-3e6a36ce.js",
    "isDynamicEntry": true,
    "src": "node_modules/vue-cal/dist/i18n/id.es.js"
  },
  "node_modules/vue-cal/dist/i18n/is.es.js": {
    "file": "assets/is.es-a5785bf6.js",
    "isDynamicEntry": true,
    "src": "node_modules/vue-cal/dist/i18n/is.es.js"
  },
  "node_modules/vue-cal/dist/i18n/it.es.js": {
    "file": "assets/it.es-a9d8c123.js",
    "isDynamicEntry": true,
    "src": "node_modules/vue-cal/dist/i18n/it.es.js"
  },
  "node_modules/vue-cal/dist/i18n/ja.es.js": {
    "file": "assets/ja.es-6a0383c1.js",
    "isDynamicEntry": true,
    "src": "node_modules/vue-cal/dist/i18n/ja.es.js"
  },
  "node_modules/vue-cal/dist/i18n/ka.es.js": {
    "file": "assets/ka.es-75616353.js",
    "isDynamicEntry": true,
    "src": "node_modules/vue-cal/dist/i18n/ka.es.js"
  },
  "node_modules/vue-cal/dist/i18n/ko.es.js": {
    "file": "assets/ko.es-52b4fe30.js",
    "isDynamicEntry": true,
    "src": "node_modules/vue-cal/dist/i18n/ko.es.js"
  },
  "node_modules/vue-cal/dist/i18n/lt.es.js": {
    "file": "assets/lt.es-fb2fe7b5.js",
    "isDynamicEntry": true,
    "src": "node_modules/vue-cal/dist/i18n/lt.es.js"
  },
  "node_modules/vue-cal/dist/i18n/mn.es.js": {
    "file": "assets/mn.es-fcd02e46.js",
    "isDynamicEntry": true,
    "src": "node_modules/vue-cal/dist/i18n/mn.es.js"
  },
  "node_modules/vue-cal/dist/i18n/nl.es.js": {
    "file": "assets/nl.es-558331c7.js",
    "isDynamicEntry": true,
    "src": "node_modules/vue-cal/dist/i18n/nl.es.js"
  },
  "node_modules/vue-cal/dist/i18n/no.es.js": {
    "file": "assets/no.es-8b33619c.js",
    "isDynamicEntry": true,
    "src": "node_modules/vue-cal/dist/i18n/no.es.js"
  },
  "node_modules/vue-cal/dist/i18n/pl.es.js": {
    "file": "assets/pl.es-631374bd.js",
    "isDynamicEntry": true,
    "src": "node_modules/vue-cal/dist/i18n/pl.es.js"
  },
  "node_modules/vue-cal/dist/i18n/pt-br.es.js": {
    "file": "assets/pt-br.es-a39b3c5f.js",
    "isDynamicEntry": true,
    "src": "node_modules/vue-cal/dist/i18n/pt-br.es.js"
  },
  "node_modules/vue-cal/dist/i18n/pt-pt.es.js": {
    "file": "assets/pt-pt.es-a39b3c5f.js",
    "isDynamicEntry": true,
    "src": "node_modules/vue-cal/dist/i18n/pt-pt.es.js"
  },
  "node_modules/vue-cal/dist/i18n/ro.es.js": {
    "file": "assets/ro.es-8080c341.js",
    "isDynamicEntry": true,
    "src": "node_modules/vue-cal/dist/i18n/ro.es.js"
  },
  "node_modules/vue-cal/dist/i18n/ru.es.js": {
    "file": "assets/ru.es-9e02a02e.js",
    "isDynamicEntry": true,
    "src": "node_modules/vue-cal/dist/i18n/ru.es.js"
  },
  "node_modules/vue-cal/dist/i18n/sk.es.js": {
    "file": "assets/sk.es-7894e5cb.js",
    "isDynamicEntry": true,
    "src": "node_modules/vue-cal/dist/i18n/sk.es.js"
  },
  "node_modules/vue-cal/dist/i18n/sl.es.js": {
    "file": "assets/sl.es-886c86bd.js",
    "isDynamicEntry": true,
    "src": "node_modules/vue-cal/dist/i18n/sl.es.js"
  },
  "node_modules/vue-cal/dist/i18n/sq.es.js": {
    "file": "assets/sq.es-600bc51c.js",
    "isDynamicEntry": true,
    "src": "node_modules/vue-cal/dist/i18n/sq.es.js"
  },
  "node_modules/vue-cal/dist/i18n/sr.es.js": {
    "file": "assets/sr.es-f3348729.js",
    "isDynamicEntry": true,
    "src": "node_modules/vue-cal/dist/i18n/sr.es.js"
  },
  "node_modules/vue-cal/dist/i18n/sv.es.js": {
    "file": "assets/sv.es-f0a285bd.js",
    "isDynamicEntry": true,
    "src": "node_modules/vue-cal/dist/i18n/sv.es.js"
  },
  "node_modules/vue-cal/dist/i18n/tr.es.js": {
    "file": "assets/tr.es-f57d7128.js",
    "isDynamicEntry": true,
    "src": "node_modules/vue-cal/dist/i18n/tr.es.js"
  },
  "node_modules/vue-cal/dist/i18n/uk.es.js": {
    "file": "assets/uk.es-0afcf35e.js",
    "isDynamicEntry": true,
    "src": "node_modules/vue-cal/dist/i18n/uk.es.js"
  },
  "node_modules/vue-cal/dist/i18n/vi.es.js": {
    "file": "assets/vi.es-c0302793.js",
    "isDynamicEntry": true,
    "src": "node_modules/vue-cal/dist/i18n/vi.es.js"
  },
  "node_modules/vue-cal/dist/i18n/zh-cn.es.js": {
    "file": "assets/zh-cn.es-b584d7c2.js",
    "isDynamicEntry": true,
    "src": "node_modules/vue-cal/dist/i18n/zh-cn.es.js"
  },
  "node_modules/vue-cal/dist/i18n/zh-hk.es.js": {
    "file": "assets/zh-hk.es-3b3b5fba.js",
    "isDynamicEntry": true,
    "src": "node_modules/vue-cal/dist/i18n/zh-hk.es.js"
  },
  "src/Resources/assets/css/app.css": {
<<<<<<< HEAD
    "file": "assets/app-d9eb26ec.css",
=======
    "file": "assets/app-09709140.css",
>>>>>>> 7e1ab0a6
    "isEntry": true,
    "src": "src/Resources/assets/css/app.css"
  },
  "src/Resources/assets/fonts/icomoon.woff": {
    "file": "assets/icomoon-8bbcff3c.woff",
    "src": "src/Resources/assets/fonts/icomoon.woff"
  },
  "src/Resources/assets/images/corner-clip.svg": {
    "file": "assets/corner-clip-61a92b87.svg",
    "src": "src/Resources/assets/images/corner-clip.svg"
  },
  "src/Resources/assets/images/dark-corner-clip.svg": {
    "file": "assets/dark-corner-clip-142f6b73.svg",
    "src": "src/Resources/assets/images/dark-corner-clip.svg"
  },
  "src/Resources/assets/images/dark-logo.svg": {
    "file": "assets/dark-logo-efbc17e1.svg",
    "src": "src/Resources/assets/images/dark-logo.svg"
  },
  "src/Resources/assets/images/empty-placeholders/activities.svg": {
    "file": "assets/activities-94382bdd.svg",
    "src": "src/Resources/assets/images/empty-placeholders/activities.svg"
  },
  "src/Resources/assets/images/empty-placeholders/calls.svg": {
    "file": "assets/calls-ee670a2e.svg",
    "src": "src/Resources/assets/images/empty-placeholders/calls.svg"
  },
  "src/Resources/assets/images/empty-placeholders/default.svg": {
    "file": "assets/default-fa0d440c.svg",
    "src": "src/Resources/assets/images/empty-placeholders/default.svg"
  },
  "src/Resources/assets/images/empty-placeholders/description.svg": {
    "file": "assets/description-ffed9c3f.svg",
    "src": "src/Resources/assets/images/empty-placeholders/description.svg"
  },
  "src/Resources/assets/images/empty-placeholders/emails.svg": {
    "file": "assets/emails-9759b922.svg",
    "src": "src/Resources/assets/images/empty-placeholders/emails.svg"
  },
  "src/Resources/assets/images/empty-placeholders/files.svg": {
    "file": "assets/files-45076c3b.svg",
    "src": "src/Resources/assets/images/empty-placeholders/files.svg"
  },
  "src/Resources/assets/images/empty-placeholders/lunches.svg": {
    "file": "assets/lunches-ffce3ada.svg",
    "src": "src/Resources/assets/images/empty-placeholders/lunches.svg"
  },
  "src/Resources/assets/images/empty-placeholders/meetings.svg": {
    "file": "assets/meetings-665b3d77.svg",
    "src": "src/Resources/assets/images/empty-placeholders/meetings.svg"
  },
  "src/Resources/assets/images/empty-placeholders/notes.svg": {
    "file": "assets/notes-7c655bcd.svg",
    "src": "src/Resources/assets/images/empty-placeholders/notes.svg"
  },
  "src/Resources/assets/images/empty-placeholders/organizations.svg": {
    "file": "assets/organizations-7a7c8cfb.svg",
    "src": "src/Resources/assets/images/empty-placeholders/organizations.svg"
  },
  "src/Resources/assets/images/empty-placeholders/pipedrive.svg": {
    "file": "assets/pipedrive-ef94222a.svg",
    "src": "src/Resources/assets/images/empty-placeholders/pipedrive.svg"
  },
  "src/Resources/assets/images/empty-placeholders/plans.svg": {
    "file": "assets/plans-d1b57159.svg",
    "src": "src/Resources/assets/images/empty-placeholders/plans.svg"
  },
  "src/Resources/assets/images/empty-placeholders/products.svg": {
    "file": "assets/products-0ca7baa4.svg",
    "src": "src/Resources/assets/images/empty-placeholders/products.svg"
  },
  "src/Resources/assets/images/empty-placeholders/quotes.svg": {
    "file": "assets/quotes-b42e961b.svg",
    "src": "src/Resources/assets/images/empty-placeholders/quotes.svg"
  },
  "src/Resources/assets/images/empty-placeholders/users.svg": {
    "file": "assets/users-39e2d8eb.svg",
    "src": "src/Resources/assets/images/empty-placeholders/users.svg"
  },
  "src/Resources/assets/images/favicon.ico": {
    "file": "assets/favicon-a99d4e55.ico",
    "src": "src/Resources/assets/images/favicon.ico"
  },
  "src/Resources/assets/images/logo.svg": {
    "file": "assets/logo-0db24d41.svg",
    "src": "src/Resources/assets/images/logo.svg"
  },
  "src/Resources/assets/js/app.css": {
    "file": "assets/app-06ae2a33.css",
    "src": "src/Resources/assets/js/app.css"
  },
  "src/Resources/assets/js/app.js": {
    "css": [
      "assets/app-06ae2a33.css"
    ],
    "dynamicImports": [
      "node_modules/vue-cal/dist/i18n/en.es.js",
      "node_modules/vue-cal/dist/i18n/ar.es.js",
      "node_modules/vue-cal/dist/i18n/bg.es.js",
      "node_modules/vue-cal/dist/i18n/bn.es.js",
      "node_modules/vue-cal/dist/i18n/bs.es.js",
      "node_modules/vue-cal/dist/i18n/ca.es.js",
      "node_modules/vue-cal/dist/i18n/cs.es.js",
      "node_modules/vue-cal/dist/i18n/da.es.js",
      "node_modules/vue-cal/dist/i18n/de.es.js",
      "node_modules/vue-cal/dist/i18n/el.es.js",
      "node_modules/vue-cal/dist/i18n/en.es.js",
      "node_modules/vue-cal/dist/i18n/es.es.js",
      "node_modules/vue-cal/dist/i18n/et.es.js",
      "node_modules/vue-cal/dist/i18n/fa.es.js",
      "node_modules/vue-cal/dist/i18n/fi.es.js",
      "node_modules/vue-cal/dist/i18n/fr.es.js",
      "node_modules/vue-cal/dist/i18n/he.es.js",
      "node_modules/vue-cal/dist/i18n/hr.es.js",
      "node_modules/vue-cal/dist/i18n/hu.es.js",
      "node_modules/vue-cal/dist/i18n/id.es.js",
      "node_modules/vue-cal/dist/i18n/is.es.js",
      "node_modules/vue-cal/dist/i18n/it.es.js",
      "node_modules/vue-cal/dist/i18n/ja.es.js",
      "node_modules/vue-cal/dist/i18n/ka.es.js",
      "node_modules/vue-cal/dist/i18n/ko.es.js",
      "node_modules/vue-cal/dist/i18n/lt.es.js",
      "node_modules/vue-cal/dist/i18n/mn.es.js",
      "node_modules/vue-cal/dist/i18n/nl.es.js",
      "node_modules/vue-cal/dist/i18n/no.es.js",
      "node_modules/vue-cal/dist/i18n/pl.es.js",
      "node_modules/vue-cal/dist/i18n/pt-br.es.js",
      "node_modules/vue-cal/dist/i18n/pt-pt.es.js",
      "node_modules/vue-cal/dist/i18n/ro.es.js",
      "node_modules/vue-cal/dist/i18n/ru.es.js",
      "node_modules/vue-cal/dist/i18n/sk.es.js",
      "node_modules/vue-cal/dist/i18n/sl.es.js",
      "node_modules/vue-cal/dist/i18n/sq.es.js",
      "node_modules/vue-cal/dist/i18n/sr.es.js",
      "node_modules/vue-cal/dist/i18n/sv.es.js",
      "node_modules/vue-cal/dist/i18n/tr.es.js",
      "node_modules/vue-cal/dist/i18n/uk.es.js",
      "node_modules/vue-cal/dist/i18n/vi.es.js",
      "node_modules/vue-cal/dist/i18n/zh-cn.es.js",
      "node_modules/vue-cal/dist/i18n/zh-hk.es.js",
      "node_modules/vue-cal/dist/drag-and-drop.es.js"
    ],
    "file": "assets/app-7705cd4b.js",
    "isEntry": true,
    "src": "src/Resources/assets/js/app.js"
  },
  "src/Resources/assets/js/chart.js": {
    "file": "assets/chart-1d2144fe.js",
    "isEntry": true,
    "src": "src/Resources/assets/js/chart.js"
  }
}<|MERGE_RESOLUTION|>--- conflicted
+++ resolved
@@ -220,11 +220,7 @@
     "src": "node_modules/vue-cal/dist/i18n/zh-hk.es.js"
   },
   "src/Resources/assets/css/app.css": {
-<<<<<<< HEAD
-    "file": "assets/app-d9eb26ec.css",
-=======
-    "file": "assets/app-09709140.css",
->>>>>>> 7e1ab0a6
+    "file": "assets/app-2fb722dd.css",
     "isEntry": true,
     "src": "src/Resources/assets/css/app.css"
   },
