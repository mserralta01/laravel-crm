{
  "node_modules/vue-cal/dist/drag-and-drop.es.js": {
    "file": "assets/drag-and-drop.es-0df93f71.js",
    "isDynamicEntry": true,
    "src": "node_modules/vue-cal/dist/drag-and-drop.es.js"
  },
  "node_modules/vue-cal/dist/i18n/ar.es.js": {
    "file": "assets/ar.es-2968a13f.js",
    "isDynamicEntry": true,
    "src": "node_modules/vue-cal/dist/i18n/ar.es.js"
  },
  "node_modules/vue-cal/dist/i18n/bg.es.js": {
    "file": "assets/bg.es-182cdcb3.js",
    "isDynamicEntry": true,
    "src": "node_modules/vue-cal/dist/i18n/bg.es.js"
  },
  "node_modules/vue-cal/dist/i18n/bn.es.js": {
    "file": "assets/bn.es-3f8773a4.js",
    "isDynamicEntry": true,
    "src": "node_modules/vue-cal/dist/i18n/bn.es.js"
  },
  "node_modules/vue-cal/dist/i18n/bs.es.js": {
    "file": "assets/bs.es-47a220af.js",
    "isDynamicEntry": true,
    "src": "node_modules/vue-cal/dist/i18n/bs.es.js"
  },
  "node_modules/vue-cal/dist/i18n/ca.es.js": {
    "file": "assets/ca.es-47a49a5a.js",
    "isDynamicEntry": true,
    "src": "node_modules/vue-cal/dist/i18n/ca.es.js"
  },
  "node_modules/vue-cal/dist/i18n/cs.es.js": {
    "file": "assets/cs.es-29e50c14.js",
    "isDynamicEntry": true,
    "src": "node_modules/vue-cal/dist/i18n/cs.es.js"
  },
  "node_modules/vue-cal/dist/i18n/da.es.js": {
    "file": "assets/da.es-eecb0b06.js",
    "isDynamicEntry": true,
    "src": "node_modules/vue-cal/dist/i18n/da.es.js"
  },
  "node_modules/vue-cal/dist/i18n/de.es.js": {
    "file": "assets/de.es-83841cfd.js",
    "isDynamicEntry": true,
    "src": "node_modules/vue-cal/dist/i18n/de.es.js"
  },
  "node_modules/vue-cal/dist/i18n/el.es.js": {
    "file": "assets/el.es-b1c0d142.js",
    "isDynamicEntry": true,
    "src": "node_modules/vue-cal/dist/i18n/el.es.js"
  },
  "node_modules/vue-cal/dist/i18n/en.es.js": {
    "file": "assets/en.es-d28ce695.js",
    "isDynamicEntry": true,
    "src": "node_modules/vue-cal/dist/i18n/en.es.js"
  },
  "node_modules/vue-cal/dist/i18n/es.es.js": {
    "file": "assets/es.es-232cf334.js",
    "isDynamicEntry": true,
    "src": "node_modules/vue-cal/dist/i18n/es.es.js"
  },
  "node_modules/vue-cal/dist/i18n/et.es.js": {
    "file": "assets/et.es-7e6a3380.js",
    "isDynamicEntry": true,
    "src": "node_modules/vue-cal/dist/i18n/et.es.js"
  },
  "node_modules/vue-cal/dist/i18n/fa.es.js": {
    "file": "assets/fa.es-b08cd112.js",
    "isDynamicEntry": true,
    "src": "node_modules/vue-cal/dist/i18n/fa.es.js"
  },
  "node_modules/vue-cal/dist/i18n/fi.es.js": {
    "file": "assets/fi.es-d164093c.js",
    "isDynamicEntry": true,
    "src": "node_modules/vue-cal/dist/i18n/fi.es.js"
  },
  "node_modules/vue-cal/dist/i18n/fr.es.js": {
    "file": "assets/fr.es-bb780d19.js",
    "isDynamicEntry": true,
    "src": "node_modules/vue-cal/dist/i18n/fr.es.js"
  },
  "node_modules/vue-cal/dist/i18n/he.es.js": {
    "file": "assets/he.es-38780c8b.js",
    "isDynamicEntry": true,
    "src": "node_modules/vue-cal/dist/i18n/he.es.js"
  },
  "node_modules/vue-cal/dist/i18n/hr.es.js": {
    "file": "assets/hr.es-fdafdc21.js",
    "isDynamicEntry": true,
    "src": "node_modules/vue-cal/dist/i18n/hr.es.js"
  },
  "node_modules/vue-cal/dist/i18n/hu.es.js": {
    "file": "assets/hu.es-3630014a.js",
    "isDynamicEntry": true,
    "src": "node_modules/vue-cal/dist/i18n/hu.es.js"
  },
  "node_modules/vue-cal/dist/i18n/id.es.js": {
    "file": "assets/id.es-3e6a36ce.js",
    "isDynamicEntry": true,
    "src": "node_modules/vue-cal/dist/i18n/id.es.js"
  },
  "node_modules/vue-cal/dist/i18n/is.es.js": {
    "file": "assets/is.es-a5785bf6.js",
    "isDynamicEntry": true,
    "src": "node_modules/vue-cal/dist/i18n/is.es.js"
  },
  "node_modules/vue-cal/dist/i18n/it.es.js": {
    "file": "assets/it.es-a9d8c123.js",
    "isDynamicEntry": true,
    "src": "node_modules/vue-cal/dist/i18n/it.es.js"
  },
  "node_modules/vue-cal/dist/i18n/ja.es.js": {
    "file": "assets/ja.es-6a0383c1.js",
    "isDynamicEntry": true,
    "src": "node_modules/vue-cal/dist/i18n/ja.es.js"
  },
  "node_modules/vue-cal/dist/i18n/ka.es.js": {
    "file": "assets/ka.es-75616353.js",
    "isDynamicEntry": true,
    "src": "node_modules/vue-cal/dist/i18n/ka.es.js"
  },
  "node_modules/vue-cal/dist/i18n/ko.es.js": {
    "file": "assets/ko.es-52b4fe30.js",
    "isDynamicEntry": true,
    "src": "node_modules/vue-cal/dist/i18n/ko.es.js"
  },
  "node_modules/vue-cal/dist/i18n/lt.es.js": {
    "file": "assets/lt.es-fb2fe7b5.js",
    "isDynamicEntry": true,
    "src": "node_modules/vue-cal/dist/i18n/lt.es.js"
  },
  "node_modules/vue-cal/dist/i18n/mn.es.js": {
    "file": "assets/mn.es-fcd02e46.js",
    "isDynamicEntry": true,
    "src": "node_modules/vue-cal/dist/i18n/mn.es.js"
  },
  "node_modules/vue-cal/dist/i18n/nl.es.js": {
    "file": "assets/nl.es-558331c7.js",
    "isDynamicEntry": true,
    "src": "node_modules/vue-cal/dist/i18n/nl.es.js"
  },
  "node_modules/vue-cal/dist/i18n/no.es.js": {
    "file": "assets/no.es-8b33619c.js",
    "isDynamicEntry": true,
    "src": "node_modules/vue-cal/dist/i18n/no.es.js"
  },
  "node_modules/vue-cal/dist/i18n/pl.es.js": {
    "file": "assets/pl.es-631374bd.js",
    "isDynamicEntry": true,
    "src": "node_modules/vue-cal/dist/i18n/pl.es.js"
  },
  "node_modules/vue-cal/dist/i18n/pt-br.es.js": {
    "file": "assets/pt-br.es-a39b3c5f.js",
    "isDynamicEntry": true,
    "src": "node_modules/vue-cal/dist/i18n/pt-br.es.js"
  },
  "node_modules/vue-cal/dist/i18n/pt-pt.es.js": {
    "file": "assets/pt-pt.es-a39b3c5f.js",
    "isDynamicEntry": true,
    "src": "node_modules/vue-cal/dist/i18n/pt-pt.es.js"
  },
  "node_modules/vue-cal/dist/i18n/ro.es.js": {
    "file": "assets/ro.es-8080c341.js",
    "isDynamicEntry": true,
    "src": "node_modules/vue-cal/dist/i18n/ro.es.js"
  },
  "node_modules/vue-cal/dist/i18n/ru.es.js": {
    "file": "assets/ru.es-9e02a02e.js",
    "isDynamicEntry": true,
    "src": "node_modules/vue-cal/dist/i18n/ru.es.js"
  },
  "node_modules/vue-cal/dist/i18n/sk.es.js": {
    "file": "assets/sk.es-7894e5cb.js",
    "isDynamicEntry": true,
    "src": "node_modules/vue-cal/dist/i18n/sk.es.js"
  },
  "node_modules/vue-cal/dist/i18n/sl.es.js": {
    "file": "assets/sl.es-886c86bd.js",
    "isDynamicEntry": true,
    "src": "node_modules/vue-cal/dist/i18n/sl.es.js"
  },
  "node_modules/vue-cal/dist/i18n/sq.es.js": {
    "file": "assets/sq.es-600bc51c.js",
    "isDynamicEntry": true,
    "src": "node_modules/vue-cal/dist/i18n/sq.es.js"
  },
  "node_modules/vue-cal/dist/i18n/sr.es.js": {
    "file": "assets/sr.es-f3348729.js",
    "isDynamicEntry": true,
    "src": "node_modules/vue-cal/dist/i18n/sr.es.js"
  },
  "node_modules/vue-cal/dist/i18n/sv.es.js": {
    "file": "assets/sv.es-f0a285bd.js",
    "isDynamicEntry": true,
    "src": "node_modules/vue-cal/dist/i18n/sv.es.js"
  },
  "node_modules/vue-cal/dist/i18n/tr.es.js": {
    "file": "assets/tr.es-f57d7128.js",
    "isDynamicEntry": true,
    "src": "node_modules/vue-cal/dist/i18n/tr.es.js"
  },
  "node_modules/vue-cal/dist/i18n/uk.es.js": {
    "file": "assets/uk.es-0afcf35e.js",
    "isDynamicEntry": true,
    "src": "node_modules/vue-cal/dist/i18n/uk.es.js"
  },
  "node_modules/vue-cal/dist/i18n/vi.es.js": {
    "file": "assets/vi.es-c0302793.js",
    "isDynamicEntry": true,
    "src": "node_modules/vue-cal/dist/i18n/vi.es.js"
  },
  "node_modules/vue-cal/dist/i18n/zh-cn.es.js": {
    "file": "assets/zh-cn.es-b584d7c2.js",
    "isDynamicEntry": true,
    "src": "node_modules/vue-cal/dist/i18n/zh-cn.es.js"
  },
  "node_modules/vue-cal/dist/i18n/zh-hk.es.js": {
    "file": "assets/zh-hk.es-3b3b5fba.js",
    "isDynamicEntry": true,
    "src": "node_modules/vue-cal/dist/i18n/zh-hk.es.js"
  },
  "src/Resources/assets/css/app.css": {
<<<<<<< HEAD
<<<<<<< HEAD
    "file": "assets/app-3390c1e5.css",
=======
    "file": "assets/app-d035ba9a.css",
>>>>>>> origin/2.x
=======
    "file": "assets/app-b7c3d4f3.css",
>>>>>>> e7329deb
    "isEntry": true,
    "src": "src/Resources/assets/css/app.css"
  },
  "src/Resources/assets/fonts/icomoon.eot": {
    "file": "assets/icomoon-734593ec.eot",
    "src": "src/Resources/assets/fonts/icomoon.eot"
  },
  "src/Resources/assets/fonts/icomoon.svg": {
    "file": "assets/icomoon-ca49b754.svg",
    "src": "src/Resources/assets/fonts/icomoon.svg"
  },
  "src/Resources/assets/fonts/icomoon.ttf": {
    "file": "assets/icomoon-6f880af4.ttf",
    "src": "src/Resources/assets/fonts/icomoon.ttf"
  },
  "src/Resources/assets/fonts/icomoon.woff": {
    "file": "assets/icomoon-e7a22934.woff",
    "src": "src/Resources/assets/fonts/icomoon.woff"
  },
  "src/Resources/assets/images/dark-logo.svg": {
    "file": "assets/dark-logo-efbc17e1.svg",
    "src": "src/Resources/assets/images/dark-logo.svg"
  },
  "src/Resources/assets/images/empty-placeholders/activities.svg": {
    "file": "assets/activities-94382bdd.svg",
    "src": "src/Resources/assets/images/empty-placeholders/activities.svg"
  },
  "src/Resources/assets/images/empty-placeholders/calls.svg": {
    "file": "assets/calls-ee670a2e.svg",
    "src": "src/Resources/assets/images/empty-placeholders/calls.svg"
  },
  "src/Resources/assets/images/empty-placeholders/default.svg": {
    "file": "assets/default-fa0d440c.svg",
    "src": "src/Resources/assets/images/empty-placeholders/default.svg"
  },
  "src/Resources/assets/images/empty-placeholders/description.svg": {
    "file": "assets/description-ffed9c3f.svg",
    "src": "src/Resources/assets/images/empty-placeholders/description.svg"
  },
  "src/Resources/assets/images/empty-placeholders/emails.svg": {
    "file": "assets/emails-9759b922.svg",
    "src": "src/Resources/assets/images/empty-placeholders/emails.svg"
  },
  "src/Resources/assets/images/empty-placeholders/files.svg": {
    "file": "assets/files-45076c3b.svg",
    "src": "src/Resources/assets/images/empty-placeholders/files.svg"
  },
  "src/Resources/assets/images/empty-placeholders/lunches.svg": {
    "file": "assets/lunches-ffce3ada.svg",
    "src": "src/Resources/assets/images/empty-placeholders/lunches.svg"
  },
  "src/Resources/assets/images/empty-placeholders/meetings.svg": {
    "file": "assets/meetings-665b3d77.svg",
    "src": "src/Resources/assets/images/empty-placeholders/meetings.svg"
  },
  "src/Resources/assets/images/empty-placeholders/notes.svg": {
    "file": "assets/notes-7c655bcd.svg",
    "src": "src/Resources/assets/images/empty-placeholders/notes.svg"
  },
  "src/Resources/assets/images/empty-placeholders/organizations.svg": {
    "file": "assets/organizations-7a7c8cfb.svg",
    "src": "src/Resources/assets/images/empty-placeholders/organizations.svg"
  },
  "src/Resources/assets/images/empty-placeholders/plans.svg": {
    "file": "assets/plans-d1b57159.svg",
    "src": "src/Resources/assets/images/empty-placeholders/plans.svg"
  },
  "src/Resources/assets/images/empty-placeholders/products.svg": {
    "file": "assets/products-0ca7baa4.svg",
    "src": "src/Resources/assets/images/empty-placeholders/products.svg"
  },
  "src/Resources/assets/images/empty-placeholders/quotes.svg": {
    "file": "assets/quotes-b42e961b.svg",
    "src": "src/Resources/assets/images/empty-placeholders/quotes.svg"
  },
  "src/Resources/assets/images/empty-placeholders/users.svg": {
    "file": "assets/users-39e2d8eb.svg",
    "src": "src/Resources/assets/images/empty-placeholders/users.svg"
  },
  "src/Resources/assets/images/logo.svg": {
    "file": "assets/logo-0db24d41.svg",
    "src": "src/Resources/assets/images/logo.svg"
  },
  "src/Resources/assets/js/app.css": {
    "file": "assets/app-06ae2a33.css",
    "src": "src/Resources/assets/js/app.css"
  },
  "src/Resources/assets/js/app.js": {
    "css": [
      "assets/app-06ae2a33.css"
    ],
    "dynamicImports": [
      "node_modules/vue-cal/dist/i18n/en.es.js",
      "node_modules/vue-cal/dist/i18n/ar.es.js",
      "node_modules/vue-cal/dist/i18n/bg.es.js",
      "node_modules/vue-cal/dist/i18n/bn.es.js",
      "node_modules/vue-cal/dist/i18n/bs.es.js",
      "node_modules/vue-cal/dist/i18n/ca.es.js",
      "node_modules/vue-cal/dist/i18n/cs.es.js",
      "node_modules/vue-cal/dist/i18n/da.es.js",
      "node_modules/vue-cal/dist/i18n/de.es.js",
      "node_modules/vue-cal/dist/i18n/el.es.js",
      "node_modules/vue-cal/dist/i18n/en.es.js",
      "node_modules/vue-cal/dist/i18n/es.es.js",
      "node_modules/vue-cal/dist/i18n/et.es.js",
      "node_modules/vue-cal/dist/i18n/fa.es.js",
      "node_modules/vue-cal/dist/i18n/fi.es.js",
      "node_modules/vue-cal/dist/i18n/fr.es.js",
      "node_modules/vue-cal/dist/i18n/he.es.js",
      "node_modules/vue-cal/dist/i18n/hr.es.js",
      "node_modules/vue-cal/dist/i18n/hu.es.js",
      "node_modules/vue-cal/dist/i18n/id.es.js",
      "node_modules/vue-cal/dist/i18n/is.es.js",
      "node_modules/vue-cal/dist/i18n/it.es.js",
      "node_modules/vue-cal/dist/i18n/ja.es.js",
      "node_modules/vue-cal/dist/i18n/ka.es.js",
      "node_modules/vue-cal/dist/i18n/ko.es.js",
      "node_modules/vue-cal/dist/i18n/lt.es.js",
      "node_modules/vue-cal/dist/i18n/mn.es.js",
      "node_modules/vue-cal/dist/i18n/nl.es.js",
      "node_modules/vue-cal/dist/i18n/no.es.js",
      "node_modules/vue-cal/dist/i18n/pl.es.js",
      "node_modules/vue-cal/dist/i18n/pt-br.es.js",
      "node_modules/vue-cal/dist/i18n/pt-pt.es.js",
      "node_modules/vue-cal/dist/i18n/ro.es.js",
      "node_modules/vue-cal/dist/i18n/ru.es.js",
      "node_modules/vue-cal/dist/i18n/sk.es.js",
      "node_modules/vue-cal/dist/i18n/sl.es.js",
      "node_modules/vue-cal/dist/i18n/sq.es.js",
      "node_modules/vue-cal/dist/i18n/sr.es.js",
      "node_modules/vue-cal/dist/i18n/sv.es.js",
      "node_modules/vue-cal/dist/i18n/tr.es.js",
      "node_modules/vue-cal/dist/i18n/uk.es.js",
      "node_modules/vue-cal/dist/i18n/vi.es.js",
      "node_modules/vue-cal/dist/i18n/zh-cn.es.js",
      "node_modules/vue-cal/dist/i18n/zh-hk.es.js",
      "node_modules/vue-cal/dist/drag-and-drop.es.js"
    ],
<<<<<<< HEAD
<<<<<<< HEAD
    "file": "assets/app-728c8756.js",
=======
    "file": "assets/app-7705cd4b.js",
>>>>>>> origin/2.x
=======
    "file": "assets/app-df64e7ea.js",
>>>>>>> e7329deb
    "isEntry": true,
    "src": "src/Resources/assets/js/app.js"
  },
  "src/Resources/assets/js/chart.js": {
    "file": "assets/chart-1d2144fe.js",
    "isEntry": true,
    "src": "src/Resources/assets/js/chart.js"
  }
}<|MERGE_RESOLUTION|>--- conflicted
+++ resolved
@@ -220,15 +220,7 @@
     "src": "node_modules/vue-cal/dist/i18n/zh-hk.es.js"
   },
   "src/Resources/assets/css/app.css": {
-<<<<<<< HEAD
-<<<<<<< HEAD
-    "file": "assets/app-3390c1e5.css",
-=======
-    "file": "assets/app-d035ba9a.css",
->>>>>>> origin/2.x
-=======
-    "file": "assets/app-b7c3d4f3.css",
->>>>>>> e7329deb
+    "file": "assets/app-6fde39aa.css",
     "isEntry": true,
     "src": "src/Resources/assets/css/app.css"
   },
@@ -367,15 +359,7 @@
       "node_modules/vue-cal/dist/i18n/zh-hk.es.js",
       "node_modules/vue-cal/dist/drag-and-drop.es.js"
     ],
-<<<<<<< HEAD
-<<<<<<< HEAD
     "file": "assets/app-728c8756.js",
-=======
-    "file": "assets/app-7705cd4b.js",
->>>>>>> origin/2.x
-=======
-    "file": "assets/app-df64e7ea.js",
->>>>>>> e7329deb
     "isEntry": true,
     "src": "src/Resources/assets/js/app.js"
   },
