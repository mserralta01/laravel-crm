{
  "node_modules/vue-cal/dist/drag-and-drop.es.js": {
    "file": "assets/drag-and-drop.es-0df93f71.js",
    "isDynamicEntry": true,
    "src": "node_modules/vue-cal/dist/drag-and-drop.es.js"
  },
  "node_modules/vue-cal/dist/i18n/ar.es.js": {
    "file": "assets/ar.es-2968a13f.js",
    "isDynamicEntry": true,
    "src": "node_modules/vue-cal/dist/i18n/ar.es.js"
  },
  "node_modules/vue-cal/dist/i18n/bg.es.js": {
    "file": "assets/bg.es-182cdcb3.js",
    "isDynamicEntry": true,
    "src": "node_modules/vue-cal/dist/i18n/bg.es.js"
  },
  "node_modules/vue-cal/dist/i18n/bn.es.js": {
    "file": "assets/bn.es-3f8773a4.js",
    "isDynamicEntry": true,
    "src": "node_modules/vue-cal/dist/i18n/bn.es.js"
  },
  "node_modules/vue-cal/dist/i18n/bs.es.js": {
    "file": "assets/bs.es-47a220af.js",
    "isDynamicEntry": true,
    "src": "node_modules/vue-cal/dist/i18n/bs.es.js"
  },
  "node_modules/vue-cal/dist/i18n/ca.es.js": {
    "file": "assets/ca.es-47a49a5a.js",
    "isDynamicEntry": true,
    "src": "node_modules/vue-cal/dist/i18n/ca.es.js"
  },
  "node_modules/vue-cal/dist/i18n/cs.es.js": {
    "file": "assets/cs.es-29e50c14.js",
    "isDynamicEntry": true,
    "src": "node_modules/vue-cal/dist/i18n/cs.es.js"
  },
  "node_modules/vue-cal/dist/i18n/da.es.js": {
    "file": "assets/da.es-eecb0b06.js",
    "isDynamicEntry": true,
    "src": "node_modules/vue-cal/dist/i18n/da.es.js"
  },
  "node_modules/vue-cal/dist/i18n/de.es.js": {
    "file": "assets/de.es-83841cfd.js",
    "isDynamicEntry": true,
    "src": "node_modules/vue-cal/dist/i18n/de.es.js"
  },
  "node_modules/vue-cal/dist/i18n/el.es.js": {
    "file": "assets/el.es-b1c0d142.js",
    "isDynamicEntry": true,
    "src": "node_modules/vue-cal/dist/i18n/el.es.js"
  },
  "node_modules/vue-cal/dist/i18n/en.es.js": {
    "file": "assets/en.es-d28ce695.js",
    "isDynamicEntry": true,
    "src": "node_modules/vue-cal/dist/i18n/en.es.js"
  },
  "node_modules/vue-cal/dist/i18n/es.es.js": {
    "file": "assets/es.es-232cf334.js",
    "isDynamicEntry": true,
    "src": "node_modules/vue-cal/dist/i18n/es.es.js"
  },
  "node_modules/vue-cal/dist/i18n/et.es.js": {
    "file": "assets/et.es-7e6a3380.js",
    "isDynamicEntry": true,
    "src": "node_modules/vue-cal/dist/i18n/et.es.js"
  },
  "node_modules/vue-cal/dist/i18n/fa.es.js": {
    "file": "assets/fa.es-b08cd112.js",
    "isDynamicEntry": true,
    "src": "node_modules/vue-cal/dist/i18n/fa.es.js"
  },
  "node_modules/vue-cal/dist/i18n/fi.es.js": {
    "file": "assets/fi.es-d164093c.js",
    "isDynamicEntry": true,
    "src": "node_modules/vue-cal/dist/i18n/fi.es.js"
  },
  "node_modules/vue-cal/dist/i18n/fr.es.js": {
    "file": "assets/fr.es-bb780d19.js",
    "isDynamicEntry": true,
    "src": "node_modules/vue-cal/dist/i18n/fr.es.js"
  },
  "node_modules/vue-cal/dist/i18n/he.es.js": {
    "file": "assets/he.es-38780c8b.js",
    "isDynamicEntry": true,
    "src": "node_modules/vue-cal/dist/i18n/he.es.js"
  },
  "node_modules/vue-cal/dist/i18n/hr.es.js": {
    "file": "assets/hr.es-fdafdc21.js",
    "isDynamicEntry": true,
    "src": "node_modules/vue-cal/dist/i18n/hr.es.js"
  },
  "node_modules/vue-cal/dist/i18n/hu.es.js": {
    "file": "assets/hu.es-3630014a.js",
    "isDynamicEntry": true,
    "src": "node_modules/vue-cal/dist/i18n/hu.es.js"
  },
  "node_modules/vue-cal/dist/i18n/id.es.js": {
    "file": "assets/id.es-3e6a36ce.js",
    "isDynamicEntry": true,
    "src": "node_modules/vue-cal/dist/i18n/id.es.js"
  },
  "node_modules/vue-cal/dist/i18n/is.es.js": {
    "file": "assets/is.es-a5785bf6.js",
    "isDynamicEntry": true,
    "src": "node_modules/vue-cal/dist/i18n/is.es.js"
  },
  "node_modules/vue-cal/dist/i18n/it.es.js": {
    "file": "assets/it.es-a9d8c123.js",
    "isDynamicEntry": true,
    "src": "node_modules/vue-cal/dist/i18n/it.es.js"
  },
  "node_modules/vue-cal/dist/i18n/ja.es.js": {
    "file": "assets/ja.es-6a0383c1.js",
    "isDynamicEntry": true,
    "src": "node_modules/vue-cal/dist/i18n/ja.es.js"
  },
  "node_modules/vue-cal/dist/i18n/ka.es.js": {
    "file": "assets/ka.es-75616353.js",
    "isDynamicEntry": true,
    "src": "node_modules/vue-cal/dist/i18n/ka.es.js"
  },
  "node_modules/vue-cal/dist/i18n/ko.es.js": {
    "file": "assets/ko.es-52b4fe30.js",
    "isDynamicEntry": true,
    "src": "node_modules/vue-cal/dist/i18n/ko.es.js"
  },
  "node_modules/vue-cal/dist/i18n/lt.es.js": {
    "file": "assets/lt.es-fb2fe7b5.js",
    "isDynamicEntry": true,
    "src": "node_modules/vue-cal/dist/i18n/lt.es.js"
  },
  "node_modules/vue-cal/dist/i18n/mn.es.js": {
    "file": "assets/mn.es-fcd02e46.js",
    "isDynamicEntry": true,
    "src": "node_modules/vue-cal/dist/i18n/mn.es.js"
  },
  "node_modules/vue-cal/dist/i18n/nl.es.js": {
    "file": "assets/nl.es-558331c7.js",
    "isDynamicEntry": true,
    "src": "node_modules/vue-cal/dist/i18n/nl.es.js"
  },
  "node_modules/vue-cal/dist/i18n/no.es.js": {
    "file": "assets/no.es-8b33619c.js",
    "isDynamicEntry": true,
    "src": "node_modules/vue-cal/dist/i18n/no.es.js"
  },
  "node_modules/vue-cal/dist/i18n/pl.es.js": {
    "file": "assets/pl.es-631374bd.js",
    "isDynamicEntry": true,
    "src": "node_modules/vue-cal/dist/i18n/pl.es.js"
  },
  "node_modules/vue-cal/dist/i18n/pt-br.es.js": {
    "file": "assets/pt-br.es-a39b3c5f.js",
    "isDynamicEntry": true,
    "src": "node_modules/vue-cal/dist/i18n/pt-br.es.js"
  },
  "node_modules/vue-cal/dist/i18n/pt-pt.es.js": {
    "file": "assets/pt-pt.es-a39b3c5f.js",
    "isDynamicEntry": true,
    "src": "node_modules/vue-cal/dist/i18n/pt-pt.es.js"
  },
  "node_modules/vue-cal/dist/i18n/ro.es.js": {
    "file": "assets/ro.es-8080c341.js",
    "isDynamicEntry": true,
    "src": "node_modules/vue-cal/dist/i18n/ro.es.js"
  },
  "node_modules/vue-cal/dist/i18n/ru.es.js": {
    "file": "assets/ru.es-9e02a02e.js",
    "isDynamicEntry": true,
    "src": "node_modules/vue-cal/dist/i18n/ru.es.js"
  },
  "node_modules/vue-cal/dist/i18n/sk.es.js": {
    "file": "assets/sk.es-7894e5cb.js",
    "isDynamicEntry": true,
    "src": "node_modules/vue-cal/dist/i18n/sk.es.js"
  },
  "node_modules/vue-cal/dist/i18n/sl.es.js": {
    "file": "assets/sl.es-886c86bd.js",
    "isDynamicEntry": true,
    "src": "node_modules/vue-cal/dist/i18n/sl.es.js"
  },
  "node_modules/vue-cal/dist/i18n/sq.es.js": {
    "file": "assets/sq.es-600bc51c.js",
    "isDynamicEntry": true,
    "src": "node_modules/vue-cal/dist/i18n/sq.es.js"
  },
  "node_modules/vue-cal/dist/i18n/sr.es.js": {
    "file": "assets/sr.es-f3348729.js",
    "isDynamicEntry": true,
    "src": "node_modules/vue-cal/dist/i18n/sr.es.js"
  },
  "node_modules/vue-cal/dist/i18n/sv.es.js": {
    "file": "assets/sv.es-f0a285bd.js",
    "isDynamicEntry": true,
    "src": "node_modules/vue-cal/dist/i18n/sv.es.js"
  },
  "node_modules/vue-cal/dist/i18n/tr.es.js": {
    "file": "assets/tr.es-f57d7128.js",
    "isDynamicEntry": true,
    "src": "node_modules/vue-cal/dist/i18n/tr.es.js"
  },
  "node_modules/vue-cal/dist/i18n/uk.es.js": {
    "file": "assets/uk.es-0afcf35e.js",
    "isDynamicEntry": true,
    "src": "node_modules/vue-cal/dist/i18n/uk.es.js"
  },
  "node_modules/vue-cal/dist/i18n/vi.es.js": {
    "file": "assets/vi.es-c0302793.js",
    "isDynamicEntry": true,
    "src": "node_modules/vue-cal/dist/i18n/vi.es.js"
  },
  "node_modules/vue-cal/dist/i18n/zh-cn.es.js": {
    "file": "assets/zh-cn.es-b584d7c2.js",
    "isDynamicEntry": true,
    "src": "node_modules/vue-cal/dist/i18n/zh-cn.es.js"
  },
  "node_modules/vue-cal/dist/i18n/zh-hk.es.js": {
    "file": "assets/zh-hk.es-3b3b5fba.js",
    "isDynamicEntry": true,
    "src": "node_modules/vue-cal/dist/i18n/zh-hk.es.js"
  },
  "src/Resources/assets/css/app.css": {
    "file": "assets/app-80a30221.css",
    "isEntry": true,
    "src": "src/Resources/assets/css/app.css"
  },
  "src/Resources/assets/fonts/icomoon.woff": {
    "file": "assets/icomoon-8bbcff3c.woff",
    "src": "src/Resources/assets/fonts/icomoon.woff"
  },
  "src/Resources/assets/images/corner-clip.svg": {
    "file": "assets/corner-clip-61a92b87.svg",
    "src": "src/Resources/assets/images/corner-clip.svg"
  },
  "src/Resources/assets/images/dark-corner-clip.svg": {
    "file": "assets/dark-corner-clip-142f6b73.svg",
    "src": "src/Resources/assets/images/dark-corner-clip.svg"
  },
  "src/Resources/assets/images/dark-logo.svg": {
    "file": "assets/dark-logo-efbc17e1.svg",
    "src": "src/Resources/assets/images/dark-logo.svg"
  },
  "src/Resources/assets/images/empty-placeholders/activities.svg": {
    "file": "assets/activities-94382bdd.svg",
    "src": "src/Resources/assets/images/empty-placeholders/activities.svg"
  },
  "src/Resources/assets/images/empty-placeholders/calls.svg": {
    "file": "assets/calls-ee670a2e.svg",
    "src": "src/Resources/assets/images/empty-placeholders/calls.svg"
  },
  "src/Resources/assets/images/empty-placeholders/default.svg": {
    "file": "assets/default-fa0d440c.svg",
    "src": "src/Resources/assets/images/empty-placeholders/default.svg"
  },
  "src/Resources/assets/images/empty-placeholders/description.svg": {
    "file": "assets/description-ffed9c3f.svg",
    "src": "src/Resources/assets/images/empty-placeholders/description.svg"
  },
  "src/Resources/assets/images/empty-placeholders/emails.svg": {
    "file": "assets/emails-9759b922.svg",
    "src": "src/Resources/assets/images/empty-placeholders/emails.svg"
  },
  "src/Resources/assets/images/empty-placeholders/files.svg": {
    "file": "assets/files-45076c3b.svg",
    "src": "src/Resources/assets/images/empty-placeholders/files.svg"
  },
  "src/Resources/assets/images/empty-placeholders/lunches.svg": {
    "file": "assets/lunches-ffce3ada.svg",
    "src": "src/Resources/assets/images/empty-placeholders/lunches.svg"
  },
  "src/Resources/assets/images/empty-placeholders/meetings.svg": {
    "file": "assets/meetings-665b3d77.svg",
    "src": "src/Resources/assets/images/empty-placeholders/meetings.svg"
  },
  "src/Resources/assets/images/empty-placeholders/notes.svg": {
    "file": "assets/notes-7c655bcd.svg",
    "src": "src/Resources/assets/images/empty-placeholders/notes.svg"
  },
  "src/Resources/assets/images/empty-placeholders/organizations.svg": {
    "file": "assets/organizations-7a7c8cfb.svg",
    "src": "src/Resources/assets/images/empty-placeholders/organizations.svg"
  },
  "src/Resources/assets/images/empty-placeholders/pipedrive.svg": {
    "file": "assets/pipedrive-ef94222a.svg",
    "src": "src/Resources/assets/images/empty-placeholders/pipedrive.svg"
  },
  "src/Resources/assets/images/empty-placeholders/plans.svg": {
    "file": "assets/plans-d1b57159.svg",
    "src": "src/Resources/assets/images/empty-placeholders/plans.svg"
  },
  "src/Resources/assets/images/empty-placeholders/products.svg": {
    "file": "assets/products-0ca7baa4.svg",
    "src": "src/Resources/assets/images/empty-placeholders/products.svg"
  },
  "src/Resources/assets/images/empty-placeholders/quotes.svg": {
    "file": "assets/quotes-b42e961b.svg",
    "src": "src/Resources/assets/images/empty-placeholders/quotes.svg"
  },
  "src/Resources/assets/images/empty-placeholders/users.svg": {
    "file": "assets/users-39e2d8eb.svg",
    "src": "src/Resources/assets/images/empty-placeholders/users.svg"
  },
  "src/Resources/assets/images/error.svg": {
    "file": "assets/error-4179d5c7.svg",
    "src": "src/Resources/assets/images/error.svg"
  },
  "src/Resources/assets/images/favicon.ico": {
    "file": "assets/favicon-a99d4e55.ico",
    "src": "src/Resources/assets/images/favicon.ico"
  },
  "src/Resources/assets/images/logo.svg": {
    "file": "assets/logo-0db24d41.svg",
    "src": "src/Resources/assets/images/logo.svg"
  },
  "src/Resources/assets/js/app.css": {
    "file": "assets/app-06ae2a33.css",
    "src": "src/Resources/assets/js/app.css"
  },
  "src/Resources/assets/js/app.js": {
    "css": [
      "assets/app-06ae2a33.css"
    ],
    "dynamicImports": [
      "node_modules/vue-cal/dist/i18n/en.es.js",
      "node_modules/vue-cal/dist/i18n/ar.es.js",
      "node_modules/vue-cal/dist/i18n/bg.es.js",
      "node_modules/vue-cal/dist/i18n/bn.es.js",
      "node_modules/vue-cal/dist/i18n/bs.es.js",
      "node_modules/vue-cal/dist/i18n/ca.es.js",
      "node_modules/vue-cal/dist/i18n/cs.es.js",
      "node_modules/vue-cal/dist/i18n/da.es.js",
      "node_modules/vue-cal/dist/i18n/de.es.js",
      "node_modules/vue-cal/dist/i18n/el.es.js",
      "node_modules/vue-cal/dist/i18n/en.es.js",
      "node_modules/vue-cal/dist/i18n/es.es.js",
      "node_modules/vue-cal/dist/i18n/et.es.js",
      "node_modules/vue-cal/dist/i18n/fa.es.js",
      "node_modules/vue-cal/dist/i18n/fi.es.js",
      "node_modules/vue-cal/dist/i18n/fr.es.js",
      "node_modules/vue-cal/dist/i18n/he.es.js",
      "node_modules/vue-cal/dist/i18n/hr.es.js",
      "node_modules/vue-cal/dist/i18n/hu.es.js",
      "node_modules/vue-cal/dist/i18n/id.es.js",
      "node_modules/vue-cal/dist/i18n/is.es.js",
      "node_modules/vue-cal/dist/i18n/it.es.js",
      "node_modules/vue-cal/dist/i18n/ja.es.js",
      "node_modules/vue-cal/dist/i18n/ka.es.js",
      "node_modules/vue-cal/dist/i18n/ko.es.js",
      "node_modules/vue-cal/dist/i18n/lt.es.js",
      "node_modules/vue-cal/dist/i18n/mn.es.js",
      "node_modules/vue-cal/dist/i18n/nl.es.js",
      "node_modules/vue-cal/dist/i18n/no.es.js",
      "node_modules/vue-cal/dist/i18n/pl.es.js",
      "node_modules/vue-cal/dist/i18n/pt-br.es.js",
      "node_modules/vue-cal/dist/i18n/pt-pt.es.js",
      "node_modules/vue-cal/dist/i18n/ro.es.js",
      "node_modules/vue-cal/dist/i18n/ru.es.js",
      "node_modules/vue-cal/dist/i18n/sk.es.js",
      "node_modules/vue-cal/dist/i18n/sl.es.js",
      "node_modules/vue-cal/dist/i18n/sq.es.js",
      "node_modules/vue-cal/dist/i18n/sr.es.js",
      "node_modules/vue-cal/dist/i18n/sv.es.js",
      "node_modules/vue-cal/dist/i18n/tr.es.js",
      "node_modules/vue-cal/dist/i18n/uk.es.js",
      "node_modules/vue-cal/dist/i18n/vi.es.js",
      "node_modules/vue-cal/dist/i18n/zh-cn.es.js",
      "node_modules/vue-cal/dist/i18n/zh-hk.es.js",
      "node_modules/vue-cal/dist/drag-and-drop.es.js"
    ],
<<<<<<< HEAD
    "file": "assets/app-08ad2716.js",
=======
    "file": "assets/app-5af6f62c.js",
>>>>>>> f31aa8c1
    "isEntry": true,
    "src": "src/Resources/assets/js/app.js"
  },
  "src/Resources/assets/js/chart.js": {
    "file": "assets/chart-1d2144fe.js",
    "isEntry": true,
    "src": "src/Resources/assets/js/chart.js"
  }
}<|MERGE_RESOLUTION|>--- conflicted
+++ resolved
@@ -1,226 +1,226 @@
 {
   "node_modules/vue-cal/dist/drag-and-drop.es.js": {
-    "file": "assets/drag-and-drop.es-0df93f71.js",
+    "file": "assets/drag-and-drop.es-bedab85d.js",
     "isDynamicEntry": true,
     "src": "node_modules/vue-cal/dist/drag-and-drop.es.js"
   },
   "node_modules/vue-cal/dist/i18n/ar.es.js": {
-    "file": "assets/ar.es-2968a13f.js",
+    "file": "assets/ar.es-1c5432ef.js",
     "isDynamicEntry": true,
     "src": "node_modules/vue-cal/dist/i18n/ar.es.js"
   },
   "node_modules/vue-cal/dist/i18n/bg.es.js": {
-    "file": "assets/bg.es-182cdcb3.js",
+    "file": "assets/bg.es-133f1d79.js",
     "isDynamicEntry": true,
     "src": "node_modules/vue-cal/dist/i18n/bg.es.js"
   },
   "node_modules/vue-cal/dist/i18n/bn.es.js": {
-    "file": "assets/bn.es-3f8773a4.js",
+    "file": "assets/bn.es-d6f1145b.js",
     "isDynamicEntry": true,
     "src": "node_modules/vue-cal/dist/i18n/bn.es.js"
   },
   "node_modules/vue-cal/dist/i18n/bs.es.js": {
-    "file": "assets/bs.es-47a220af.js",
+    "file": "assets/bs.es-424f8392.js",
     "isDynamicEntry": true,
     "src": "node_modules/vue-cal/dist/i18n/bs.es.js"
   },
   "node_modules/vue-cal/dist/i18n/ca.es.js": {
-    "file": "assets/ca.es-47a49a5a.js",
+    "file": "assets/ca.es-10691e62.js",
     "isDynamicEntry": true,
     "src": "node_modules/vue-cal/dist/i18n/ca.es.js"
   },
   "node_modules/vue-cal/dist/i18n/cs.es.js": {
-    "file": "assets/cs.es-29e50c14.js",
+    "file": "assets/cs.es-d467a362.js",
     "isDynamicEntry": true,
     "src": "node_modules/vue-cal/dist/i18n/cs.es.js"
   },
   "node_modules/vue-cal/dist/i18n/da.es.js": {
-    "file": "assets/da.es-eecb0b06.js",
+    "file": "assets/da.es-5c82d648.js",
     "isDynamicEntry": true,
     "src": "node_modules/vue-cal/dist/i18n/da.es.js"
   },
   "node_modules/vue-cal/dist/i18n/de.es.js": {
-    "file": "assets/de.es-83841cfd.js",
+    "file": "assets/de.es-fc3d5977.js",
     "isDynamicEntry": true,
     "src": "node_modules/vue-cal/dist/i18n/de.es.js"
   },
   "node_modules/vue-cal/dist/i18n/el.es.js": {
-    "file": "assets/el.es-b1c0d142.js",
+    "file": "assets/el.es-09498e63.js",
     "isDynamicEntry": true,
     "src": "node_modules/vue-cal/dist/i18n/el.es.js"
   },
   "node_modules/vue-cal/dist/i18n/en.es.js": {
-    "file": "assets/en.es-d28ce695.js",
+    "file": "assets/en.es-cf2ff814.js",
     "isDynamicEntry": true,
     "src": "node_modules/vue-cal/dist/i18n/en.es.js"
   },
   "node_modules/vue-cal/dist/i18n/es.es.js": {
-    "file": "assets/es.es-232cf334.js",
+    "file": "assets/es.es-1bcf8f87.js",
     "isDynamicEntry": true,
     "src": "node_modules/vue-cal/dist/i18n/es.es.js"
   },
   "node_modules/vue-cal/dist/i18n/et.es.js": {
-    "file": "assets/et.es-7e6a3380.js",
+    "file": "assets/et.es-dfc4f817.js",
     "isDynamicEntry": true,
     "src": "node_modules/vue-cal/dist/i18n/et.es.js"
   },
   "node_modules/vue-cal/dist/i18n/fa.es.js": {
-    "file": "assets/fa.es-b08cd112.js",
+    "file": "assets/fa.es-54e3e37f.js",
     "isDynamicEntry": true,
     "src": "node_modules/vue-cal/dist/i18n/fa.es.js"
   },
   "node_modules/vue-cal/dist/i18n/fi.es.js": {
-    "file": "assets/fi.es-d164093c.js",
+    "file": "assets/fi.es-f02a3c28.js",
     "isDynamicEntry": true,
     "src": "node_modules/vue-cal/dist/i18n/fi.es.js"
   },
   "node_modules/vue-cal/dist/i18n/fr.es.js": {
-    "file": "assets/fr.es-bb780d19.js",
+    "file": "assets/fr.es-7cd25089.js",
     "isDynamicEntry": true,
     "src": "node_modules/vue-cal/dist/i18n/fr.es.js"
   },
   "node_modules/vue-cal/dist/i18n/he.es.js": {
-    "file": "assets/he.es-38780c8b.js",
+    "file": "assets/he.es-a00ad66b.js",
     "isDynamicEntry": true,
     "src": "node_modules/vue-cal/dist/i18n/he.es.js"
   },
   "node_modules/vue-cal/dist/i18n/hr.es.js": {
-    "file": "assets/hr.es-fdafdc21.js",
+    "file": "assets/hr.es-c03853d7.js",
     "isDynamicEntry": true,
     "src": "node_modules/vue-cal/dist/i18n/hr.es.js"
   },
   "node_modules/vue-cal/dist/i18n/hu.es.js": {
-    "file": "assets/hu.es-3630014a.js",
+    "file": "assets/hu.es-5447b096.js",
     "isDynamicEntry": true,
     "src": "node_modules/vue-cal/dist/i18n/hu.es.js"
   },
   "node_modules/vue-cal/dist/i18n/id.es.js": {
-    "file": "assets/id.es-3e6a36ce.js",
+    "file": "assets/id.es-3384c049.js",
     "isDynamicEntry": true,
     "src": "node_modules/vue-cal/dist/i18n/id.es.js"
   },
   "node_modules/vue-cal/dist/i18n/is.es.js": {
-    "file": "assets/is.es-a5785bf6.js",
+    "file": "assets/is.es-5855059c.js",
     "isDynamicEntry": true,
     "src": "node_modules/vue-cal/dist/i18n/is.es.js"
   },
   "node_modules/vue-cal/dist/i18n/it.es.js": {
-    "file": "assets/it.es-a9d8c123.js",
+    "file": "assets/it.es-a2e39e6b.js",
     "isDynamicEntry": true,
     "src": "node_modules/vue-cal/dist/i18n/it.es.js"
   },
   "node_modules/vue-cal/dist/i18n/ja.es.js": {
-    "file": "assets/ja.es-6a0383c1.js",
+    "file": "assets/ja.es-549021b7.js",
     "isDynamicEntry": true,
     "src": "node_modules/vue-cal/dist/i18n/ja.es.js"
   },
   "node_modules/vue-cal/dist/i18n/ka.es.js": {
-    "file": "assets/ka.es-75616353.js",
+    "file": "assets/ka.es-b97af2c6.js",
     "isDynamicEntry": true,
     "src": "node_modules/vue-cal/dist/i18n/ka.es.js"
   },
   "node_modules/vue-cal/dist/i18n/ko.es.js": {
-    "file": "assets/ko.es-52b4fe30.js",
+    "file": "assets/ko.es-65303d13.js",
     "isDynamicEntry": true,
     "src": "node_modules/vue-cal/dist/i18n/ko.es.js"
   },
   "node_modules/vue-cal/dist/i18n/lt.es.js": {
-    "file": "assets/lt.es-fb2fe7b5.js",
+    "file": "assets/lt.es-6bd7ea81.js",
     "isDynamicEntry": true,
     "src": "node_modules/vue-cal/dist/i18n/lt.es.js"
   },
   "node_modules/vue-cal/dist/i18n/mn.es.js": {
-    "file": "assets/mn.es-fcd02e46.js",
+    "file": "assets/mn.es-c0946de5.js",
     "isDynamicEntry": true,
     "src": "node_modules/vue-cal/dist/i18n/mn.es.js"
   },
   "node_modules/vue-cal/dist/i18n/nl.es.js": {
-    "file": "assets/nl.es-558331c7.js",
+    "file": "assets/nl.es-fb098524.js",
     "isDynamicEntry": true,
     "src": "node_modules/vue-cal/dist/i18n/nl.es.js"
   },
   "node_modules/vue-cal/dist/i18n/no.es.js": {
-    "file": "assets/no.es-8b33619c.js",
+    "file": "assets/no.es-00bfcb00.js",
     "isDynamicEntry": true,
     "src": "node_modules/vue-cal/dist/i18n/no.es.js"
   },
   "node_modules/vue-cal/dist/i18n/pl.es.js": {
-    "file": "assets/pl.es-631374bd.js",
+    "file": "assets/pl.es-d9683cfc.js",
     "isDynamicEntry": true,
     "src": "node_modules/vue-cal/dist/i18n/pl.es.js"
   },
   "node_modules/vue-cal/dist/i18n/pt-br.es.js": {
-    "file": "assets/pt-br.es-a39b3c5f.js",
+    "file": "assets/pt-br.es-a068d598.js",
     "isDynamicEntry": true,
     "src": "node_modules/vue-cal/dist/i18n/pt-br.es.js"
   },
   "node_modules/vue-cal/dist/i18n/pt-pt.es.js": {
-    "file": "assets/pt-pt.es-a39b3c5f.js",
+    "file": "assets/pt-pt.es-a068d598.js",
     "isDynamicEntry": true,
     "src": "node_modules/vue-cal/dist/i18n/pt-pt.es.js"
   },
   "node_modules/vue-cal/dist/i18n/ro.es.js": {
-    "file": "assets/ro.es-8080c341.js",
+    "file": "assets/ro.es-c05b88b7.js",
     "isDynamicEntry": true,
     "src": "node_modules/vue-cal/dist/i18n/ro.es.js"
   },
   "node_modules/vue-cal/dist/i18n/ru.es.js": {
-    "file": "assets/ru.es-9e02a02e.js",
+    "file": "assets/ru.es-18bbb6e3.js",
     "isDynamicEntry": true,
     "src": "node_modules/vue-cal/dist/i18n/ru.es.js"
   },
   "node_modules/vue-cal/dist/i18n/sk.es.js": {
-    "file": "assets/sk.es-7894e5cb.js",
+    "file": "assets/sk.es-cf475731.js",
     "isDynamicEntry": true,
     "src": "node_modules/vue-cal/dist/i18n/sk.es.js"
   },
   "node_modules/vue-cal/dist/i18n/sl.es.js": {
-    "file": "assets/sl.es-886c86bd.js",
+    "file": "assets/sl.es-4f19bf30.js",
     "isDynamicEntry": true,
     "src": "node_modules/vue-cal/dist/i18n/sl.es.js"
   },
   "node_modules/vue-cal/dist/i18n/sq.es.js": {
-    "file": "assets/sq.es-600bc51c.js",
+    "file": "assets/sq.es-a264a995.js",
     "isDynamicEntry": true,
     "src": "node_modules/vue-cal/dist/i18n/sq.es.js"
   },
   "node_modules/vue-cal/dist/i18n/sr.es.js": {
-    "file": "assets/sr.es-f3348729.js",
+    "file": "assets/sr.es-0d3cfbc7.js",
     "isDynamicEntry": true,
     "src": "node_modules/vue-cal/dist/i18n/sr.es.js"
   },
   "node_modules/vue-cal/dist/i18n/sv.es.js": {
-    "file": "assets/sv.es-f0a285bd.js",
+    "file": "assets/sv.es-f64e2fa4.js",
     "isDynamicEntry": true,
     "src": "node_modules/vue-cal/dist/i18n/sv.es.js"
   },
   "node_modules/vue-cal/dist/i18n/tr.es.js": {
-    "file": "assets/tr.es-f57d7128.js",
+    "file": "assets/tr.es-576f73c9.js",
     "isDynamicEntry": true,
     "src": "node_modules/vue-cal/dist/i18n/tr.es.js"
   },
   "node_modules/vue-cal/dist/i18n/uk.es.js": {
-    "file": "assets/uk.es-0afcf35e.js",
+    "file": "assets/uk.es-ed3c3f03.js",
     "isDynamicEntry": true,
     "src": "node_modules/vue-cal/dist/i18n/uk.es.js"
   },
   "node_modules/vue-cal/dist/i18n/vi.es.js": {
-    "file": "assets/vi.es-c0302793.js",
+    "file": "assets/vi.es-4582ebe1.js",
     "isDynamicEntry": true,
     "src": "node_modules/vue-cal/dist/i18n/vi.es.js"
   },
   "node_modules/vue-cal/dist/i18n/zh-cn.es.js": {
-    "file": "assets/zh-cn.es-b584d7c2.js",
+    "file": "assets/zh-cn.es-50f64b69.js",
     "isDynamicEntry": true,
     "src": "node_modules/vue-cal/dist/i18n/zh-cn.es.js"
   },
   "node_modules/vue-cal/dist/i18n/zh-hk.es.js": {
-    "file": "assets/zh-hk.es-3b3b5fba.js",
+    "file": "assets/zh-hk.es-6da7777e.js",
     "isDynamicEntry": true,
     "src": "node_modules/vue-cal/dist/i18n/zh-hk.es.js"
   },
   "src/Resources/assets/css/app.css": {
-    "file": "assets/app-80a30221.css",
+    "file": "assets/app-2ab2a07d.css",
     "isEntry": true,
     "src": "src/Resources/assets/css/app.css"
   },
@@ -313,15 +313,14 @@
     "src": "src/Resources/assets/images/logo.svg"
   },
   "src/Resources/assets/js/app.css": {
-    "file": "assets/app-06ae2a33.css",
+    "file": "assets/app-7974ef6e.css",
     "src": "src/Resources/assets/js/app.css"
   },
   "src/Resources/assets/js/app.js": {
     "css": [
-      "assets/app-06ae2a33.css"
+      "assets/app-7974ef6e.css"
     ],
     "dynamicImports": [
-      "node_modules/vue-cal/dist/i18n/en.es.js",
       "node_modules/vue-cal/dist/i18n/ar.es.js",
       "node_modules/vue-cal/dist/i18n/bg.es.js",
       "node_modules/vue-cal/dist/i18n/bn.es.js",
@@ -367,11 +366,7 @@
       "node_modules/vue-cal/dist/i18n/zh-hk.es.js",
       "node_modules/vue-cal/dist/drag-and-drop.es.js"
     ],
-<<<<<<< HEAD
-    "file": "assets/app-08ad2716.js",
-=======
-    "file": "assets/app-5af6f62c.js",
->>>>>>> f31aa8c1
+    "file": "assets/app-ca52f87d.js",
     "isEntry": true,
     "src": "src/Resources/assets/js/app.js"
   },
