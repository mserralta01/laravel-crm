--- conflicted
+++ resolved
@@ -220,11 +220,7 @@
     "src": "node_modules/vue-cal/dist/i18n/zh-hk.es.js"
   },
   "src/Resources/assets/css/app.css": {
-<<<<<<< HEAD
-    "file": "assets/app-3a170bdd.css",
-=======
-    "file": "assets/app-0dbe9e04.css",
->>>>>>> f25450a6
+    "file": "assets/app-adb4bd1d.css",
     "isEntry": true,
     "src": "src/Resources/assets/css/app.css"
   },
@@ -370,7 +366,7 @@
       "node_modules/vue-cal/dist/i18n/zh-hk.es.js",
       "node_modules/vue-cal/dist/drag-and-drop.es.js"
     ],
-    "file": "assets/app-efefe7c0.js",
+    "file": "assets/app-ae6a1872.js",
     "isEntry": true,
     "src": "src/Resources/assets/js/app.js"
   },
