--- conflicted
+++ resolved
@@ -1,233 +1,5 @@
 {
   "node_modules/vue-cal/dist/drag-and-drop.es.js": {
-<<<<<<< HEAD
-    "file": "assets/drag-and-drop.es-0df93f71.js",
-    "isDynamicEntry": true,
-    "src": "node_modules/vue-cal/dist/drag-and-drop.es.js"
-  },
-  "node_modules/vue-cal/dist/i18n/ar.es.js": {
-    "file": "assets/ar.es-2968a13f.js",
-    "isDynamicEntry": true,
-    "src": "node_modules/vue-cal/dist/i18n/ar.es.js"
-  },
-  "node_modules/vue-cal/dist/i18n/bg.es.js": {
-    "file": "assets/bg.es-182cdcb3.js",
-    "isDynamicEntry": true,
-    "src": "node_modules/vue-cal/dist/i18n/bg.es.js"
-  },
-  "node_modules/vue-cal/dist/i18n/bn.es.js": {
-    "file": "assets/bn.es-3f8773a4.js",
-    "isDynamicEntry": true,
-    "src": "node_modules/vue-cal/dist/i18n/bn.es.js"
-  },
-  "node_modules/vue-cal/dist/i18n/bs.es.js": {
-    "file": "assets/bs.es-47a220af.js",
-    "isDynamicEntry": true,
-    "src": "node_modules/vue-cal/dist/i18n/bs.es.js"
-  },
-  "node_modules/vue-cal/dist/i18n/ca.es.js": {
-    "file": "assets/ca.es-47a49a5a.js",
-    "isDynamicEntry": true,
-    "src": "node_modules/vue-cal/dist/i18n/ca.es.js"
-  },
-  "node_modules/vue-cal/dist/i18n/cs.es.js": {
-    "file": "assets/cs.es-29e50c14.js",
-    "isDynamicEntry": true,
-    "src": "node_modules/vue-cal/dist/i18n/cs.es.js"
-  },
-  "node_modules/vue-cal/dist/i18n/da.es.js": {
-    "file": "assets/da.es-eecb0b06.js",
-    "isDynamicEntry": true,
-    "src": "node_modules/vue-cal/dist/i18n/da.es.js"
-  },
-  "node_modules/vue-cal/dist/i18n/de.es.js": {
-    "file": "assets/de.es-83841cfd.js",
-    "isDynamicEntry": true,
-    "src": "node_modules/vue-cal/dist/i18n/de.es.js"
-  },
-  "node_modules/vue-cal/dist/i18n/el.es.js": {
-    "file": "assets/el.es-b1c0d142.js",
-    "isDynamicEntry": true,
-    "src": "node_modules/vue-cal/dist/i18n/el.es.js"
-  },
-  "node_modules/vue-cal/dist/i18n/en.es.js": {
-    "file": "assets/en.es-d28ce695.js",
-    "isDynamicEntry": true,
-    "src": "node_modules/vue-cal/dist/i18n/en.es.js"
-  },
-  "node_modules/vue-cal/dist/i18n/es.es.js": {
-    "file": "assets/es.es-232cf334.js",
-    "isDynamicEntry": true,
-    "src": "node_modules/vue-cal/dist/i18n/es.es.js"
-  },
-  "node_modules/vue-cal/dist/i18n/et.es.js": {
-    "file": "assets/et.es-7e6a3380.js",
-    "isDynamicEntry": true,
-    "src": "node_modules/vue-cal/dist/i18n/et.es.js"
-  },
-  "node_modules/vue-cal/dist/i18n/fa.es.js": {
-    "file": "assets/fa.es-b08cd112.js",
-    "isDynamicEntry": true,
-    "src": "node_modules/vue-cal/dist/i18n/fa.es.js"
-  },
-  "node_modules/vue-cal/dist/i18n/fi.es.js": {
-    "file": "assets/fi.es-d164093c.js",
-    "isDynamicEntry": true,
-    "src": "node_modules/vue-cal/dist/i18n/fi.es.js"
-  },
-  "node_modules/vue-cal/dist/i18n/fr.es.js": {
-    "file": "assets/fr.es-bb780d19.js",
-    "isDynamicEntry": true,
-    "src": "node_modules/vue-cal/dist/i18n/fr.es.js"
-  },
-  "node_modules/vue-cal/dist/i18n/he.es.js": {
-    "file": "assets/he.es-38780c8b.js",
-    "isDynamicEntry": true,
-    "src": "node_modules/vue-cal/dist/i18n/he.es.js"
-  },
-  "node_modules/vue-cal/dist/i18n/hr.es.js": {
-    "file": "assets/hr.es-fdafdc21.js",
-    "isDynamicEntry": true,
-    "src": "node_modules/vue-cal/dist/i18n/hr.es.js"
-  },
-  "node_modules/vue-cal/dist/i18n/hu.es.js": {
-    "file": "assets/hu.es-3630014a.js",
-    "isDynamicEntry": true,
-    "src": "node_modules/vue-cal/dist/i18n/hu.es.js"
-  },
-  "node_modules/vue-cal/dist/i18n/id.es.js": {
-    "file": "assets/id.es-3e6a36ce.js",
-    "isDynamicEntry": true,
-    "src": "node_modules/vue-cal/dist/i18n/id.es.js"
-  },
-  "node_modules/vue-cal/dist/i18n/is.es.js": {
-    "file": "assets/is.es-a5785bf6.js",
-    "isDynamicEntry": true,
-    "src": "node_modules/vue-cal/dist/i18n/is.es.js"
-  },
-  "node_modules/vue-cal/dist/i18n/it.es.js": {
-    "file": "assets/it.es-a9d8c123.js",
-    "isDynamicEntry": true,
-    "src": "node_modules/vue-cal/dist/i18n/it.es.js"
-  },
-  "node_modules/vue-cal/dist/i18n/ja.es.js": {
-    "file": "assets/ja.es-6a0383c1.js",
-    "isDynamicEntry": true,
-    "src": "node_modules/vue-cal/dist/i18n/ja.es.js"
-  },
-  "node_modules/vue-cal/dist/i18n/ka.es.js": {
-    "file": "assets/ka.es-75616353.js",
-    "isDynamicEntry": true,
-    "src": "node_modules/vue-cal/dist/i18n/ka.es.js"
-  },
-  "node_modules/vue-cal/dist/i18n/ko.es.js": {
-    "file": "assets/ko.es-52b4fe30.js",
-    "isDynamicEntry": true,
-    "src": "node_modules/vue-cal/dist/i18n/ko.es.js"
-  },
-  "node_modules/vue-cal/dist/i18n/lt.es.js": {
-    "file": "assets/lt.es-fb2fe7b5.js",
-    "isDynamicEntry": true,
-    "src": "node_modules/vue-cal/dist/i18n/lt.es.js"
-  },
-  "node_modules/vue-cal/dist/i18n/mn.es.js": {
-    "file": "assets/mn.es-fcd02e46.js",
-    "isDynamicEntry": true,
-    "src": "node_modules/vue-cal/dist/i18n/mn.es.js"
-  },
-  "node_modules/vue-cal/dist/i18n/nl.es.js": {
-    "file": "assets/nl.es-558331c7.js",
-    "isDynamicEntry": true,
-    "src": "node_modules/vue-cal/dist/i18n/nl.es.js"
-  },
-  "node_modules/vue-cal/dist/i18n/no.es.js": {
-    "file": "assets/no.es-8b33619c.js",
-    "isDynamicEntry": true,
-    "src": "node_modules/vue-cal/dist/i18n/no.es.js"
-  },
-  "node_modules/vue-cal/dist/i18n/pl.es.js": {
-    "file": "assets/pl.es-631374bd.js",
-    "isDynamicEntry": true,
-    "src": "node_modules/vue-cal/dist/i18n/pl.es.js"
-  },
-  "node_modules/vue-cal/dist/i18n/pt-br.es.js": {
-    "file": "assets/pt-br.es-a39b3c5f.js",
-    "isDynamicEntry": true,
-    "src": "node_modules/vue-cal/dist/i18n/pt-br.es.js"
-  },
-  "node_modules/vue-cal/dist/i18n/pt-pt.es.js": {
-    "file": "assets/pt-pt.es-a39b3c5f.js",
-    "isDynamicEntry": true,
-    "src": "node_modules/vue-cal/dist/i18n/pt-pt.es.js"
-  },
-  "node_modules/vue-cal/dist/i18n/ro.es.js": {
-    "file": "assets/ro.es-8080c341.js",
-    "isDynamicEntry": true,
-    "src": "node_modules/vue-cal/dist/i18n/ro.es.js"
-  },
-  "node_modules/vue-cal/dist/i18n/ru.es.js": {
-    "file": "assets/ru.es-9e02a02e.js",
-    "isDynamicEntry": true,
-    "src": "node_modules/vue-cal/dist/i18n/ru.es.js"
-  },
-  "node_modules/vue-cal/dist/i18n/sk.es.js": {
-    "file": "assets/sk.es-7894e5cb.js",
-    "isDynamicEntry": true,
-    "src": "node_modules/vue-cal/dist/i18n/sk.es.js"
-  },
-  "node_modules/vue-cal/dist/i18n/sl.es.js": {
-    "file": "assets/sl.es-886c86bd.js",
-    "isDynamicEntry": true,
-    "src": "node_modules/vue-cal/dist/i18n/sl.es.js"
-  },
-  "node_modules/vue-cal/dist/i18n/sq.es.js": {
-    "file": "assets/sq.es-600bc51c.js",
-    "isDynamicEntry": true,
-    "src": "node_modules/vue-cal/dist/i18n/sq.es.js"
-  },
-  "node_modules/vue-cal/dist/i18n/sr.es.js": {
-    "file": "assets/sr.es-f3348729.js",
-    "isDynamicEntry": true,
-    "src": "node_modules/vue-cal/dist/i18n/sr.es.js"
-  },
-  "node_modules/vue-cal/dist/i18n/sv.es.js": {
-    "file": "assets/sv.es-f0a285bd.js",
-    "isDynamicEntry": true,
-    "src": "node_modules/vue-cal/dist/i18n/sv.es.js"
-  },
-  "node_modules/vue-cal/dist/i18n/tr.es.js": {
-    "file": "assets/tr.es-f57d7128.js",
-    "isDynamicEntry": true,
-    "src": "node_modules/vue-cal/dist/i18n/tr.es.js"
-  },
-  "node_modules/vue-cal/dist/i18n/uk.es.js": {
-    "file": "assets/uk.es-0afcf35e.js",
-    "isDynamicEntry": true,
-    "src": "node_modules/vue-cal/dist/i18n/uk.es.js"
-  },
-  "node_modules/vue-cal/dist/i18n/vi.es.js": {
-    "file": "assets/vi.es-c0302793.js",
-    "isDynamicEntry": true,
-    "src": "node_modules/vue-cal/dist/i18n/vi.es.js"
-  },
-  "node_modules/vue-cal/dist/i18n/zh-cn.es.js": {
-    "file": "assets/zh-cn.es-b584d7c2.js",
-    "isDynamicEntry": true,
-    "src": "node_modules/vue-cal/dist/i18n/zh-cn.es.js"
-  },
-  "node_modules/vue-cal/dist/i18n/zh-hk.es.js": {
-    "file": "assets/zh-hk.es-3b3b5fba.js",
-    "isDynamicEntry": true,
-    "src": "node_modules/vue-cal/dist/i18n/zh-hk.es.js"
-  },
-  "src/Resources/assets/css/app.css": {
-    "file": "assets/app-594d0459.css",
-    "isEntry": true,
-    "src": "src/Resources/assets/css/app.css"
-  },
-  "src/Resources/assets/fonts/icomoon.woff": {
-    "file": "assets/icomoon-88fd2ea2.woff",
-=======
     "file": "assets/drag-and-drop.es-JkAdgoaa.js",
     "name": "drag-and-drop.es",
     "src": "node_modules/vue-cal/dist/drag-and-drop.es.js",
@@ -492,13 +264,12 @@
     "isDynamicEntry": true
   },
   "src/Resources/assets/css/app.css": {
-    "file": "assets/app-DD_-czu8.css",
+    "file": "assets/app-CEcUoNNR.css",
     "src": "src/Resources/assets/css/app.css",
     "isEntry": true
   },
   "src/Resources/assets/fonts/icomoon.woff": {
-    "file": "assets/icomoon-CO37Y6g-.woff",
->>>>>>> 195ebc1c
+    "file": "assets/icomoon-BbY1GX-d.woff",
     "src": "src/Resources/assets/fonts/icomoon.woff"
   },
   "src/Resources/assets/images/corner-clip.svg": {
@@ -585,24 +356,12 @@
     "file": "assets/logo-Bjh7YAuF.svg",
     "src": "src/Resources/assets/images/logo.svg"
   },
-<<<<<<< HEAD
-  "src/Resources/assets/js/app.css": {
-    "file": "assets/app-06ae2a33.css",
-    "src": "src/Resources/assets/js/app.css"
-  },
-  "src/Resources/assets/js/app.js": {
-    "css": [
-      "assets/app-06ae2a33.css"
-    ],
-=======
   "src/Resources/assets/js/app.js": {
     "file": "assets/app-DA1lYiyl.js",
     "name": "app",
     "src": "src/Resources/assets/js/app.js",
     "isEntry": true,
->>>>>>> 195ebc1c
     "dynamicImports": [
-      "node_modules/vue-cal/dist/i18n/en.es.js",
       "node_modules/vue-cal/dist/i18n/ar.es.js",
       "node_modules/vue-cal/dist/i18n/bg.es.js",
       "node_modules/vue-cal/dist/i18n/bn.es.js",
@@ -648,15 +407,9 @@
       "node_modules/vue-cal/dist/i18n/zh-hk.es.js",
       "node_modules/vue-cal/dist/drag-and-drop.es.js"
     ],
-<<<<<<< HEAD
-    "file": "assets/app-036f94ed.js",
-    "isEntry": true,
-    "src": "src/Resources/assets/js/app.js"
-=======
     "css": [
       "assets/app-C2Wq9G4i.css"
     ]
->>>>>>> 195ebc1c
   },
   "src/Resources/assets/js/chart.js": {
     "file": "assets/chart-D1u1Dgzh.js",
