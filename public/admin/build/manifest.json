--- conflicted
+++ resolved
@@ -220,11 +220,7 @@
     "src": "node_modules/vue-cal/dist/i18n/zh-hk.es.js"
   },
   "src/Resources/assets/css/app.css": {
-<<<<<<< HEAD
-    "file": "assets/app-ead4151a.css",
-=======
-    "file": "assets/app-f1f60106.css",
->>>>>>> 2155e30d
+    "file": "assets/app-e8b71766.css",
     "isEntry": true,
     "src": "src/Resources/assets/css/app.css"
   },
@@ -363,11 +359,7 @@
       "node_modules/vue-cal/dist/i18n/zh-hk.es.js",
       "node_modules/vue-cal/dist/drag-and-drop.es.js"
     ],
-<<<<<<< HEAD
-    "file": "assets/app-3d6dac5a.js",
-=======
-    "file": "assets/app-728c8756.js",
->>>>>>> 2155e30d
+    "file": "assets/app-df64e7ea.js",
     "isEntry": true,
     "src": "src/Resources/assets/js/app.js"
   },
