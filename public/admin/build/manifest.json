{
  "node_modules/vue-cal/dist/drag-and-drop.es.js": {
    "file": "assets/drag-and-drop.es-0df93f71.js",
    "isDynamicEntry": true,
    "src": "node_modules/vue-cal/dist/drag-and-drop.es.js"
  },
  "node_modules/vue-cal/dist/i18n/ar.es.js": {
    "file": "assets/ar.es-2968a13f.js",
    "isDynamicEntry": true,
    "src": "node_modules/vue-cal/dist/i18n/ar.es.js"
  },
  "node_modules/vue-cal/dist/i18n/bg.es.js": {
    "file": "assets/bg.es-182cdcb3.js",
    "isDynamicEntry": true,
    "src": "node_modules/vue-cal/dist/i18n/bg.es.js"
  },
  "node_modules/vue-cal/dist/i18n/bn.es.js": {
    "file": "assets/bn.es-3f8773a4.js",
    "isDynamicEntry": true,
    "src": "node_modules/vue-cal/dist/i18n/bn.es.js"
  },
  "node_modules/vue-cal/dist/i18n/bs.es.js": {
    "file": "assets/bs.es-47a220af.js",
    "isDynamicEntry": true,
    "src": "node_modules/vue-cal/dist/i18n/bs.es.js"
  },
  "node_modules/vue-cal/dist/i18n/ca.es.js": {
    "file": "assets/ca.es-47a49a5a.js",
    "isDynamicEntry": true,
    "src": "node_modules/vue-cal/dist/i18n/ca.es.js"
  },
  "node_modules/vue-cal/dist/i18n/cs.es.js": {
    "file": "assets/cs.es-29e50c14.js",
    "isDynamicEntry": true,
    "src": "node_modules/vue-cal/dist/i18n/cs.es.js"
  },
  "node_modules/vue-cal/dist/i18n/da.es.js": {
    "file": "assets/da.es-eecb0b06.js",
    "isDynamicEntry": true,
    "src": "node_modules/vue-cal/dist/i18n/da.es.js"
  },
  "node_modules/vue-cal/dist/i18n/de.es.js": {
    "file": "assets/de.es-83841cfd.js",
    "isDynamicEntry": true,
    "src": "node_modules/vue-cal/dist/i18n/de.es.js"
  },
  "node_modules/vue-cal/dist/i18n/el.es.js": {
    "file": "assets/el.es-b1c0d142.js",
    "isDynamicEntry": true,
    "src": "node_modules/vue-cal/dist/i18n/el.es.js"
  },
  "node_modules/vue-cal/dist/i18n/en.es.js": {
    "file": "assets/en.es-d28ce695.js",
    "isDynamicEntry": true,
    "src": "node_modules/vue-cal/dist/i18n/en.es.js"
  },
  "node_modules/vue-cal/dist/i18n/es.es.js": {
    "file": "assets/es.es-232cf334.js",
    "isDynamicEntry": true,
    "src": "node_modules/vue-cal/dist/i18n/es.es.js"
  },
  "node_modules/vue-cal/dist/i18n/et.es.js": {
    "file": "assets/et.es-7e6a3380.js",
    "isDynamicEntry": true,
    "src": "node_modules/vue-cal/dist/i18n/et.es.js"
  },
  "node_modules/vue-cal/dist/i18n/fa.es.js": {
    "file": "assets/fa.es-b08cd112.js",
    "isDynamicEntry": true,
    "src": "node_modules/vue-cal/dist/i18n/fa.es.js"
  },
  "node_modules/vue-cal/dist/i18n/fi.es.js": {
    "file": "assets/fi.es-d164093c.js",
    "isDynamicEntry": true,
    "src": "node_modules/vue-cal/dist/i18n/fi.es.js"
  },
  "node_modules/vue-cal/dist/i18n/fr.es.js": {
    "file": "assets/fr.es-bb780d19.js",
    "isDynamicEntry": true,
    "src": "node_modules/vue-cal/dist/i18n/fr.es.js"
  },
  "node_modules/vue-cal/dist/i18n/he.es.js": {
    "file": "assets/he.es-38780c8b.js",
    "isDynamicEntry": true,
    "src": "node_modules/vue-cal/dist/i18n/he.es.js"
  },
  "node_modules/vue-cal/dist/i18n/hr.es.js": {
    "file": "assets/hr.es-fdafdc21.js",
    "isDynamicEntry": true,
    "src": "node_modules/vue-cal/dist/i18n/hr.es.js"
  },
  "node_modules/vue-cal/dist/i18n/hu.es.js": {
    "file": "assets/hu.es-3630014a.js",
    "isDynamicEntry": true,
    "src": "node_modules/vue-cal/dist/i18n/hu.es.js"
  },
  "node_modules/vue-cal/dist/i18n/id.es.js": {
    "file": "assets/id.es-3e6a36ce.js",
    "isDynamicEntry": true,
    "src": "node_modules/vue-cal/dist/i18n/id.es.js"
  },
  "node_modules/vue-cal/dist/i18n/is.es.js": {
    "file": "assets/is.es-a5785bf6.js",
    "isDynamicEntry": true,
    "src": "node_modules/vue-cal/dist/i18n/is.es.js"
  },
  "node_modules/vue-cal/dist/i18n/it.es.js": {
    "file": "assets/it.es-a9d8c123.js",
    "isDynamicEntry": true,
    "src": "node_modules/vue-cal/dist/i18n/it.es.js"
  },
  "node_modules/vue-cal/dist/i18n/ja.es.js": {
    "file": "assets/ja.es-6a0383c1.js",
    "isDynamicEntry": true,
    "src": "node_modules/vue-cal/dist/i18n/ja.es.js"
  },
  "node_modules/vue-cal/dist/i18n/ka.es.js": {
    "file": "assets/ka.es-75616353.js",
    "isDynamicEntry": true,
    "src": "node_modules/vue-cal/dist/i18n/ka.es.js"
  },
  "node_modules/vue-cal/dist/i18n/ko.es.js": {
    "file": "assets/ko.es-52b4fe30.js",
    "isDynamicEntry": true,
    "src": "node_modules/vue-cal/dist/i18n/ko.es.js"
  },
  "node_modules/vue-cal/dist/i18n/lt.es.js": {
    "file": "assets/lt.es-fb2fe7b5.js",
    "isDynamicEntry": true,
    "src": "node_modules/vue-cal/dist/i18n/lt.es.js"
  },
  "node_modules/vue-cal/dist/i18n/mn.es.js": {
    "file": "assets/mn.es-fcd02e46.js",
    "isDynamicEntry": true,
    "src": "node_modules/vue-cal/dist/i18n/mn.es.js"
  },
  "node_modules/vue-cal/dist/i18n/nl.es.js": {
    "file": "assets/nl.es-558331c7.js",
    "isDynamicEntry": true,
    "src": "node_modules/vue-cal/dist/i18n/nl.es.js"
  },
  "node_modules/vue-cal/dist/i18n/no.es.js": {
    "file": "assets/no.es-8b33619c.js",
    "isDynamicEntry": true,
    "src": "node_modules/vue-cal/dist/i18n/no.es.js"
  },
  "node_modules/vue-cal/dist/i18n/pl.es.js": {
    "file": "assets/pl.es-631374bd.js",
    "isDynamicEntry": true,
    "src": "node_modules/vue-cal/dist/i18n/pl.es.js"
  },
  "node_modules/vue-cal/dist/i18n/pt-br.es.js": {
    "file": "assets/pt-br.es-a39b3c5f.js",
    "isDynamicEntry": true,
    "src": "node_modules/vue-cal/dist/i18n/pt-br.es.js"
  },
  "node_modules/vue-cal/dist/i18n/pt-pt.es.js": {
    "file": "assets/pt-pt.es-a39b3c5f.js",
    "isDynamicEntry": true,
    "src": "node_modules/vue-cal/dist/i18n/pt-pt.es.js"
  },
  "node_modules/vue-cal/dist/i18n/ro.es.js": {
    "file": "assets/ro.es-8080c341.js",
    "isDynamicEntry": true,
    "src": "node_modules/vue-cal/dist/i18n/ro.es.js"
  },
  "node_modules/vue-cal/dist/i18n/ru.es.js": {
    "file": "assets/ru.es-9e02a02e.js",
    "isDynamicEntry": true,
    "src": "node_modules/vue-cal/dist/i18n/ru.es.js"
  },
  "node_modules/vue-cal/dist/i18n/sk.es.js": {
    "file": "assets/sk.es-7894e5cb.js",
    "isDynamicEntry": true,
    "src": "node_modules/vue-cal/dist/i18n/sk.es.js"
  },
  "node_modules/vue-cal/dist/i18n/sl.es.js": {
    "file": "assets/sl.es-886c86bd.js",
    "isDynamicEntry": true,
    "src": "node_modules/vue-cal/dist/i18n/sl.es.js"
  },
  "node_modules/vue-cal/dist/i18n/sq.es.js": {
    "file": "assets/sq.es-600bc51c.js",
    "isDynamicEntry": true,
    "src": "node_modules/vue-cal/dist/i18n/sq.es.js"
  },
  "node_modules/vue-cal/dist/i18n/sr.es.js": {
    "file": "assets/sr.es-f3348729.js",
    "isDynamicEntry": true,
    "src": "node_modules/vue-cal/dist/i18n/sr.es.js"
  },
  "node_modules/vue-cal/dist/i18n/sv.es.js": {
    "file": "assets/sv.es-f0a285bd.js",
    "isDynamicEntry": true,
    "src": "node_modules/vue-cal/dist/i18n/sv.es.js"
  },
  "node_modules/vue-cal/dist/i18n/tr.es.js": {
    "file": "assets/tr.es-f57d7128.js",
    "isDynamicEntry": true,
    "src": "node_modules/vue-cal/dist/i18n/tr.es.js"
  },
  "node_modules/vue-cal/dist/i18n/uk.es.js": {
    "file": "assets/uk.es-0afcf35e.js",
    "isDynamicEntry": true,
    "src": "node_modules/vue-cal/dist/i18n/uk.es.js"
  },
  "node_modules/vue-cal/dist/i18n/vi.es.js": {
    "file": "assets/vi.es-c0302793.js",
    "isDynamicEntry": true,
    "src": "node_modules/vue-cal/dist/i18n/vi.es.js"
  },
  "node_modules/vue-cal/dist/i18n/zh-cn.es.js": {
    "file": "assets/zh-cn.es-b584d7c2.js",
    "isDynamicEntry": true,
    "src": "node_modules/vue-cal/dist/i18n/zh-cn.es.js"
  },
  "node_modules/vue-cal/dist/i18n/zh-hk.es.js": {
    "file": "assets/zh-hk.es-3b3b5fba.js",
    "isDynamicEntry": true,
    "src": "node_modules/vue-cal/dist/i18n/zh-hk.es.js"
  },
  "src/Resources/assets/css/app.css": {
<<<<<<< HEAD
    "file": "assets/app-887f839c.css",
=======
    "file": "assets/app-e6ce8910.css",
>>>>>>> 608dcedc
    "isEntry": true,
    "src": "src/Resources/assets/css/app.css"
  },
  "src/Resources/assets/fonts/icomoon.woff": {
    "file": "assets/icomoon-8bbcff3c.woff",
    "src": "src/Resources/assets/fonts/icomoon.woff"
  },
  "src/Resources/assets/images/corner-clip.svg": {
    "file": "assets/corner-clip-61a92b87.svg",
    "src": "src/Resources/assets/images/corner-clip.svg"
  },
  "src/Resources/assets/images/dark-corner-clip.svg": {
    "file": "assets/dark-corner-clip-142f6b73.svg",
    "src": "src/Resources/assets/images/dark-corner-clip.svg"
  },
  "src/Resources/assets/images/dark-logo.svg": {
    "file": "assets/dark-logo-efbc17e1.svg",
    "src": "src/Resources/assets/images/dark-logo.svg"
  },
  "src/Resources/assets/images/empty-placeholders/activities.svg": {
    "file": "assets/activities-94382bdd.svg",
    "src": "src/Resources/assets/images/empty-placeholders/activities.svg"
  },
  "src/Resources/assets/images/empty-placeholders/calls.svg": {
    "file": "assets/calls-ee670a2e.svg",
    "src": "src/Resources/assets/images/empty-placeholders/calls.svg"
  },
  "src/Resources/assets/images/empty-placeholders/default.svg": {
    "file": "assets/default-fa0d440c.svg",
    "src": "src/Resources/assets/images/empty-placeholders/default.svg"
  },
  "src/Resources/assets/images/empty-placeholders/description.svg": {
    "file": "assets/description-ffed9c3f.svg",
    "src": "src/Resources/assets/images/empty-placeholders/description.svg"
  },
  "src/Resources/assets/images/empty-placeholders/emails.svg": {
    "file": "assets/emails-9759b922.svg",
    "src": "src/Resources/assets/images/empty-placeholders/emails.svg"
  },
  "src/Resources/assets/images/empty-placeholders/files.svg": {
    "file": "assets/files-45076c3b.svg",
    "src": "src/Resources/assets/images/empty-placeholders/files.svg"
  },
  "src/Resources/assets/images/empty-placeholders/lunches.svg": {
    "file": "assets/lunches-ffce3ada.svg",
    "src": "src/Resources/assets/images/empty-placeholders/lunches.svg"
  },
  "src/Resources/assets/images/empty-placeholders/meetings.svg": {
    "file": "assets/meetings-665b3d77.svg",
    "src": "src/Resources/assets/images/empty-placeholders/meetings.svg"
  },
  "src/Resources/assets/images/empty-placeholders/notes.svg": {
    "file": "assets/notes-7c655bcd.svg",
    "src": "src/Resources/assets/images/empty-placeholders/notes.svg"
  },
  "src/Resources/assets/images/empty-placeholders/organizations.svg": {
    "file": "assets/organizations-7a7c8cfb.svg",
    "src": "src/Resources/assets/images/empty-placeholders/organizations.svg"
  },
  "src/Resources/assets/images/empty-placeholders/plans.svg": {
    "file": "assets/plans-d1b57159.svg",
    "src": "src/Resources/assets/images/empty-placeholders/plans.svg"
  },
  "src/Resources/assets/images/empty-placeholders/products.svg": {
    "file": "assets/products-0ca7baa4.svg",
    "src": "src/Resources/assets/images/empty-placeholders/products.svg"
  },
  "src/Resources/assets/images/empty-placeholders/quotes.svg": {
    "file": "assets/quotes-b42e961b.svg",
    "src": "src/Resources/assets/images/empty-placeholders/quotes.svg"
  },
  "src/Resources/assets/images/empty-placeholders/users.svg": {
    "file": "assets/users-39e2d8eb.svg",
    "src": "src/Resources/assets/images/empty-placeholders/users.svg"
  },
  "src/Resources/assets/images/favicon.ico": {
    "file": "assets/favicon-a99d4e55.ico",
    "src": "src/Resources/assets/images/favicon.ico"
  },
  "src/Resources/assets/images/logo.svg": {
    "file": "assets/logo-0db24d41.svg",
    "src": "src/Resources/assets/images/logo.svg"
  },
  "src/Resources/assets/js/app.css": {
    "file": "assets/app-06ae2a33.css",
    "src": "src/Resources/assets/js/app.css"
  },
  "src/Resources/assets/js/app.js": {
    "css": [
      "assets/app-06ae2a33.css"
    ],
    "dynamicImports": [
      "node_modules/vue-cal/dist/i18n/en.es.js",
      "node_modules/vue-cal/dist/i18n/ar.es.js",
      "node_modules/vue-cal/dist/i18n/bg.es.js",
      "node_modules/vue-cal/dist/i18n/bn.es.js",
      "node_modules/vue-cal/dist/i18n/bs.es.js",
      "node_modules/vue-cal/dist/i18n/ca.es.js",
      "node_modules/vue-cal/dist/i18n/cs.es.js",
      "node_modules/vue-cal/dist/i18n/da.es.js",
      "node_modules/vue-cal/dist/i18n/de.es.js",
      "node_modules/vue-cal/dist/i18n/el.es.js",
      "node_modules/vue-cal/dist/i18n/en.es.js",
      "node_modules/vue-cal/dist/i18n/es.es.js",
      "node_modules/vue-cal/dist/i18n/et.es.js",
      "node_modules/vue-cal/dist/i18n/fa.es.js",
      "node_modules/vue-cal/dist/i18n/fi.es.js",
      "node_modules/vue-cal/dist/i18n/fr.es.js",
      "node_modules/vue-cal/dist/i18n/he.es.js",
      "node_modules/vue-cal/dist/i18n/hr.es.js",
      "node_modules/vue-cal/dist/i18n/hu.es.js",
      "node_modules/vue-cal/dist/i18n/id.es.js",
      "node_modules/vue-cal/dist/i18n/is.es.js",
      "node_modules/vue-cal/dist/i18n/it.es.js",
      "node_modules/vue-cal/dist/i18n/ja.es.js",
      "node_modules/vue-cal/dist/i18n/ka.es.js",
      "node_modules/vue-cal/dist/i18n/ko.es.js",
      "node_modules/vue-cal/dist/i18n/lt.es.js",
      "node_modules/vue-cal/dist/i18n/mn.es.js",
      "node_modules/vue-cal/dist/i18n/nl.es.js",
      "node_modules/vue-cal/dist/i18n/no.es.js",
      "node_modules/vue-cal/dist/i18n/pl.es.js",
      "node_modules/vue-cal/dist/i18n/pt-br.es.js",
      "node_modules/vue-cal/dist/i18n/pt-pt.es.js",
      "node_modules/vue-cal/dist/i18n/ro.es.js",
      "node_modules/vue-cal/dist/i18n/ru.es.js",
      "node_modules/vue-cal/dist/i18n/sk.es.js",
      "node_modules/vue-cal/dist/i18n/sl.es.js",
      "node_modules/vue-cal/dist/i18n/sq.es.js",
      "node_modules/vue-cal/dist/i18n/sr.es.js",
      "node_modules/vue-cal/dist/i18n/sv.es.js",
      "node_modules/vue-cal/dist/i18n/tr.es.js",
      "node_modules/vue-cal/dist/i18n/uk.es.js",
      "node_modules/vue-cal/dist/i18n/vi.es.js",
      "node_modules/vue-cal/dist/i18n/zh-cn.es.js",
      "node_modules/vue-cal/dist/i18n/zh-hk.es.js",
      "node_modules/vue-cal/dist/drag-and-drop.es.js"
    ],
<<<<<<< HEAD
    "file": "assets/app-0a9f2267.js",
=======
    "file": "assets/app-3d6dac5a.js",
>>>>>>> 608dcedc
    "isEntry": true,
    "src": "src/Resources/assets/js/app.js"
  },
  "src/Resources/assets/js/chart.js": {
    "file": "assets/chart-1d2144fe.js",
    "isEntry": true,
    "src": "src/Resources/assets/js/chart.js"
  }
}<|MERGE_RESOLUTION|>--- conflicted
+++ resolved
@@ -220,11 +220,7 @@
     "src": "node_modules/vue-cal/dist/i18n/zh-hk.es.js"
   },
   "src/Resources/assets/css/app.css": {
-<<<<<<< HEAD
-    "file": "assets/app-887f839c.css",
-=======
     "file": "assets/app-e6ce8910.css",
->>>>>>> 608dcedc
     "isEntry": true,
     "src": "src/Resources/assets/css/app.css"
   },
@@ -363,11 +359,7 @@
       "node_modules/vue-cal/dist/i18n/zh-hk.es.js",
       "node_modules/vue-cal/dist/drag-and-drop.es.js"
     ],
-<<<<<<< HEAD
-    "file": "assets/app-0a9f2267.js",
-=======
     "file": "assets/app-3d6dac5a.js",
->>>>>>> 608dcedc
     "isEntry": true,
     "src": "src/Resources/assets/js/app.js"
   },
