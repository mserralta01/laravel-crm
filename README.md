<p align="center">
<a href="http://krayincrm.com"><img src="https://bagisto.com/wp-content/uploads/2021/06/bagisto-logo.png" alt="Total Downloads"></a>
</p>

<p align="center">
<a href="https://packagist.org/packages/krayin/laravel-crm"><img src="https://poser.pugx.org/krayin/laravel-crm/d/total.svg" alt="Total Downloads"></a>
<a href="https://packagist.org/packages/krayin/laravel-crm"><img src="https://poser.pugx.org/krayin/laravel-crm/v/stable.svg" alt="Latest Stable Version"></a>
<a href="https://packagist.org/packages/krayin/laravel-crm"><img src="https://poser.pugx.org/krayin/laravel-crm/license.svg" alt="License"></a>
</p>

## Topics
1. [Introduction](#introduction)
2. [Documentation](#documentation)
3. [Requirements](#requirements)
4. [Installation & Configuration](#installation-and-configuration)
5. [License](#license)
6. [Security Vulnerabilities](#security-vulnerabilities)

### Introduction

[Krayin CRM](https://krayincrm.com) is a hand tailored CRM framework built on some of the hottest opensource technologies
such as [Laravel](https://laravel.com) (a [PHP](https://secure.php.net/) framework) and [Vue.js](https://vuejs.org)
a progressive Javascript framework.

**Free & Opensource Laravel CRM solution for SMEs and Enterprises for complete customer lifecycle management.**

**Read our documentation: [Krayin CRM Docs](https://devdocs.krayincrm.com/)**

**We also have a forum for any type of concerns, feature requests, or discussions. Please visit: [Krayin CRM Forums](https://forums.krayincrm.com/)**

<<<<<<< HEAD
# Visit our live [Demo](https://demo.krayincrm.com)
=======
# Visit our live [Demo](https://crm.bagisto.com)
>>>>>>> d823df57

It packs in lots of features that will allow your E-Commerce business to scale in no time:

* Descriptive and Simple Admin Panel.
* Admin Dashboard.
* Custom Attributes.
* Built on Modular Approach.
* Email parsing via Sendgrid.
* Check out [these features and more](https://krayincrm.com/features/).

**For Developers**:
Take advantage of two of the hottest frameworks used in this project -- Laravel and Vue.js -- both of which have been used in Krayin CRM.

### Documentation

#### Krayin Documentation [https://devdocs.krayincrm.com](https://devdocs.krayincrm.com)

### Requirements

* **SERVER**: Apache 2 or NGINX.
* **RAM**: 3 GB or higher.
* **PHP**: 7.3 or higher.
* **For MySQL users**: 5.7.23 or higher.
* **For MariaDB users**: 10.2.7 or Higher.
* **Node**: 8.11.3 LTS or higher.
* **Composer**: 1.6.5 or higher.

### Installation and Configuration

**1. You can install Krayin CRM by using the GUI installer.**

##### a. Download zip from the link below:

[Download the latest release](https://github.com/krayin/laravel-crm/releases/latest)

##### b. Extract the contents of zip and execute the project in your browser:

~~~
http(s)://example.com
~~~

**2. Or you can install Krayin CRM from your console.**

##### Execute these commands below, in order

~~~
1. composer create-project krayin/laravel-crm
~~~

~~~
2. php artisan krayin-crm:install
~~~

**To execute Krayin**:

##### On server:

Warning: Before going into production mode we recommend you uninstall developer dependencies.
In order to do that, run the command below:

> composer install --no-dev

~~~
Open the specified entry point in your hosts file in your browser or make an entry in hosts file if not done.
~~~

##### On local:

~~~
php artisan serve
~~~


**How to log in as admin:**

> *http(s)://example.com/admin/login*

~~~
email:admin@example.com
password:admin123
~~~


### License
Krayin CRM is a truly opensource CRM framework which will always be free under the [MIT License](https://github.com/krayin/laravel-crm/blob/master/LICENSE).

### Security Vulnerabilities
Please don't disclose security vulnerabilities publicly. If you find any security vulnerability in Krayin CRM then please email us: mailto:support@krayincrm.com.<|MERGE_RESOLUTION|>--- conflicted
+++ resolved
@@ -28,11 +28,7 @@
 
 **We also have a forum for any type of concerns, feature requests, or discussions. Please visit: [Krayin CRM Forums](https://forums.krayincrm.com/)**
 
-<<<<<<< HEAD
-# Visit our live [Demo](https://demo.krayincrm.com)
-=======
 # Visit our live [Demo](https://crm.bagisto.com)
->>>>>>> d823df57
 
 It packs in lots of features that will allow your E-Commerce business to scale in no time:
 
