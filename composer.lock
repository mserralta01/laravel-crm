--- conflicted
+++ resolved
@@ -4,11 +4,7 @@
         "Read more about it at https://getcomposer.org/doc/01-basic-usage.md#installing-dependencies",
         "This file is @generated automatically"
     ],
-<<<<<<< HEAD
-    "content-hash": "e1269841c949dbe8472975442b4d561f",
-=======
-    "content-hash": "b1c25b6a13fa19727274e54b575aae2d",
->>>>>>> bef394f9
+    "content-hash": "ae0cc17dca0430364a53a5cfb74af712",
     "packages": [
         {
             "name": "barryvdh/laravel-dompdf",
