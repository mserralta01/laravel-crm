<?php

namespace Webkul\Activity\Models;

use Illuminate\Database\Eloquent\Model;
use Webkul\Activity\Contracts\Activity as ActivityContract;
use Webkul\Contact\Models\PersonProxy;
use Webkul\Lead\Models\LeadProxy;
use Webkul\Product\Models\ProductProxy;
use Webkul\User\Models\UserProxy;
use Webkul\Warehouse\Models\WarehouseProxy;

class Activity extends Model implements ActivityContract
{
    /**
     * Define table name of property
     *
     * @var string
     */
    protected $table = 'activities';

    /**
     * Define relationships that should be touched on save
     *
     * @var array
     */
    protected $with = ['user'];

    /**
     * Cast attributes to date time
     *
     * @var array
     */
    protected $casts = [
        'schedule_from' => 'datetime',
        'schedule_to'   => 'datetime',
    ];

    /**
     * The attributes that are mass assignable.
     *
     * @var array
     */
    protected $fillable = [
        'title',
        'type',
        'location',
        'comment',
        'additional',
        'schedule_from',
        'schedule_to',
        'is_done',
        'user_id',
    ];

    /**
     * Get the user that owns the activity.
     */
    public function user()
    {
        return $this->belongsTo(UserProxy::modelClass());
    }

    /**
     * The participants that belong to the activity.
     */
    public function participants()
    {
        return $this->hasMany(ParticipantProxy::modelClass());
    }

    /**
     * Get the file associated with the activity.
     */
    public function files()
    {
        return $this->hasMany(FileProxy::modelClass(), 'activity_id');
    }

    /**
     * The leads that belong to the activity.
     */
    public function leads()
    {
        return $this->belongsToMany(LeadProxy::modelClass(), 'lead_activities');
    }

    /**
     * The Person that belong to the activity.
     */
    public function persons()
    {
        return $this->belongsToMany(PersonProxy::modelClass(), 'person_activities');
    }

    /**
<<<<<<< HEAD
     * The leads that belong to the activity.
     */
    public function products()
    {
        return $this->belongsToMany(ProductProxy::modelClass(), 'product_activities');
=======
     * The Warehouse that belong to the activity.
     */
    public function warehouses()
    {
        return $this->belongsToMany(WarehouseProxy::modelClass(), 'warehouse_activities');
>>>>>>> 221fb53d
    }
}<|MERGE_RESOLUTION|>--- conflicted
+++ resolved
@@ -94,18 +94,18 @@
     }
 
     /**
-<<<<<<< HEAD
      * The leads that belong to the activity.
      */
     public function products()
     {
         return $this->belongsToMany(ProductProxy::modelClass(), 'product_activities');
-=======
+    }
+
+    /**
      * The Warehouse that belong to the activity.
      */
     public function warehouses()
     {
         return $this->belongsToMany(WarehouseProxy::modelClass(), 'warehouse_activities');
->>>>>>> 221fb53d
     }
 }