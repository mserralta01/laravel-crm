--- conflicted
+++ resolved
@@ -62,24 +62,8 @@
             'type'       => 'string',
             'searchable' => false,
             'filterable' => false,
-<<<<<<< HEAD
             'sortable'   => false,
-            'closure'    => function ($row) {
-                $emails = app(EmailRepository::class)->find($row->id)->emails()->withCount('attachments')->get();
-
-                return $emails->sum('attachments_count');
-=======
-            'sortable'   => true,
-            'closure'    => function ($row) {
-                $email = app(EmailRepository::class)->find($row->id);
-
-                $hasAttachments = collect($email->emails)->contains(function ($email) {
-                    return $email->attachments()->exists();
-                });
-
-                return $hasAttachments ? '<i class="icon-attachment text-2xl"></i>' : '';
->>>>>>> 5e3c53c2
-            },
+            'closure'    => fn ($row) => $row->attachments ? '<i class="icon-attachment text-2xl"></i>' : '',
         ]);
 
         $this->addColumn([
