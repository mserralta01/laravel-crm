<?php

namespace Webkul\Admin\DataGrids\Settings;

use Illuminate\Database\Query\Builder;
use Illuminate\Support\Facades\DB;
use Illuminate\Support\Facades\Storage;
use Webkul\DataGrid\DataGrid;

class UserDataGrid extends DataGrid
{
    /**
     * Prepare query builder.
     */
    public function prepareQueryBuilder(): Builder
    {
        $queryBuilder = DB::table('users')
            ->distinct()
            ->addSelect(
                'id',
                'name',
                'email',
                'image',
                'status',
                'created_at'
            )
            ->leftJoin('user_groups', 'id', '=', 'user_groups.user_id');

        if ($userIds = bouncer()->getAuthorizedUserIds()) {
<<<<<<< HEAD
            $queryBuilder->whereIn('users.id', $userIds);
=======
            $queryBuilder->whereIn('id', $userIds);
>>>>>>> 74d3afaf
        }

        return $queryBuilder;
    }

    /**
     * Add columns.
     */
    public function prepareColumns(): void
    {
        $this->addColumn([
            'index'    => 'id',
            'label'    => trans('admin::app.settings.users.index.datagrid.id'),
            'type'     => 'string',
            'sortable' => true,
        ]);

        $this->addColumn([
            'index'      => 'name',
            'label'      => trans('admin::app.settings.users.index.datagrid.name'),
            'type'       => 'string',
            'sortable'   => true,
            'searchable' => true,
            'filterable' => true,
            'closure'    => function ($row) {
                return [
                    'image' => $row->image ? Storage::url($row->image) : null,
                    'name'  => $row->name,
                ];
            },
        ]);

        $this->addColumn([
            'index'      => 'email',
            'label'      => trans('admin::app.settings.users.index.datagrid.email'),
            'type'       => 'string',
            'sortable'   => true,
            'searchable' => true,
            'filterable' => true,
        ]);

        $this->addColumn([
            'index'      => 'status',
            'label'      => trans('admin::app.settings.users.index.datagrid.status'),
            'type'       => 'boolean',
            'filterable' => true,
            'sortable'   => true,
            'searchable' => true,
        ]);

        $this->addColumn([
            'index'           => 'created_at',
            'label'           => trans('admin::app.settings.users.index.datagrid.created-at'),
            'type'            => 'date',
            'sortable'        => true,
            'searchable'      => true,
            'filterable_type' => 'date_range',
            'filterable'      => true,
        ]);
    }

    /**
     * Prepare actions.
     */
    public function prepareActions(): void
    {
        if (bouncer()->hasPermission('settings.user.users.edit')) {
            $this->addAction([
                'index'  => 'edit',
                'icon'   => 'icon-edit',
                'title'  => trans('admin::app.settings.users.index.datagrid.edit'),
                'method' => 'GET',
                'url'    => fn ($row) => route('admin.settings.users.edit', $row->id),
            ]);
        }

        if (bouncer()->hasPermission('settings.user.users.delete')) {
            $this->addAction([
                'index'  => 'delete',
                'icon'   => 'icon-delete',
                'title'  => trans('admin::app.settings.users.index.datagrid.delete'),
                'method' => 'DELETE',
                'url'    => fn ($row) => route('admin.settings.users.delete', $row->id),
            ]);
        }
    }

    /**
     * Prepare mass actions.
     */
    public function prepareMassActions(): void
    {
        $this->addMassAction([
            'icon'   => 'icon-delete',
            'title'  => trans('admin::app.settings.users.index.datagrid.delete'),
            'method' => 'POST',
            'url'    => route('admin.settings.users.mass_delete'),
        ]);

        $this->addMassAction([
            'title'   => trans('admin::app.settings.users.index.datagrid.update-status'),
            'method'  => 'POST',
            'url'     => route('admin.settings.users.mass_update'),
            'options' => [
                [
                    'label' => trans('admin::app.settings.users.index.datagrid.active'),
                    'value' => 1,
                ],
                [
                    'label' => trans('admin::app.settings.users.index.datagrid.inactive'),
                    'value' => 0,
                ],
            ],
        ]);
    }
}<|MERGE_RESOLUTION|>--- conflicted
+++ resolved
@@ -27,11 +27,7 @@
             ->leftJoin('user_groups', 'id', '=', 'user_groups.user_id');
 
         if ($userIds = bouncer()->getAuthorizedUserIds()) {
-<<<<<<< HEAD
-            $queryBuilder->whereIn('users.id', $userIds);
-=======
             $queryBuilder->whereIn('id', $userIds);
->>>>>>> 74d3afaf
         }
 
         return $queryBuilder;
