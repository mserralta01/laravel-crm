--- conflicted
+++ resolved
@@ -53,10 +53,7 @@
             'index'      => 'id',
             'label'      => trans('admin::app.datagrid.id'),
             'type'       => 'string',
-<<<<<<< HEAD
             'searchable' => false,
-=======
->>>>>>> 9056397d
             'sortable'   => true,
         ]);
 
