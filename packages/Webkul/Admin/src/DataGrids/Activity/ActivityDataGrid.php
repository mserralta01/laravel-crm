--- conflicted
+++ resolved
@@ -46,17 +46,11 @@
 
         if ($currentUser->view_permission != 'global') {
             if ($currentUser->view_permission == 'group') {
-<<<<<<< HEAD
-                $queryBuilder->where(function ($query) use ($currentUser) {
-                    $query->whereIn('activities.user_id', app('\Webkul\User\Repositories\UserRepository')->getCurrentUserGroupsUserIds())
-                        ->orWhereIn('activity_participants.user_id', app('\Webkul\User\Repositories\UserRepository')->getCurrentUserGroupsUserIds());
-=======
                 $queryBuilder->where(function ($query) use($currentUser) {
                     $userIds = app('\Webkul\User\Repositories\UserRepository')->getCurrentUserGroupsUserIds();
-                    
+
                     $query->whereIn('activities.user_id', $userIds)
                         ->orWhereIn('activity_participants.user_id', $userIds);
->>>>>>> 51272f6d
 
                     return $query;
                 });
