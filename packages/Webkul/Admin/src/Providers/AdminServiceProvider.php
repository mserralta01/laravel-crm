<?php

namespace Webkul\Admin\Providers;

use Illuminate\Routing\Router;
use Illuminate\Foundation\AliasLoader;
use Illuminate\Support\ServiceProvider;
use Illuminate\Contracts\Debug\ExceptionHandler;
<<<<<<< HEAD

use Webkul\Core\Tree;
=======
use Illuminate\Database\Eloquent\Relations\Relation;
use Webkul\Admin\Exceptions\Handler;
>>>>>>> 05a0e59f
use Webkul\Admin\Menu;
use Webkul\Admin\Bouncer;
use Webkul\Admin\Exceptions\Handler;
use Webkul\Admin\Facades\Menu as MenuFacade;
use Webkul\Admin\Facades\Bouncer as BouncerFacade;
use Webkul\Admin\Http\Middleware\Bouncer as BouncerMiddleware;

class AdminServiceProvider extends ServiceProvider
{
    /**
     * Bootstrap services.
     *
     * @return void
     */
    public function boot(Router $router)
    {
        include __DIR__ . '/../Http/helpers.php';

        $this->loadRoutesFrom(__DIR__ . '/../Http/routes.php');

        $this->loadTranslationsFrom(__DIR__ . '/../Resources/lang', 'admin');

        $this->publishes([
            __DIR__ . '/../../publishable/assets' => public_path('vendor/webkul/admin/assets'),
        ], 'public');

        $this->loadViewsFrom(__DIR__ . '/../Resources/views', 'admin');

        $this->app->bind(ExceptionHandler::class, Handler::class);

        $router->aliasMiddleware('user', BouncerMiddleware::class);

        Relation::morphMap([
            'leads'         => 'Webkul\Lead\Models\Lead',
            'products'      => 'Webkul\Product\Models\Product',
            'organizations' => 'Webkul\Contact\Models\Organization',
            'persons'       => 'Webkul\Contact\Models\Person',
        ]);
    }

    /**
     * Register services.
     *
     * @return void
     */
    public function register()
    {
        $this->registerFacades();

        $this->registerConfig();

        $this->registerACL();
    }

    /**
     * Register Bouncer as a singleton.
     *
     * @return void
     */
    protected function registerFacades()
    {
        $loader = AliasLoader::getInstance();

        $loader->alias('Bouncer', BouncerFacade::class);
        $loader->alias('Menu', MenuFacade::class);

        $this->app->singleton('bouncer', function () {
            return new Bouncer();
        });

        $this->app->singleton('menu', function () {
            return new Menu();
        });
    }

    /**
     * Register package config.
     *
     * @return void
     */
    protected function registerConfig()
    {
        $this->mergeConfigFrom(
            dirname(__DIR__) . '/Config/menu.php', 'menu.admin'
        );
<<<<<<< HEAD

        $this->mergeConfigFrom(
            dirname(__DIR__) . '/Config/acl.php', 'acl'
        );
    }
    
    /**
     * Registers acl to entire application
     *
     * @return void
     */
    public function registerACL()
    {
        $this->app->singleton('acl', function () {
            return $this->createACL();
        });
    }

    /**
     * Create acl tree
     *
     * @return mixed
     */
    public function createACL()
    {
        static $tree;

        if ($tree) {
            return $tree;
        }

        $tree = Tree::create();

        foreach (config('acl') as $item) {
            $tree->add($item, 'acl');
        }

        $tree->items = core()->sortItems($tree->items);

        return $tree;
=======
        
        $this->mergeConfigFrom(
            dirname(__DIR__) . '/Config/entity_types.php', 'attribute_entity_types'
        );
>>>>>>> 05a0e59f
    }
}<|MERGE_RESOLUTION|>--- conflicted
+++ resolved
@@ -6,18 +6,14 @@
 use Illuminate\Foundation\AliasLoader;
 use Illuminate\Support\ServiceProvider;
 use Illuminate\Contracts\Debug\ExceptionHandler;
-<<<<<<< HEAD
 
 use Webkul\Core\Tree;
-=======
-use Illuminate\Database\Eloquent\Relations\Relation;
-use Webkul\Admin\Exceptions\Handler;
->>>>>>> 05a0e59f
 use Webkul\Admin\Menu;
 use Webkul\Admin\Bouncer;
 use Webkul\Admin\Exceptions\Handler;
 use Webkul\Admin\Facades\Menu as MenuFacade;
 use Webkul\Admin\Facades\Bouncer as BouncerFacade;
+use Illuminate\Database\Eloquent\Relations\Relation;
 use Webkul\Admin\Http\Middleware\Bouncer as BouncerMiddleware;
 
 class AdminServiceProvider extends ServiceProvider
@@ -98,10 +94,13 @@
         $this->mergeConfigFrom(
             dirname(__DIR__) . '/Config/menu.php', 'menu.admin'
         );
-<<<<<<< HEAD
 
         $this->mergeConfigFrom(
             dirname(__DIR__) . '/Config/acl.php', 'acl'
+        );
+
+        $this->mergeConfigFrom(
+            dirname(__DIR__) . '/Config/entity_types.php', 'attribute_entity_types'
         );
     }
     
@@ -139,11 +138,5 @@
         $tree->items = core()->sortItems($tree->items);
 
         return $tree;
-=======
-        
-        $this->mergeConfigFrom(
-            dirname(__DIR__) . '/Config/entity_types.php', 'attribute_entity_types'
-        );
->>>>>>> 05a0e59f
     }
 }