<?php

namespace Webkul\Admin\Providers;

use Webkul\Core\Tree;
use Illuminate\Routing\Router;
use Illuminate\Support\Facades\Blade;
use Illuminate\Foundation\AliasLoader;
use Illuminate\Support\ServiceProvider;
<<<<<<< HEAD
=======
use Webkul\Admin\Http\Middleware\Locale;
use Illuminate\Database\Eloquent\Relations\Relation;
>>>>>>> 3b3692cc

class AdminServiceProvider extends ServiceProvider
{
    /**
     * Bootstrap services.
     */
    public function boot(Router $router): void
    {
        include __DIR__ . '/../Http/helpers.php';

        $this->loadRoutesFrom(__DIR__ . '/../Http/routes.php');

        $this->loadMigrationsFrom(__DIR__ . '/../Database/Migrations');

        $this->loadTranslationsFrom(__DIR__ . '/../Resources/lang', 'admin');

        $this->loadViewsFrom(__DIR__ . '/../Resources/views', 'admin');

        Blade::anonymousComponentPath(__DIR__.'/../Resources/views/components', 'admin');

        $this->app->bind(\Illuminate\Contracts\Debug\ExceptionHandler::class, \Webkul\Admin\Exceptions\Handler::class);

        $router->aliasMiddleware('user', \Webkul\Admin\Http\Middleware\Bouncer::class);

        $router->aliasMiddleware('admin_locale', Locale::class);

        // $this->publishes([
        //     __DIR__ . '/../../publishable/assets' => public_path('vendor/webkul/admin/assets'),
        // ], 'public');

        Relation::morphMap([
            'leads'         => 'Webkul\Lead\Models\Lead',
            'products'      => 'Webkul\Product\Models\Product',
            'persons'       => 'Webkul\Contact\Models\Person',
            'organizations' => 'Webkul\Contact\Models\Organization',
            'quotes'        => 'Webkul\Quote\Models\Quote',
            'warehouses'    => 'Webkul\Warehouse\Models\Warehouse',
        ]);

        $this->app->register(EventServiceProvider::class);
    }

    /**
     * Register services.
     *
     * @return void
     */
    public function register()
    {
        $this->registerFacades();

        $this->registerConfig();
    }

    /**
     * Register Bouncer as a singleton.
     */
    protected function registerFacades(): void
    {
        $loader = AliasLoader::getInstance();

        $loader->alias('Bouncer', \Webkul\Admin\Facades\Bouncer::class);

        $this->app->singleton('bouncer', function () {
            return new \Webkul\Admin\Bouncer();
        });
    }

    /**
     * Register package config.
     */
    protected function registerConfig(): void
    {
        $this->mergeConfigFrom(dirname(__DIR__) . '/Config/acl.php', 'acl');

        $this->mergeConfigFrom(dirname(__DIR__) . '/Config/menu.php', 'menu.admin');

        $this->mergeConfigFrom(dirname(__DIR__) . '/Config/core_config.php', 'core_config');

        $this->mergeConfigFrom(dirname(__DIR__) . '/Config/dashboard_cards.php', 'dashboard_cards');

        $this->mergeConfigFrom(dirname(__DIR__) . '/Config/attribute_lookups.php', 'attribute_lookups');

        $this->mergeConfigFrom(dirname(__DIR__) . '/Config/attribute_entity_types.php', 'attribute_entity_types');
    }
}<|MERGE_RESOLUTION|>--- conflicted
+++ resolved
@@ -7,11 +7,8 @@
 use Illuminate\Support\Facades\Blade;
 use Illuminate\Foundation\AliasLoader;
 use Illuminate\Support\ServiceProvider;
-<<<<<<< HEAD
-=======
 use Webkul\Admin\Http\Middleware\Locale;
 use Illuminate\Database\Eloquent\Relations\Relation;
->>>>>>> 3b3692cc
 
 class AdminServiceProvider extends ServiceProvider
 {
@@ -37,10 +34,6 @@
         $router->aliasMiddleware('user', \Webkul\Admin\Http\Middleware\Bouncer::class);
 
         $router->aliasMiddleware('admin_locale', Locale::class);
-
-        // $this->publishes([
-        //     __DIR__ . '/../../publishable/assets' => public_path('vendor/webkul/admin/assets'),
-        // ], 'public');
 
         Relation::morphMap([
             'leads'         => 'Webkul\Lead\Models\Lead',
