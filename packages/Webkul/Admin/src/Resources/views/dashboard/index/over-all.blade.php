<!-- Over Details Vue Component -->
<v-dashboard-over-all-stats>
    <!-- Shimmer -->
    <x-admin::shimmer.dashboard.index.over-all />
</v-dashboard-over-all-stats>

@pushOnce('scripts')
    <script
        type="text/x-template"
        id="v-dashboard-over-all-stats-template"
    >
        <!-- Shimmer -->
        <template v-if="isLoading">
            <x-admin::shimmer.dashboard.index.over-all />
        </template>

        <!-- Total Sales Section -->
        <template v-else>
            <!-- Stats Cards -->
            <div class="grid grid-cols-3 gap-4">
                <!-- Average Revenue Card -->
<<<<<<< HEAD
                <div class="flex flex-col gap-2 rounded-lg border border-gray-200 bg-white px-4 py-5 dark:border-gray-800 dark:bg-gray-900">
                    <p class="text-xs text-gray-600 dark:text-gray-300">
=======
                <div class="flex flex-col gap-2 rounded-lg border border-gray-200 bg-white px-4 py-5 dark:border-gray-800">
                    <p class="text-xs text-gray-600">
                        @lang('admin::app.dashboard.index.over-all.average-lead-value')
                    </p>

                    <div class="flex gap-2">
                        <p class="text-xl font-bold">
                            @{{ report.statistics.average_lead_value.formatted_total }}
                        </p>

                        <div class="flex items-center gap-0.5">
                            <span
                                class="text-base text-green-500"
                                :class="[report.statistics.average_lead_value.progress < 0 ? 'icon-stats-down text-red-500 dark:!text-red-500' : 'icon-stats-up text-green-500 dark:!text-green-500']"
                            ></span>

                            <p
                                class="text-xs font-semibold text-green-500"
                                :class="[report.statistics.average_lead_value.progress < 0 ?  'text-red-500' : 'text-green-500']"
                            >
                                @{{ Math.abs(report.statistics.average_lead_value.progress.toFixed(2)) }}%
                            </p>
                        </div>
                    </div>
                </div>
                
                <!-- Average Revenue Card -->
                <div class="flex flex-col gap-2 rounded-lg border border-gray-200 bg-white px-4 py-5 dark:border-gray-800">
                    <p class="text-xs text-gray-600">
>>>>>>> e7329deb
                        @lang('admin::app.dashboard.index.over-all.total-leads')
                    </p>

                    <div class="flex gap-2">
                        <p class="text-xl font-bold dark:text-gray-300">
                            @{{ report.statistics.total_leads.current }}
                        </p>

                        <div class="flex items-center gap-0.5">
                            <span
                                class="text-base text-green-500"
                                :class="[report.statistics.total_leads.progress < 0 ? 'icon-stats-down text-red-500 dark:!text-red-500' : 'icon-stats-up text-green-500 dark:!text-green-500']"
                            ></span>

                            <p
                                class="text-xs font-semibold text-green-500"
                                :class="[report.statistics.total_leads.progress < 0 ?  'text-red-500' : 'text-green-500']"
                            >
                                @{{ Math.abs(report.statistics.total_leads.progress.toFixed(2)) }}%
                            </p>
                        </div>
                    </div>
                </div>
                
                <!-- Average Lead Per Day -->
                <div class="flex flex-col gap-2 rounded-lg border border-gray-200 bg-white px-4 py-5 dark:border-gray-800 dark:bg-gray-900">
                    <p class="text-xs text-gray-600 dark:text-gray-300">
                        @lang('admin::app.dashboard.index.over-all.average-leads-per-day')
                    </p>

                    <div class="flex gap-2">
                        <p class="text-xl font-bold dark:text-gray-300">
                            @{{ report.statistics.average_leads_per_day.current.toFixed(2) }}
                        </p>

                        <div class="flex items-center gap-0.5">
                            <span
                                class="text-base text-green-500"
                                :class="[report.statistics.average_leads_per_day.progress < 0 ? 'icon-stats-down text-red-500 dark:!text-red-500' : 'icon-stats-up text-green-500 dark:!text-green-500']"
                            ></span>

                            <p
                                class="text-xs font-semibold text-green-500"
                                :class="[report.statistics.average_leads_per_day.progress < 0 ?  'text-red-500' : 'text-green-500']"
                            >
                                @{{ Math.abs(report.statistics.average_leads_per_day.progress.toFixed(2)) }}%
                            </p>
                        </div>
                    </div>
                </div>
                
                <!-- Total Quotes -->
                <div class="flex flex-col gap-2 rounded-lg border border-gray-200 bg-white px-4 py-5 dark:border-gray-800 dark:bg-gray-900">
                    <p class="text-xs text-gray-600 dark:text-gray-300">
                        @lang('admin::app.dashboard.index.over-all.total-quotations')
                    </p>

                    <div class="flex gap-2">
                        <p class="text-xl font-bold dark:text-gray-300">
                            @{{ report.statistics.total_quotations.current }}
                        </p>

                        <div class="flex items-center gap-0.5">
                            <span
                                class="text-base text-green-500"
                                :class="[report.statistics.total_quotations.progress < 0 ? 'icon-stats-down text-red-500 dark:!text-red-500' : 'icon-stats-up text-green-500 dark:!text-green-500']"
                            ></span>

                            <p
                                class="text-xs font-semibold text-green-500"
                                :class="[report.statistics.total_quotations.progress < 0 ?  'text-red-500' : 'text-green-500']"
                            >
                                @{{ Math.abs(report.statistics.total_quotations.progress.toFixed(2)) }}%
                            </p>
                        </div>
                    </div>
                </div>
                
                <!-- Total Persons -->
                <div class="flex flex-col gap-2 rounded-lg border border-gray-200 bg-white px-4 py-5 dark:border-gray-800 dark:bg-gray-900">
                    <p class="text-xs text-gray-600 dark:text-gray-300">
                        @lang('admin::app.dashboard.index.over-all.total-persons')
                    </p>

                    <div class="flex gap-2">
                        <p class="text-xl font-bold dark:text-gray-300">
                            @{{ report.statistics.total_persons.current }}
                        </p>

                        <div class="flex items-center gap-0.5">
                            <span
                                class="text-base text-green-500"
                                :class="[report.statistics.total_persons.progress < 0 ? 'icon-stats-down text-red-500 dark:!text-red-500' : 'icon-stats-up text-green-500 dark:!text-green-500']"
                            ></span>

                            <p
                                class="text-xs font-semibold text-green-500"
                                :class="[report.statistics.total_persons.progress < 0 ?  'text-red-500' : 'text-green-500']"
                            >
                                @{{ Math.abs(report.statistics.total_persons.progress.toFixed(2)) }}%
                            </p>
                        </div>
                    </div>
                </div>
                
                <!-- Total Organizations -->
                <div class="flex flex-col gap-2 rounded-lg border border-gray-200 bg-white px-4 py-5 dark:border-gray-800 dark:bg-gray-900">
                    <p class="text-xs text-gray-600 dark:text-gray-300">
                        @lang('admin::app.dashboard.index.over-all.total-organizations')
                    </p>

                    <div class="flex gap-2">
                        <p class="text-xl font-bold dark:text-gray-300">
                            @{{ report.statistics.total_organizations.current }}
                        </p>

                        <div class="flex items-center gap-0.5">
                            <span
                                class="text-base text-green-500"
                                :class="[report.statistics.total_organizations.progress < 0 ? 'icon-stats-down text-red-500 dark:!text-red-500' : 'icon-stats-up text-green-500 dark:!text-green-500']"
                            ></span>

                            <p
                                class="text-xs font-semibold text-green-500"
                                :class="[report.statistics.total_organizations.progress < 0 ?  'text-red-500' : 'text-green-500']"
                            >
                                @{{ Math.abs(report.statistics.total_organizations.progress.toFixed(2)) }}%
                            </p>
                        </div>
                    </div>
                </div>
            </div>
        </template>
    </script>

    <script type="module">
        app.component('v-dashboard-over-all-stats', {
            template: '#v-dashboard-over-all-stats-template',

            data() {
                return {
                    report: [],

                    isLoading: true,
                    
                    chart: undefined,
                }
            },

            mounted() {
                this.getStats({});

                this.$emitter.on('reporting-filter-updated', this.getStats);
            },

            methods: {
                getStats(filtets) {
                    this.isLoading = true;

                    var filtets = Object.assign({}, filtets);

                    filtets.type = 'over-all';

                    this.$axios.get("{{ route('admin.dashboard.stats') }}", {
                            params: filtets
                        })
                        .then(response => {
                            this.report = response.data;

                            this.isLoading = false;
                        })
                        .catch(error => {});
                },
            }
        });
    </script>
@endPushOnce<|MERGE_RESOLUTION|>--- conflicted
+++ resolved
@@ -19,12 +19,8 @@
             <!-- Stats Cards -->
             <div class="grid grid-cols-3 gap-4">
                 <!-- Average Revenue Card -->
-<<<<<<< HEAD
-                <div class="flex flex-col gap-2 rounded-lg border border-gray-200 bg-white px-4 py-5 dark:border-gray-800 dark:bg-gray-900">
-                    <p class="text-xs text-gray-600 dark:text-gray-300">
-=======
-                <div class="flex flex-col gap-2 rounded-lg border border-gray-200 bg-white px-4 py-5 dark:border-gray-800">
-                    <p class="text-xs text-gray-600">
+                <div class="flex flex-col gap-2 rounded-lg border border-gray-200 bg-white px-4 py-5 dark:border-gray-800 dark:bg-gray-900">
+                    <p class="text-xs text-gray-600 dark:text-gray-300">
                         @lang('admin::app.dashboard.index.over-all.average-lead-value')
                     </p>
 
@@ -52,7 +48,6 @@
                 <!-- Average Revenue Card -->
                 <div class="flex flex-col gap-2 rounded-lg border border-gray-200 bg-white px-4 py-5 dark:border-gray-800">
                     <p class="text-xs text-gray-600">
->>>>>>> e7329deb
                         @lang('admin::app.dashboard.index.over-all.total-leads')
                     </p>
 
