<x-admin::layouts>
    <x-slot:title>
        @lang('admin::app.settings.workflows.create.title')
    </x-slot>

    {!! view_render_event('admin.settings.workflow.form.before') !!}

    <x-admin::form :action="route('admin.settings.workflows.store')">
        <div class="flex flex-col gap-4">
            <div class="flex items-center justify-between rounded-lg border border-gray-200 bg-white px-4 py-2 text-sm dark:border-gray-800 dark:bg-gray-900 dark:text-gray-300">
                <div class="flex flex-col gap-2">
                    {!! view_render_event('admin.settings.workflow.breadcrumbs.before') !!}

                    <x-admin::breadcrumbs name="settings.workflows.create" />

                    {!! view_render_event('admin.settings.webhooks.breadcrumbs.after') !!}

                    <div class="text-xl font-bold dark:text-white">
                        @lang('admin::app.settings.workflows.create.title')
                    </div>
                </div>

                <div class="flex items-center gap-x-2.5">
                    <div class="flex items-center gap-x-2.5">
                        {!! view_render_event('admin.settings.workflow.save_button.before') !!}

                        <!-- Save button for person -->
                        <button
                            type="submit"
                            class="primary-button"
                        >
                            @lang('admin::app.settings.workflows.create.save-btn')
                        </button>

                        {!! view_render_event('admin.settings.workflow.save_button.after') !!}
                    </div>
                </div>
            </div>

            <!-- Workflow Vue Component -->
            <v-workflow></v-workflow>

            <x-admin::attributes.edit.lookup />
        </div>
    </x-admin::form>

    {!! view_render_event('admin.settings.workflow.form.after') !!}

    @pushOnce('scripts')
        <script
            type="text/x-template"
            id="v-workflow-template"
        >
            <div class="box-shadow flex flex-col gap-4 rounded-lg border border-gray-200 bg-white dark:border-gray-800 dark:bg-gray-900">
                {!! view_render_event('admin.settings.workflows.create.form_controls.before') !!}
                
                <!-- Tab Switcher -->
                <div class="flex w-full gap-2 border-b border-gray-200 dark:border-gray-800">
                    <!-- Tabs -->
                    <template 
                        v-for="tab in tabs"
                        :key="tab.id"
                    >
                        <a
                            :href="'#' + tab.id"
                            :class="[
                                'inline-block px-3 py-2.5 border-b-2  text-sm font-medium ',
                                activeTab === tab.id
                                ? 'text-brandColor border-brandColor dark:brandColor dark:brandColor'
                                : 'text-gray-600 dark:text-gray-300  border-transparent hover:text-gray-800 hover:border-gray-400 dark:hover:border-gray-400  dark:hover:text-white'
                            ]"
                            @click="scrollToSection(tab.id)"
                            :text="tab.label"
                        ></a>
                    </template>
                </div>

                <div class="flex flex-col gap-4 px-4 py-2">
                    {!! view_render_event('admin.settings.workflows.create.basic_details.before') !!}

                    <!-- Basic Details -->
                    <div 
                        class="flex flex-col gap-4" 
                        id="basic-details"
                    >
                        <div class="flex flex-col gap-1">
                            <p class="text-base font-semibold dark:text-white">
                                @lang('admin::app.settings.workflows.create.basic-details')
                            </p>

                            <p class="text-gray-600 dark:text-white">
                                @lang('admin::app.settings.workflows.create.basic-details-info')
                            </p>
                        </div>

                        <div class="w-1/2 max-md:w-full">
                            <x-admin::form.control-group>
                                <x-admin::form.control-group.label class="required">
                                    @lang('admin::app.settings.workflows.create.name')
                                </x-admin::form.control-group.label>

                                <x-admin::form.control-group.control
                                    type="text"
                                    name="name"
                                    id="name"
                                    :value="old('name')"
                                    rules="required"
                                    :label="trans('admin::app.settings.workflows.create.name')"
                                    :placeholder="trans('admin::app.settings.workflows.create.name')"
                                />
                                <x-admin::form.control-group.error control-name="name" />
                            </x-admin::form.control-group>

                            <x-admin::form.control-group>
                                <x-admin::form.control-group.label>
                                    @lang('admin::app.settings.workflows.create.description')
                                </x-admin::form.control-group.label>

                                <x-admin::form.control-group.control
                                    type="textarea"
                                    name="description"
                                    id="description"
                                    rows="5"
                                    :value="old('description')"
                                    :label="trans('admin::app.settings.workflows.create.description')"
                                    :placeholder="trans('admin::app.settings.workflows.create.description')"
                                />

                                <x-admin::form.control-group.error control-name="description" />
                            </x-admin::form.control-group>
                        </div>
                    </div>

                    {!! view_render_event('admin.settings.workflows.create.basic_details.after') !!}

                    {!! view_render_event('admin.settings.workflows.create.event.before') !!}

                    <!-- Event -->
                    <div 
                        class="flex flex-col gap-4"
                        id="event"
                    >
                        <div class="flex flex-col gap-1">
                            <p class="text-base font-semibold dark:text-white">
                                @lang('admin::app.settings.workflows.create.event')
                            </p>

                            <p class="text-gray-600 dark:text-white">
                                @lang('admin::app.settings.workflows.create.event-info')
                            </p>
                        </div>

                        <!-- Hidden Entity Type -->
                        <input
                            type="hidden"
                            name="entity_type"
                            :value="entityType"
                        />

                        <div class="w-1/2 max-md:w-full">
                            <!-- Event -->
                            <x-admin::form.control-group>
                                <x-admin::form.control-group.label class="required">
                                    @lang('admin::app.settings.workflows.create.event')
                                </x-admin::form.control-group.label>

                                <x-admin::form.control-group.control
                                    type="select"
                                    id="event"
                                    name="event"
                                    ::value="event"
                                    rules="required"
                                    :label="trans('admin::app.settings.workflows.create.event')"
                                    :placeholder="trans('admin::app.settings.workflows.create.event')"
                                    v-model="event"
                                >
                                    <optgroup
                                        v-for='entity in events'
                                        :label="entity.name"
                                    >
                                        <option
                                            v-for='event in entity.events'
                                            :value="event.event"
                                            :text="event.name"
                                        ></option>
                                    </optgroup>
                                </x-admin::form.control-group.control>

                                <x-admin::form.control-group.error control-name="event" />
                            </x-admin::form.control-group>
                        </div>
                    </div>

                    {!! view_render_event('admin.settings.workflows.create.event.after') !!}

                    {!! view_render_event('admin.settings.workflows.create.condition.before') !!}

                    <!-- Conditions -->
                    <div 
                        class="flex flex-col gap-4"
                        id="conditions"
                    >
                        <div class="flex flex-col gap-1">
                            <p class="text-base font-semibold dark:text-white">
                                @lang('admin::app.settings.workflows.create.conditions')
                            </p>

                            <p class="text-gray-600 dark:text-white">
                                @lang('admin::app.settings.workflows.create.conditions-info')
                            </p>
                        </div>

                        <div class="flex w-1/2 flex-col gap-2 max-md:w-full">
                            <!-- Condition Type -->
                            <x-admin::form.control-group>
                                <x-admin::form.control-group.label>
                                    @lang('admin::app.settings.workflows.create.condition-type')
                                </x-admin::form.control-group.label>

                                <x-admin::form.control-group.control
                                    type="select"
                                    class="ltr:pr-10 rtl:pl-10"
                                    id="condition_type"
                                    name="condition_type"
                                    v-model="conditionType"
                                    rules="required"
                                    :label="trans('admin::app.settings.workflows.create.condition-type')"
                                    :placeholder="trans('admin::app.settings.workflows.create.condition-type')"
                                >
                                    <option value="and">
                                        @lang('admin::app.settings.workflows.create.all-condition-are-true')
                                    </option>

                                    <option value="or">
                                        @lang('admin::app.settings.workflows.create.any-condition-are-true')
                                    </option>
                                </x-admin::form.control-group.control>

                                <x-admin::form.control-group.error control-name="condition_type" />
                            </x-admin::form.control-group>

                            <!-- Workflow Condition Vue Component. -->
                            <template
                                v-for='(condition, index) in conditions' 
                                :key="index"
                            >
                                <v-workflow-condition-item
                                    :entityType="entityType"
                                    :condition="condition"
                                    :index="index"
                                    @onRemoveCondition="removeCondition($event)"
                                ></v-workflow-condition-item>
                            </template>

                            <button
                                type="button"
                                class="flex max-w-max items-center gap-2 text-brandColor"
                                @click="addCondition"
                            >
                                <i class="icon-add text-md !text-brandColor"></i>

                                @lang('admin::app.settings.workflows.create.add-condition')
                            </button>
                        </div>
                    </div>

                    {!! view_render_event('admin.settings.workflows.create.condition.after') !!}

                    {!! view_render_event('admin.settings.workflows.create.action.before') !!}

                    <!-- Actions -->
                    <div 
                        class="flex flex-col gap-4"
                        id="actions"
                    >
                        <div class="flex flex-col gap-1">
                            <p class="text-base font-semibold dark:text-white">
                                @lang('admin::app.settings.workflows.create.actions')
                            </p>

                            <p class="text-gray-600 dark:text-white">
                                @lang('admin::app.settings.workflows.create.actions-info')
                            </p>
                        </div>

                        <div class="block w-full overflow-x-auto">
                            <x-admin::table class="!w-1/2">
                                <!-- Table Head -->
                                <x-admin::table.thead>
                                    <x-admin::table.thead.tr>
                                        <x-admin::table.th class="text-center">
                                            @lang('admin::app.settings.workflows.create.type')
                                        </x-admin::table.th>
                            
                                        <x-admin::table.th class="text-center">
                                            @lang('admin::app.settings.workflows.create.name')
                                        </x-admin::table.th>

                                        <x-admin::table.th></x-admin::table.th>
                                    </x-admin::table.thead.tr>
                                </x-admin::table.thead>

                                <!-- Table Body -->
                                <x-admin::table.tbody>
                                    <template
                                        v-for='(action, index) in actions'
                                        :key="index"
                                    >
                                        <v-workflow-action-item
                                            :entityType="entityType"
                                            :action="action"
                                            :index="index"
                                            @onRemoveAction="removeAction($event)"
                                        ></v-workflow-action-item>
                                    </template>
                                </x-admin::table.tbody>
                            </x-admin::table>
                        </div>

                        <button
                            type="button"
                            class="text-md flex max-w-max items-center gap-2 text-brandColor"
                            @click="addAction"
                        >
                            <i class="icon-add"></i>

                            @lang('admin::app.settings.workflows.create.add-action')
                        </button>
                    </div>

                    {!! view_render_event('admin.settings.workflows.create.action.after') !!}
                </div>

                {!! view_render_event('admin.settings.workflows.create.form_controls.after') !!}
            </div>
        </script>

        <script
            type="text/x-template"
            id="v-workflow-condition-item-template"
        >
            <div class="flex justify-between gap-4">
                <div class="flex flex-1 gap-4 max-sm:flex-1 max-sm:flex-wrap">
                    <!-- Select main condition. -->
                    <select
                        :name="['conditions[' + index + '][attribute]']"
                        :id="['conditions[' + index + '][attribute]']"
                        class="custom-select min:w-1/3 flex h-10 w-1/3 rounded-md border bg-white px-3 py-2.5 text-sm font-normal text-gray-600 transition-all hover:border-gray-400 dark:border-gray-800 dark:bg-gray-900 dark:text-gray-300 dark:hover:border-gray-400 max-sm:max-w-full max-sm:flex-auto"
                        v-model="condition.attribute"
                    >
                        <option
                            v-for="attribute in conditions[entityType]"
                            :value="attribute.id"
                            :text="attribute.name"
                        ></option>
                    </select>

                    <template v-if="matchedAttribute">
                        <select
                            :name="['conditions[' + index + '][operator]']"
                            :id="['conditions[' + index + '][operator]']"
                            class="custom-select min:w-1/3 inline-flex h-10 w-1/3 items-center justify-between gap-x-1 rounded-md border bg-white px-3 py-2.5 text-sm font-normal text-gray-600 transition-all hover:border-gray-400 dark:border-gray-800 dark:bg-gray-900 dark:text-gray-300 dark:hover:border-gray-400 max-sm:max-w-full max-sm:flex-auto"
                            v-model="condition.operator"
                        >
                            <option
                                v-for='operator in conditionOperators[matchedAttribute.type]'
                                :value="operator.operator"
                                :text="operator.name"
                            ></option>
                        </select>
                    </template>

                    <template v-if="matchedAttribute">
                        <!-- Text, Price, Decimal, Integer, Email, Phone -->
                        <input
                            type="hidden"
                            :name="['conditions[' + index + '][attribute_type]']"
                            v-model="matchedAttribute.type"
                        >

                        <template
                            v-if="
                                matchedAttribute.type == 'text' 
                                || matchedAttribute.type == 'price'
                                || matchedAttribute.type == 'decimal'
                                || matchedAttribute.type == 'integer'
                                || matchedAttribute.type == 'email'
                                || matchedAttribute.type == 'phone'
                            "
                        >
                            <v-field
                                :name="`conditions[${index}][value]`"
                                v-slot="{ field, errorMessage }"
                                label="@lang('admin::app.settings.workflows.create.value')"
                                :id="`conditions[${index}][value]`"
                                :rules="
                                    matchedAttribute.type == 'price' ? 'regex:^[0-9]+(\\.[0-9]+)?$' : ''
                                    || matchedAttribute.type == 'decimal' ? 'regex:^[0-9]+(\\.[0-9]+)?$' : ''
                                    || matchedAttribute.type == 'integer' ? 'regex:^[0-9]+$' : ''
                                    || matchedAttribute.type == 'text' ? 'regex:^.*$' : ''
                                    || matchedAttribute.type == 'email' ? 'email' : ''
                                "
                                v-model="condition.value"
                            >
                                <input
                                    type="text"
                                    v-bind="field"
                                    :class="{ 'border border-red-500': errorMessage }"
                                    class="min:w-1/3 flex h-10 w-1/3 rounded-md border px-3 py-2.5 text-sm text-gray-600 transition-all hover:border-gray-400 focus:border-gray-400 dark:border-gray-800 dark:bg-gray-900 dark:text-gray-300 dark:hover:border-gray-400 dark:focus:border-gray-400"
                                />
                            </v-field>

                            <v-error-message
                                :name="`conditions[${index}][value]`"
                                class="mt-1 text-xs italic text-red-500"
                                as="p"
                            >
                            </v-error-message>
                        </template>

                        <!-- Date -->
                        <template v-if="matchedAttribute.type == 'date'">
                            <x-admin::flat-picker.date
                                class="!w-1/3"
                                ::allow-input="false"
                            >
                                <input
                                    type="date"
                                    class="min:w-1/3 flex min-h-[39px] w-full rounded-md border px-3 py-2 text-sm text-gray-600 transition-all hover:border-gray-400 dark:border-gray-800 dark:bg-gray-900 dark:text-gray-300 dark:hover:border-gray-400"
                                    :name="['conditions[' + index + '][value]']"
                                    v-model="condition.value"
                                />
                            </x-admin::flat-picker.date>
                        </template>

                        <!-- Datetime -->
                        <template v-if="matchedAttribute.type == 'datetime'">
                            <x-admin::flat-picker.date
                                class="!w-1/3"
                                ::allow-input="false"
                            >
                                <input
                                    type="datetime"
                                    class="min:w-1/3 flex w-full rounded-md border px-3 py-2 text-sm text-gray-600 transition-all hover:border-gray-400 dark:border-gray-800 dark:bg-gray-900 dark:text-gray-300 dark:hover:border-gray-400"
                                    :name="['conditions[' + index + '][value]']"
                                    v-model="condition.value"
                                />
                            </x-admin::flat-picker.date>
                        </template>

                        <!-- Boolean -->
                        <template v-if="matchedAttribute.type == 'boolean'">
                            <select
                                :name="['conditions[' + index + '][value]']"
                                class="custom-select inline-flex h-10 w-1/3 items-center justify-between gap-x-1 rounded-md border bg-white px-3 py-2.5 text-sm font-normal text-gray-600 transition-all hover:border-gray-400 dark:border-gray-800 dark:bg-gray-900 dark:text-gray-300 dark:hover:border-gray-400 max-sm:max-w-full max-sm:flex-auto"
                                v-model="condition.value"
                            >
                                <option value="1">
                                    @lang('admin::app.settings.workflows.create.yes')
                                </option>

                                <option value="0">
                                    @lang('admin::app.settings.workflows.create.no')
                                </option>
                            </select>
                        </template>

                        <!-- Lookup Type -->
                        <template
                            v-if="
                                matchedAttribute.type == 'select'
                                || matchedAttribute.type == 'radio'
                                || matchedAttribute.type == 'lookup'
                            "
                        >
                            <template v-if="! matchedAttribute.lookup_type">
                                <select
                                    :name="['conditions[' + index + '][value]']"
                                    class="custom-select inline-flex h-10 w-1/3 items-center justify-between gap-x-1 rounded-md border bg-white px-3 py-2.5 text-sm font-normal text-gray-600 transition-all hover:border-gray-400 dark:border-gray-800 dark:bg-gray-900 dark:text-gray-300 dark:hover:border-gray-400"
                                    v-model="condition.value"
                                >
                                    <option
                                        v-for='option in matchedAttribute.options'
                                        :value="option.id"
                                        :text="option.name"
                                    ></option>
                                </select>
                            </template>

                            <template v-else>
                                <div class="w-1/3">
                                    <v-lookup-component
                                        :attribute="{'code': 'conditions[' + index + '][value]', 'name': 'Email', 'lookup_type': matchedAttribute.lookup_type}"
                                        validations="required|email"
                                        :data="condition.value"
                                        can-add-new="true"
                                    ></v-lookup-component>
                                </div>
                            </template>
                        </template>

                        <!-- Multiselect and Checkbox -->
                        <template
                            v-if="matchedAttribute.type == 'multiselect'
                            || matchedAttribute.type == 'checkbox'"
                        >
                            <select
                                :name="['conditions[' + index + '][value][]']"
                                class="min:w-1/3 inline-flex h-20 w-1/3 items-center justify-between gap-x-1 rounded-md border px-3 py-2 text-sm text-gray-600 transition-all hover:border-gray-400 focus:border-gray-400 dark:border-gray-800 dark:bg-gray-900 dark:text-gray-300 dark:hover:border-gray-400 dark:focus:border-gray-400"
                                v-model="condition.value"
                                multiple
                            >
                                <option
                                    v-for='option in matchedAttribute.options'
                                    :value="option.id"
                                    :text="option.name"
                                ></option>
                            </select>
                        </template>
                                                    
                        <!-- Textarea -->
                        <template v-if="matchedAttribute.type == 'textarea'">
                            <textarea
                                :name="['conditions[' + index + '][value]']"
                                :id="['conditions[' + index + '][value]']"
                                v-model="condition.value"
                                class="min:w-1/3 w-1/3 rounded-md border px-3 py-2.5 text-sm text-gray-600 transition-all hover:border-gray-400 focus:border-gray-400 dark:border-gray-800 dark:bg-gray-900 dark:text-gray-300 dark:hover:border-gray-400 dark:focus:border-gray-400"
                            ></textarea>
                        </template>
                    </template>
                </div>

                <!-- Remove Conditions -->
                <span
                    class="icon-delete max-h-9 max-w-9 cursor-pointer rounded-md p-1.5 text-2xl transition-all hover:bg-gray-100 dark:hover:bg-gray-950 max-sm:place-self-center"
                    @click="removeCondition"
                ></span>
            </div>
        </script>

        <script
            type="text/x-template"
            id="v-workflow-action-item-template"
        >   
            <!-- Table Body -->
            <x-admin::table.thead.tr>
                <x-admin::table.td>
                    <select
                        :name="['actions[' + index + '][id]']"
                        :id="['actions[' + index + '][id]']"
                        class="custom-select flex h-10 w-full rounded-md border bg-white px-3 py-2.5 text-sm font-normal text-gray-600 transition-all hover:border-gray-400 dark:border-gray-800 dark:bg-gray-900 dark:text-gray-300 dark:hover:border-gray-400 max-sm:max-w-full max-sm:flex-auto"
                        v-model="action.id"
                    >
                        <option
                            v-for='action in actions[entityType]'
                            :value="action.id"
                            :text="action.name"
                        ></option>
                    </select>
                </x-admin::table.td>

                <x-admin::table.td >
                    <div class="flex w-full justify-between gap-4">
                        <template v-if="matchedAction && matchedAction.attributes">
                            <!-- Mattched Attribute -->
                            <select
                                :name="['actions[' + index + '][attribute]']"
                                :id="['actions[' + index + '][attribute]']"
                                class="custom-select inline-flex h-10 w-full items-center justify-between gap-x-1 rounded-md border bg-white px-3 py-2.5 text-sm font-normal text-gray-600 transition-all hover:border-gray-400 dark:border-gray-800 dark:bg-gray-900 dark:text-gray-300 dark:hover:border-gray-400 max-sm:max-w-full max-sm:flex-auto"
                                v-model="action.attribute"
                            >
                                <option
                                    v-for='attribute in matchedAction.attributes'
                                    :value="attribute.id"
                                    :text="attribute.name"
                                ></option>
                            </select>

                            <template v-if="matchedAttribute">
                                <input
                                    type="hidden"
                                    :name="['actions[' + index + '][attribute_type]']"
                                    v-model="matchedAttribute.type"
                                >

                                <!-- Text, Price, Decimal and Integer -->
                                <template
                                    v-if="
                                        matchedAttribute.type == 'text' 
                                        || matchedAttribute.type == 'price'
                                        || matchedAttribute.type == 'decimal'
                                        || matchedAttribute.type == 'integer'
                                    "
                                >
                                    <v-field
                                        :name="`actions[${index}][value]`"
                                        v-slot="{ field, errorMessage }"
                                        :id="`actions[${index}][value]`"
                                        :rules="
                                            matchedAttribute.type == 'price' ? 'regex:^[0-9]+(\\.[0-9]+)?$' : ''
                                            || matchedAttribute.type == 'decimal' ? 'regex:^[0-9]+(\\.[0-9]+)?$' : ''
                                            || matchedAttribute.type == 'integer' ? 'regex:^[0-9]+$' : ''
                                            || matchedAttribute.type == 'text' ? 'regex:^.*$' : ''
                                        "
                                        v-model="action.value"
                                    >
                                        <input
                                            type="text"
                                            v-bind="field"
                                            :class="{ 'border border-red-500': errorMessage }"
                                            class="flex h-10 w-full rounded-md border px-3 py-2.5 text-sm text-gray-600 transition-all hover:border-gray-400 focus:border-gray-400 dark:border-gray-800 dark:bg-gray-900 dark:text-gray-300 dark:hover:border-gray-400 dark:focus:border-gray-400"
                                        />
                                    </v-field>

                                    <v-error-message
                                        :name="`actions[${index}][value]`"
                                        class="mt-1 text-xs italic text-red-500"
                                        as="p"
                                    >
                                    </v-error-message>
                                </template>

                                <!-- Email and Phone -->
                                <template
                                    v-if="
                                        matchedAttribute.type == 'email'
                                        || matchedAttribute.type == 'phone'
                                    "
                                >
                                    <input
                                        type="hidden"
                                        :name="['actions[' + index + '][value][0][value]']"
                                        value="work"
                                    />

                                    <input
                                        type="email" 
                                        :name="`actions[${index}][value][0][value]`"
                                        :id="`actions[${index}][value][0][value]`"
                                        class="flex h-10 w-full rounded-md border px-3 py-2.5 text-sm text-gray-600 transition-all hover:border-gray-400 focus:border-gray-400 dark:border-gray-800 dark:bg-gray-900 dark:text-gray-300 dark:hover:border-gray-400 dark:focus:border-gray-400"
                                        v-model="action.value[0].value"
                                    />
                                </template>

                                <!-- Textarea -->
                                <template v-if="matchedAttribute.type == 'textarea'">
                                    <textarea
                                        :name="['actions[' + index + '][value]']"
                                        :id="['actions[' + index + '][value]']"
                                        v-model="action.value"
                                        class="w-full rounded-md border px-3 py-2.5 text-sm text-gray-600 transition-all hover:border-gray-400 focus:border-gray-400 dark:border-gray-800 dark:bg-gray-900 dark:text-gray-300 dark:hover:border-gray-400 dark:focus:border-gray-400"
                                    ></textarea>
                                </template>

                                <!-- Date Picker -->
                                <template v-if="matchedAttribute.type == 'date'">
                                    <x-admin::flat-picker.date
                                        class="!w-full"
                                        ::allow-input="false"
                                    >
                                        <input
                                            type="date"
                                            class="flex min-h-[39px] w-full rounded-md border px-3 py-2 text-sm text-gray-600 transition-all hover:border-gray-400 dark:border-gray-800 dark:bg-gray-900 dark:text-gray-300 dark:hover:border-gray-400"
                                            :name="['actions[' + index + '][value]']"
                                            v-model="action.value"
                                        />
                                    </x-admin::flat-picker.date>
                                </template>

                                <!-- Date Time Picker -->
                                <template v-if="matchedAttribute.type == 'datetime'">
                                    <x-admin::flat-picker.date
                                        class="!w-full"
                                        ::allow-input="false"
                                    >
                                        <input
                                            type="datetime"
                                            class="flex min-h-[39px] w-full rounded-md border px-3 py-2 text-sm text-gray-600 transition-all hover:border-gray-400 dark:border-gray-800 dark:bg-gray-900 dark:text-gray-300 dark:hover:border-gray-400"
                                            :name="['actions[' + index + '][value]']"
                                            v-model="action.value"
                                        />
                                    </x-admin::flat-picker.date>
                                </template>

                                <!-- Boolean -->
                                <template v-if="matchedAttribute.type == 'boolean'">
                                    <select
                                        :name="['actions[' + index + '][value]']"
                                        class="custom-select inline-flex h-10 w-full items-center justify-between gap-x-1 rounded-md border bg-white px-3 py-2.5 text-sm font-normal text-gray-600 transition-all hover:border-gray-400 dark:border-gray-800 dark:bg-gray-900 dark:text-gray-300 dark:hover:border-gray-400 max-sm:max-w-full max-sm:flex-auto"
                                        v-model="action.value"
                                    >
<<<<<<< HEAD
                                        <option value="1">
                                            @lang('admin::app.settings.workflows.create.yes')
                                        </option>

                                        <option value="0">
                                            @lang('admin::app.settings.workflows.create.no')
                                        </option>
                                    </select>
                                </template>

                                <!-- Select, Radio and Lookup -->
                                <template
                                    v-if="
                                        matchedAttribute.type == 'select'
                                        || matchedAttribute.type == 'radio'
                                        || matchedAttribute.type == 'lookup'
                                    "
                                >
=======
                                        <!-- Attribute Options -->
                                        <template v-if="! matchedAttribute.lookup_type">
                                            <select
                                                :name="['actions[' + index + '][value]']"
                                                class="custom-select inline-flex h-10 w-full items-center justify-between gap-x-1 rounded-md border bg-white px-3 py-2.5 text-sm font-normal text-gray-600 transition-all hover:border-gray-400 dark:border-gray-800 dark:bg-gray-900 dark:text-gray-300 dark:hover:border-gray-400"
                                                v-model="action.value"
                                            >
                                                <option
                                                    v-for='option in matchedAttribute.options'
                                                    :value="option.id"
                                                    :text="option.name"
                                                ></option>
                                            </select>
                                        </template>
    
                                        <!-- Look vue component -->
                                        <template v-else>
                                            <div class="w-full">
                                                <v-lookup-component
                                                    :attribute="{'code': 'actions[' + index + '][value]', 'name': 'Email', 'lookup_type': matchedAttribute.lookup_type}"
                                                    validations="required|email"
                                                    :data="action.value"
                                                    can-add-new="true"
                                                ></v-lookup-component>
                                            </div>
                                        </template>
                                    </template>
    
>>>>>>> 173d61ca
                                    <!-- Attribute Options -->
                                    <template v-if="! matchedAttribute.lookup_type">
                                        <select
                                            :name="['actions[' + index + '][value]']"
                                            class="custom-select inline-flex h-10 w-full items-center justify-between gap-x-1 rounded-md border bg-white px-3 py-2.5 text-sm font-normal text-gray-600 transition-all hover:border-gray-400 dark:border-gray-800 dark:bg-gray-900 dark:text-gray-300 dark:hover:border-gray-400"
                                            v-model="action.value"
                                        >
                                            <option
                                                v-for='option in matchedAttribute.options'
                                                :value="option.id"
                                                :text="option.name"
                                            ></option>
                                        </select>
                                    </template>

                                    <!-- Look vue component -->
                                    <template v-else>
                                        <div class="w-full">
                                            <v-lookup-component
                                                :attribute="{'code': 'actions[' + index + '][value]', 'name': 'Email', 'lookup_type': matchedAttribute.lookup_type}"
                                                validations="required|email"
                                                :data="action.value"
                                            ></v-lookup-component>
                                        </div>
                                    </template>
                                </template>

                                <!-- Attribute Options -->
                                <template v-if="this.matchedAttribute.type === 'multiselect' || this.matchedAttribute.type === 'checkbox'">
                                    <select
                                        :name="`actions[${index}][value][]`"
                                        class="inline-flex h-20 w-full items-center justify-between gap-x-1 rounded-md border px-3 py-2 text-sm text-gray-600 transition-all hover:border-gray-400 focus:border-gray-400 dark:border-gray-800 dark:bg-gray-900 dark:text-gray-300 dark:hover:border-gray-400 dark:focus:border-gray-400"
                                        v-model="action.value"
                                        multiple
                                    >
                                        <option
                                            v-for="option in matchedAttribute.options"
                                            :key="option.id"
                                            :value="option.id"
                                            :text="option.name"
                                        ></option>
                                    </select>
                                </template>
                            </template>
                        </template>

                        <template v-if="matchedAction && matchedAction.options">
                            <select
                                :name="`actions[${index}][value]`"
                                class="custom-select flex h-10 w-full rounded-md border bg-white px-3 py-2.5 text-sm font-normal text-gray-600 transition-all hover:border-gray-400 dark:border-gray-800 dark:bg-gray-900 dark:text-gray-300 dark:hover:border-gray-400 max-sm:max-w-full max-sm:flex-auto"
                                v-model="action.value"
                            >
                                <option
                                    v-for='option in matchedAction.options'
                                    :value="option.id"
                                    :text="option.name"
                                ></option>
                            </select>
                        </template>

                        <template
                            v-if="
                                matchedAction 
                                && ! matchedAction.attributes
                                && ! matchedAction.options
                                && ! matchedAction.request_methods
                            "
                        >
                            <v-field
                                :name="`actions[${index}][value]`"
                                :id="`actions[${index}][value]`"
                                v-slot="{ field, errorMessage }"
                                v-model="action.value"
                            >
                                <input
                                    type="text"
                                    v-bind="field"
                                    :class="{ 'border border-red-500': errorMessage }"
                                    class="flex h-10 w-full rounded-md border px-3 py-2.5 text-sm text-gray-600 transition-all hover:border-gray-400 focus:border-gray-400 dark:border-gray-800 dark:bg-gray-900 dark:text-gray-300 dark:hover:border-gray-400 dark:focus:border-gray-400"
                                />
                            </v-field>

                            <v-error-message
                                :name="`actions[${index}][value]`"
                                class="mt-1 text-xs italic text-red-500"
                                as="p"
                            >
                            </v-error-message>
                        </template>
                    </div>
                </x-admin::table.td>

                <x-admin::table.td class="text-right">
                    <span
                        class="icon-delete cursor-pointer rounded-md p-1.5 text-2xl transition-all hover:bg-gray-100 dark:hover:bg-gray-950"
                        @click="removeAction"
                    ></span>
                </x-admin::table.td>
            </x-admin::table.thead.tr>
        </script>

        <script type="module">
            app.component('v-workflow', {
                template: '#v-workflow-template',

                data() {
                    return {
                        events: @json(app('\Webkul\Automation\Helpers\Entity')->getEvents()),

                        event: '',

                        conditionType: '1',

                        conditions: [],

                        actions: [],

                        activeTab: 'basic-details',

                        tabs: [
                            { id: 'basic-details', label: '@lang('admin::app.settings.workflows.create.basic-details')' },
                            { id: 'event', label: '@lang('admin::app.settings.workflows.create.event')' },
                            { id: 'conditions', label: '@lang('admin::app.settings.workflows.create.conditions')' },
                            { id: 'actions', label: '@lang('admin::app.settings.workflows.create.actions')' }
                        ],
                    };
                },

                computed: {
                    /**
                     * Get the entity type.
                     * 
                     * @return {String}
                     */
                     entityType: function () {
                        if (this.event == '') {
                            return '';
                        }

                        var entityType = '';

                        for (let id in this.events) {
                            this.events[id].events.forEach((eventTemp) => {
                                if (eventTemp.event == this.event) {
                                    entityType = id;
                                }
                            });
                        }

                        return entityType;
                    }
                },

                watch: {
                    /**
                     * Watch the entity Type.
                     * 
                     * @return {void}
                     */
                    entityType(newValue, oldValue) {
                        this.conditions = [];

                        this.actions = [];
                    }
                },

                methods: {
                    /**
                     * Add the condition.
                     * 
                     * @returns {void}
                     */
                    addCondition() {
                        this.conditions.push({
                            'attribute': '',
                            'operator': '==',
                            'value': '',
                        });
                    },

                    /**
                     * Remove the condition.
                     * 
                     * @param {Object} condition
                     * @returns {void}
                     */
                    removeCondition(condition) {
                        let index = this.conditions.indexOf(condition);

                        this.conditions.splice(index, 1);
                    },

                    /**
                     * Add the action.
                     * 
                     * @returns {void}
                     */
                    addAction() {
                        this.actions.push({
                            'id': '',
                            'attribute': '',
                            'value': '',
                        });
                    },

                    /**
                     * Remove the action.
                     * 
                     * @param {Object} action
                     * @returns {void}
                     */
                    removeAction(action) {
                        let index = this.actions.indexOf(action)

                        this.actions.splice(index, 1);
                    },

                    /**
                     * Scroll to the section.
                     * 
                     * @param {String} tabId
                     * 
                     * @returns {void}
                     */
                     scrollToSection(tabId) {
                        const section = document.getElementById(tabId);

                        if (section) {
                            section.scrollIntoView({ behavior: 'smooth' });
                        }
                    },
                },
            });
        </script>

        <script type="module">
            app.component('v-workflow-condition-item', {
                template: '#v-workflow-condition-item-template',

                props: ['index', 'entityType', 'condition'],

                emits: ['onRemoveCondition'],
                
                data() {
                    return {
                        conditions: @json(app('\Webkul\Automation\Helpers\Entity')->getConditions()),

                        conditionOperators: {
                            'price': [{
                                    'operator': '==',
                                    'name': '@lang('admin::app.settings.workflows.create.is-equal-to')'
                                }, {
                                    'operator': '!=',
                                    'name': '@lang('admin::app.settings.workflows.create.is-not-equal-to')'
                                }, {
                                    'operator': '>=',
                                    'name': '@lang('admin::app.settings.workflows.create.equals-or-greater-than')'
                                }, {
                                    'operator': '<=',
                                    'name': '@lang('admin::app.settings.workflows.create.equals-or-less-than')'
                                }, {
                                    'operator': '>',
                                    'name': '@lang('admin::app.settings.workflows.create.greater-than')'
                                }, {
                                    'operator': '<',
                                    'name': '@lang('admin::app.settings.workflows.create.less-than')'
                                }],
                            'decimal': [{
                                    'operator': '==',
                                    'name': '@lang('admin::app.settings.workflows.create.is-equal-to')'
                                }, {
                                    'operator': '!=',
                                    'name': '@lang('admin::app.settings.workflows.create.is-not-equal-to')'
                                }, {
                                    'operator': '>=',
                                    'name': '@lang('admin::app.settings.workflows.create.equals-or-greater-than')'
                                }, {
                                    'operator': '<=',
                                    'name': '@lang('admin::app.settings.workflows.create.equals-or-less-than')'
                                }, {
                                    'operator': '>',
                                    'name': '@lang('admin::app.settings.workflows.create.greater-than')'
                                }, {
                                    'operator': '<',
                                    'name': '@lang('admin::app.settings.workflows.create.less-than')'
                                }],
                            'integer': [{
                                    'operator': '==',
                                    'name': '@lang('admin::app.settings.workflows.create.is-equal-to')'
                                }, {
                                    'operator': '!=',
                                    'name': '@lang('admin::app.settings.workflows.create.is-not-equal-to')'
                                }, {
                                    'operator': '>=',
                                    'name': '@lang('admin::app.settings.workflows.create.equals-or-greater-than')'
                                }, {
                                    'operator': '<=',
                                    'name': '@lang('admin::app.settings.workflows.create.equals-or-less-than')'
                                }, {
                                    'operator': '>',
                                    'name': '@lang('admin::app.settings.workflows.create.greater-than')'
                                }, {
                                    'operator': '<',
                                    'name': '@lang('admin::app.settings.workflows.create.less-than')'
                                }],
                            'text': [{
                                    'operator': '==',
                                    'name': '@lang('admin::app.settings.workflows.create.is-equal-to')'
                                }, {
                                    'operator': '!=',
                                    'name': '@lang('admin::app.settings.workflows.create.is-not-equal-to')'
                                }, {
                                    'operator': '{}',
                                    'name': '@lang('admin::app.settings.workflows.create.contain')'
                                }, {
                                    'operator': '!{}',
                                    'name': '@lang('admin::app.settings.workflows.create.does-not-contain')'
                                }],
                            'boolean': [{
                                    'operator': '==',
                                    'name': '@lang('admin::app.settings.workflows.create.is-equal-to')'
                                }, {
                                    'operator': '!=',
                                    'name': '@lang('admin::app.settings.workflows.create.is-not-equal-to')'
                                }],
                            'date': [{
                                    'operator': '==',
                                    'name': '@lang('admin::app.settings.workflows.create.is-equal-to')'
                                }, {
                                    'operator': '!=',
                                    'name': '@lang('admin::app.settings.workflows.create.is-not-equal-to')'
                                }, {
                                    'operator': '>=',
                                    'name': '@lang('admin::app.settings.workflows.create.equals-or-greater-than')'
                                }, {
                                    'operator': '<=',
                                    'name': '@lang('admin::app.settings.workflows.create.equals-or-less-than')'
                                }, {
                                    'operator': '>',
                                    'name': '@lang('admin::app.settings.workflows.create.greater-than')'
                                }, {
                                    'operator': '<',
                                    'name': '@lang('admin::app.settings.workflows.create.less-than')'
                                }],
                            'datetime': [{
                                    'operator': '==',
                                    'name': '@lang('admin::app.settings.workflows.create.is-equal-to')'
                                }, {
                                    'operator': '!=',
                                    'name': '@lang('admin::app.settings.workflows.create.is-not-equal-to')'
                                }, {
                                    'operator': '>=',
                                    'name': '@lang('admin::app.settings.workflows.create.equals-or-greater-than')'
                                }, {
                                    'operator': '<=',
                                    'name': '@lang('admin::app.settings.workflows.create.equals-or-less-than')'
                                }, {
                                    'operator': '>',
                                    'name': '@lang('admin::app.settings.workflows.create.greater-than')'
                                }, {
                                    'operator': '<',
                                    'name': '@lang('admin::app.settings.workflows.create.less-than')'
                                }],
                            'select': [{
                                    'operator': '==',
                                    'name': '@lang('admin::app.settings.workflows.create.is-equal-to')'
                                }, {
                                    'operator': '!=',
                                    'name': '@lang('admin::app.settings.workflows.create.is-not-equal-to')'
                                }],
                            'radio': [{
                                    'operator': '==',
                                    'name': '@lang('admin::app.settings.workflows.create.is-equal-to')'
                                }, {
                                    'operator': '!=',
                                    'name': '@lang('admin::app.settings.workflows.create.is-not-equal-to')'
                                }],
                            'multiselect': [{
                                    'operator': '{}',
                                    'name': '@lang('admin::app.settings.workflows.create.contains')'
                                }, {
                                    'operator': '!{}',
                                    'name': '@lang('admin::app.settings.workflows.create.does-not-contain')'
                                }],
                            'checkbox': [{
                                    'operator': '{}',
                                    'name': '@lang('admin::app.settings.workflows.create.contains')'
                                }, {
                                    'operator': '!{}',
                                    'name': '@lang('admin::app.settings.workflows.create.does-not-contain')'
                                }],
                            'email': [{
                                    'operator': '{}',
                                    'name': '@lang('admin::app.settings.workflows.create.contains')'
                                }, {
                                    'operator': '!{}',
                                    'name': '@lang('admin::app.settings.workflows.create.does-not-contain')'
                                }],
                            'phone': [{
                                    'operator': '{}',
                                    'name': '@lang('admin::app.settings.workflows.create.contains')'
                                }, {
                                    'operator': '!{}',
                                    'name': '@lang('admin::app.settings.workflows.create.does-not-contain')'
                                }],
                            'lookup': [{
                                    'operator': '==',
                                    'name': '@lang('admin::app.settings.workflows.create.is-equal-to')'
                                }, {
                                    'operator': '!=',
                                    'name': '@lang('admin::app.settings.workflows.create.is-not-equal-to')'
                                }],
                        }
                    };
                },

                computed: {
                    /**
                     * Get the matched attribute.
                     * 
                     * @returns {Object}
                     */
                    matchedAttribute: function () {
                        if (this.condition.attribute == '') {
                            return;
                        }

                        var self = this;

                        let matchedAttribute = this.conditions[this.entityType].filter(function (attribute) {
                            return attribute.id == self.condition.attribute;
                        });

                        if (matchedAttribute[0]['type'] == 'multiselect' || matchedAttribute[0]['type'] == 'checkbox') {
                            this.condition.operator = '{}';

                            this.condition.value = [];
                        } else if (matchedAttribute[0]['type'] == 'email' || matchedAttribute[0]['type'] == 'phone') {
                            this.condition.operator = '{}';
                        }

                        return matchedAttribute[0];
                    }
                },

                methods: {
                    /**
                     * Remove the condition.
                     * 
                     * @returns {void}
                     */
                    removeCondition() {
                        this.$emit('onRemoveCondition', this.condition);
                    },
                }
            });
        </script>

        <script type="module">
            app.component('v-workflow-action-item', {
                template: '#v-workflow-action-item-template',

                props: ['index', 'entityType', 'action'],

                data() {
                    return {
                        actions: @json(app('\Webkul\Automation\Helpers\Entity')->getActions()),
                    };
                },

                computed: {
                    /**
                     * Get the matched action.
                     * 
                     * @returns {Object}
                     */
                    matchedAction () {
                        if (this.entityType == '') {
                            return;
                        }

                        return this.actions[this.entityType].find(action => action.id == this.action.id);
                    },

                    /**
                     * Get the matched attribute.
                     * 
                     * @return {void}
                     */
                    matchedAttribute() {
                        if (! this.matchedAction) {
                            return;
                        }

                        let matchedAttribute = this.matchedAction.attributes.find(attribute => attribute.id == this.action.attribute);

                        if (! matchedAttribute) {
                            return;
                        }

                        if (
                            matchedAttribute['type'] == 'multiselect'
                            || matchedAttribute['type'] == 'checkbox'
                        ) {
                            this.action.value = [];
                        } else if (
                            matchedAttribute['type'] == 'email'
                            || matchedAttribute['type'] == 'phone'
                        ) {
                            this.action.value = [{
                                'label': 'work',
                                'value': ''
                            }];
                        } else if (matchedAttribute['type'] == 'text') {
                            this.action.value = '';
                        }

                        console.log("matchedAttribute", matchedAttribute);
                        return matchedAttribute;
                    },
                },

                methods: {
                    /**
                     * Remove the action.
                     * 
                     * @returns {void}
                     */
                    removeAction() {
                        this.$emit('onRemoveAction', this.action);
                    },
                },
            });
        </script>
    @endPushOnce

    @pushOnce('styles')
        <style>
            html {
                scroll-behavior: smooth;
            }
        </style>
    @endPushOnce    
</x-admin::layouts><|MERGE_RESOLUTION|>--- conflicted
+++ resolved
@@ -53,11 +53,11 @@
         >
             <div class="box-shadow flex flex-col gap-4 rounded-lg border border-gray-200 bg-white dark:border-gray-800 dark:bg-gray-900">
                 {!! view_render_event('admin.settings.workflows.create.form_controls.before') !!}
-                
+
                 <!-- Tab Switcher -->
                 <div class="flex w-full gap-2 border-b border-gray-200 dark:border-gray-800">
                     <!-- Tabs -->
-                    <template 
+                    <template
                         v-for="tab in tabs"
                         :key="tab.id"
                     >
@@ -79,8 +79,8 @@
                     {!! view_render_event('admin.settings.workflows.create.basic_details.before') !!}
 
                     <!-- Basic Details -->
-                    <div 
-                        class="flex flex-col gap-4" 
+                    <div
+                        class="flex flex-col gap-4"
                         id="basic-details"
                     >
                         <div class="flex flex-col gap-1">
@@ -136,7 +136,7 @@
                     {!! view_render_event('admin.settings.workflows.create.event.before') !!}
 
                     <!-- Event -->
-                    <div 
+                    <div
                         class="flex flex-col gap-4"
                         id="event"
                     >
@@ -196,7 +196,7 @@
                     {!! view_render_event('admin.settings.workflows.create.condition.before') !!}
 
                     <!-- Conditions -->
-                    <div 
+                    <div
                         class="flex flex-col gap-4"
                         id="conditions"
                     >
@@ -241,7 +241,7 @@
 
                             <!-- Workflow Condition Vue Component. -->
                             <template
-                                v-for='(condition, index) in conditions' 
+                                v-for='(condition, index) in conditions'
                                 :key="index"
                             >
                                 <v-workflow-condition-item
@@ -269,7 +269,7 @@
                     {!! view_render_event('admin.settings.workflows.create.action.before') !!}
 
                     <!-- Actions -->
-                    <div 
+                    <div
                         class="flex flex-col gap-4"
                         id="actions"
                     >
@@ -291,7 +291,7 @@
                                         <x-admin::table.th class="text-center">
                                             @lang('admin::app.settings.workflows.create.type')
                                         </x-admin::table.th>
-                            
+
                                         <x-admin::table.th class="text-center">
                                             @lang('admin::app.settings.workflows.create.name')
                                         </x-admin::table.th>
@@ -380,7 +380,7 @@
 
                         <template
                             v-if="
-                                matchedAttribute.type == 'text' 
+                                matchedAttribute.type == 'text'
                                 || matchedAttribute.type == 'price'
                                 || matchedAttribute.type == 'decimal'
                                 || matchedAttribute.type == 'integer'
@@ -517,7 +517,7 @@
                                 ></option>
                             </select>
                         </template>
-                                                    
+
                         <!-- Textarea -->
                         <template v-if="matchedAttribute.type == 'textarea'">
                             <textarea
@@ -541,7 +541,7 @@
         <script
             type="text/x-template"
             id="v-workflow-action-item-template"
-        >   
+        >
             <!-- Table Body -->
             <x-admin::table.thead.tr>
                 <x-admin::table.td>
@@ -586,7 +586,7 @@
                                 <!-- Text, Price, Decimal and Integer -->
                                 <template
                                     v-if="
-                                        matchedAttribute.type == 'text' 
+                                        matchedAttribute.type == 'text'
                                         || matchedAttribute.type == 'price'
                                         || matchedAttribute.type == 'decimal'
                                         || matchedAttribute.type == 'integer'
@@ -634,7 +634,7 @@
                                     />
 
                                     <input
-                                        type="email" 
+                                        type="email"
                                         :name="`actions[${index}][value][0][value]`"
                                         :id="`actions[${index}][value][0][value]`"
                                         class="flex h-10 w-full rounded-md border px-3 py-2.5 text-sm text-gray-600 transition-all hover:border-gray-400 focus:border-gray-400 dark:border-gray-800 dark:bg-gray-900 dark:text-gray-300 dark:hover:border-gray-400 dark:focus:border-gray-400"
@@ -689,7 +689,6 @@
                                         class="custom-select inline-flex h-10 w-full items-center justify-between gap-x-1 rounded-md border bg-white px-3 py-2.5 text-sm font-normal text-gray-600 transition-all hover:border-gray-400 dark:border-gray-800 dark:bg-gray-900 dark:text-gray-300 dark:hover:border-gray-400 max-sm:max-w-full max-sm:flex-auto"
                                         v-model="action.value"
                                     >
-<<<<<<< HEAD
                                         <option value="1">
                                             @lang('admin::app.settings.workflows.create.yes')
                                         </option>
@@ -708,36 +707,6 @@
                                         || matchedAttribute.type == 'lookup'
                                     "
                                 >
-=======
-                                        <!-- Attribute Options -->
-                                        <template v-if="! matchedAttribute.lookup_type">
-                                            <select
-                                                :name="['actions[' + index + '][value]']"
-                                                class="custom-select inline-flex h-10 w-full items-center justify-between gap-x-1 rounded-md border bg-white px-3 py-2.5 text-sm font-normal text-gray-600 transition-all hover:border-gray-400 dark:border-gray-800 dark:bg-gray-900 dark:text-gray-300 dark:hover:border-gray-400"
-                                                v-model="action.value"
-                                            >
-                                                <option
-                                                    v-for='option in matchedAttribute.options'
-                                                    :value="option.id"
-                                                    :text="option.name"
-                                                ></option>
-                                            </select>
-                                        </template>
-    
-                                        <!-- Look vue component -->
-                                        <template v-else>
-                                            <div class="w-full">
-                                                <v-lookup-component
-                                                    :attribute="{'code': 'actions[' + index + '][value]', 'name': 'Email', 'lookup_type': matchedAttribute.lookup_type}"
-                                                    validations="required|email"
-                                                    :data="action.value"
-                                                    can-add-new="true"
-                                                ></v-lookup-component>
-                                            </div>
-                                        </template>
-                                    </template>
-    
->>>>>>> 173d61ca
                                     <!-- Attribute Options -->
                                     <template v-if="! matchedAttribute.lookup_type">
                                         <select
@@ -760,6 +729,7 @@
                                                 :attribute="{'code': 'actions[' + index + '][value]', 'name': 'Email', 'lookup_type': matchedAttribute.lookup_type}"
                                                 validations="required|email"
                                                 :data="action.value"
+                                                can-add-new="true"
                                             ></v-lookup-component>
                                         </div>
                                     </template>
@@ -800,7 +770,7 @@
 
                         <template
                             v-if="
-                                matchedAction 
+                                matchedAction
                                 && ! matchedAction.attributes
                                 && ! matchedAction.options
                                 && ! matchedAction.request_methods
@@ -869,7 +839,7 @@
                 computed: {
                     /**
                      * Get the entity type.
-                     * 
+                     *
                      * @return {String}
                      */
                      entityType: function () {
@@ -894,7 +864,7 @@
                 watch: {
                     /**
                      * Watch the entity Type.
-                     * 
+                     *
                      * @return {void}
                      */
                     entityType(newValue, oldValue) {
@@ -907,7 +877,7 @@
                 methods: {
                     /**
                      * Add the condition.
-                     * 
+                     *
                      * @returns {void}
                      */
                     addCondition() {
@@ -920,7 +890,7 @@
 
                     /**
                      * Remove the condition.
-                     * 
+                     *
                      * @param {Object} condition
                      * @returns {void}
                      */
@@ -932,7 +902,7 @@
 
                     /**
                      * Add the action.
-                     * 
+                     *
                      * @returns {void}
                      */
                     addAction() {
@@ -945,7 +915,7 @@
 
                     /**
                      * Remove the action.
-                     * 
+                     *
                      * @param {Object} action
                      * @returns {void}
                      */
@@ -957,9 +927,9 @@
 
                     /**
                      * Scroll to the section.
-                     * 
+                     *
                      * @param {String} tabId
-                     * 
+                     *
                      * @returns {void}
                      */
                      scrollToSection(tabId) {
@@ -980,7 +950,7 @@
                 props: ['index', 'entityType', 'condition'],
 
                 emits: ['onRemoveCondition'],
-                
+
                 data() {
                     return {
                         conditions: @json(app('\Webkul\Automation\Helpers\Entity')->getConditions()),
@@ -1157,7 +1127,7 @@
                 computed: {
                     /**
                      * Get the matched attribute.
-                     * 
+                     *
                      * @returns {Object}
                      */
                     matchedAttribute: function () {
@@ -1186,7 +1156,7 @@
                 methods: {
                     /**
                      * Remove the condition.
-                     * 
+                     *
                      * @returns {void}
                      */
                     removeCondition() {
@@ -1211,7 +1181,7 @@
                 computed: {
                     /**
                      * Get the matched action.
-                     * 
+                     *
                      * @returns {Object}
                      */
                     matchedAction () {
@@ -1224,7 +1194,7 @@
 
                     /**
                      * Get the matched attribute.
-                     * 
+                     *
                      * @return {void}
                      */
                     matchedAttribute() {
@@ -1263,7 +1233,7 @@
                 methods: {
                     /**
                      * Remove the action.
-                     * 
+                     *
                      * @returns {void}
                      */
                     removeAction() {
@@ -1280,5 +1250,5 @@
                 scroll-behavior: smooth;
             }
         </style>
-    @endPushOnce    
+    @endPushOnce
 </x-admin::layouts>