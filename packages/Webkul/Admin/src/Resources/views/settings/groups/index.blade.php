--- conflicted
+++ resolved
@@ -10,13 +10,8 @@
             <div class="flex flex-col gap-2">
                 {!! view_render_event('admin.settings.groups.index.breadcrumbs.before') !!}
 
-<<<<<<< HEAD
-                <!-- Bredcrumbs -->
+                <!-- Breadcrumbs -->
                 <x-admin::breadcrumbs name="settings.groups" />
-=======
-                    <!-- Breadcrumbs -->
-                    <x-admin::breadcrumbs name="settings.groups" />
->>>>>>> 1529e8c2
 
                 {!! view_render_event('admin.settings.groups.index.breadcrumbs.after') !!}
 
@@ -25,7 +20,7 @@
                 </div>
             </div>
 
-            <div class="flex items-center gap-x-2.5">                
+            <div class="flex items-center gap-x-2.5">
                 <!-- Create button for Group -->
                 <div class="flex items-center gap-x-2.5">
                     {!! view_render_event('admin.settings.groups.index.breadcrumbs.after') !!}
@@ -44,7 +39,7 @@
                 </div>
             </div>
         </div>
-        
+
         <v-group-settings ref="groupSettings">
             <!-- DataGrid Shimmer -->
             <x-admin::shimmer.datagrid />
@@ -57,7 +52,7 @@
             id="group-settings-template"
         >
             {!! view_render_event('admin.settings.groups.index.datagrid.before') !!}
-        
+
             <!-- DataGrid -->
             <x-admin::datagrid
                 :src="route('admin.settings.groups.index')"
@@ -74,7 +69,7 @@
                     <template v-if="isLoading">
                         <x-admin::shimmer.datagrid.table.body />
                     </template>
-        
+
                     <template v-else>
                         <div
                             v-for="record in available.records"
@@ -83,13 +78,13 @@
                         >
                             <!-- Group ID -->
                             <p>@{{ record.id }}</p>
-        
+
                             <!-- Group Name -->
                             <p>@{{ record.name }}</p>
-        
+
                             <!-- Group Description -->
                             <p>@{{ record.description }}</p>
-        
+
                             <!-- Actions -->
                             <div class="flex justify-end">
                                 <a @click="selectedGroup=true; editModal(record.actions.find(action => action.index === 'edit')?.url)">
@@ -99,7 +94,7 @@
                                     >
                                     </span>
                                 </a>
-    
+
                                 <a @click="performAction(record.actions.find(action => action.index === 'delete'))">
                                     <span
                                         :class="record.actions.find(action => action.index === 'delete')?.icon"
@@ -131,9 +126,9 @@
                         <!-- Modal Header -->
                         <x-slot:header>
                             <p class="text-lg font-bold text-gray-800 dark:text-white">
-                                @{{ 
+                                @{{
                                     selectedGroup
-                                    ? "@lang('admin::app.settings.groups.index.edit.title')" 
+                                    ? "@lang('admin::app.settings.groups.index.edit.title')"
                                     : "@lang('admin::app.settings.groups.index.create.title')"
                                 }}
                             </p>
@@ -220,7 +215,7 @@
         <script type="module">
             app.component('v-group-settings', {
                 template: '#group-settings-template',
-        
+
                 data() {
                     return {
                         isProcessing: false,
@@ -228,7 +223,7 @@
                         selectedGroup: false,
                     };
                 },
-        
+
                 computed: {
                     gridsCount() {
                         let count = this.$refs.datagrid.available.columns.length;
@@ -248,10 +243,10 @@
                 methods: {
                     openModal() {
                         this.selectedGroup=false;
-                        
+
                         this.$refs.groupUpdateAndCreateModal.toggle();
                     },
-                    
+
                     updateOrCreate(params, {resetForm, setErrors}) {
                         this.isProcessing = true;
 
@@ -285,7 +280,7 @@
                         this.$axios.get(url)
                             .then(response => {
                                 this.$refs.modalForm.setValues(response.data.data);
-                                
+
                                 this.$refs.groupUpdateAndCreateModal.toggle();
                             })
                             .catch(error => {});
