<x-admin::layouts>
    <x-slot:title>
        @lang ($warehouse->name)
    </x-slot>

    <div class="flex gap-4">
        <!-- Left Panel -->
        {!! view_render_event('admin.settings.warehouses.view.left.before', ['warehouse' => $warehouse]) !!}

        <div class="[&>div:last-child]:border-b-0 sticky top-[73px] flex min-w-[394px] max-w-[394px] flex-col self-start rounded-lg border border-gray-200 bg-white dark:border-gray-800 dark:bg-gray-900">
            <!-- Product Information -->
            <div class="flex w-full flex-col gap-2 border-b border-gray-200 p-4 dark:border-gray-800">
<<<<<<< HEAD
                <!-- Breadcrumb -->
=======
                <!-- Breadcrumbs -->
>>>>>>> 5dd869cf
                <div class="flex items-center justify-between">
                    <x-admin::breadcrumbs
                        name="settings.warehouses.view"
                        :entity="$warehouse"
                    />
                </div>

                {!! view_render_event('admin.settings.warehouses.view.left.tags.before', ['warehouse' => $warehouse]) !!}

                <!-- Tags -->
                <x-admin::tags
                    :attach-endpoint="route('admin.settings.warehouses.tags.attach', $warehouse->id)"
                    :detach-endpoint="route('admin.settings.warehouses.tags.detach', $warehouse->id)"
                    :added-tags="$warehouse->tags"
                />

                {!! view_render_event('admin.settings.warehouses.view.left.tags.after', ['warehouse' => $warehouse]) !!}

                {!! view_render_event('admin.settings.warehouses.view.left.title.before', ['warehouse' => $warehouse]) !!}

                <!-- Title -->
                <h3 class="text-lg font-bold dark:text-white">
                    {{ $warehouse->name }}
                </h3>

                {!! view_render_event('admin.settings.warehouses.view.left.title.after', ['warehouse' => $warehouse]) !!}

                {!! view_render_event('admin.settings.warehouses.view.left.actions.before', ['warehouse' => $warehouse]) !!}

                <!-- Activity Actions -->
                <div class="flex flex-wrap gap-2">
                    {!! view_render_event('admin.settings.warehouses.view.left.actions.file.before', ['warehouse' => $warehouse]) !!}

                    <!-- File Activity Action -->
                    <x-admin::activities.actions.file
                        :entity="$warehouse"
                        entity-control-name="warehouse_id"
                    />

                    {!! view_render_event('admin.settings.warehouses.view.left.actions.file.after', ['warehouse' => $warehouse]) !!}

                    {!! view_render_event('admin.settings.warehouses.view.left.actions.note.before', ['warehouse' => $warehouse]) !!}

                    <!-- Note Activity Action -->
                    <x-admin::activities.actions.note
                        :entity="$warehouse"
                        entity-control-name="warehouse_id"
                    />

                    {!! view_render_event('admin.settings.warehouses.view.left.actions.note.after', ['warehouse' => $warehouse]) !!}

                    {!! view_render_event('admin.settings.warehouses.view.left.actions.activity.before', ['warehouse' => $warehouse]) !!}

                    <!-- Activity Action -->
                    <x-admin::activities.actions.activity
                        :entity="$warehouse"
                        entity-control-name="warehouse_id"
                    />

                    {!! view_render_event('admin.settings.warehouses.view.left.actions.activity.after', ['warehouse' => $warehouse]) !!}
                </div>

                {!! view_render_event('admin.settings.warehouses.view.left.actions.after', ['warehouse' => $warehouse]) !!}
            </div>
            
            <!-- General Information -->
            @include ('admin::settings.warehouses.view.general-information')

            <!-- Contact Information -->
            @include ('admin::settings.warehouses.view.contact-information')
        </div>

        {!! view_render_event('admin.settings.warehouses.view.left.after', ['warehouse' => $warehouse]) !!}

        {!! view_render_event('admin.settings.warehouses.view.right.before', ['warehouse' => $warehouse]) !!}
        
        <!-- Right Panel -->
        <div class="flex w-full flex-col gap-4 rounded-lg">
            {!! view_render_event('admin.settings.warehouses.view.right.attributes.before', ['warehouse' => $warehouse]) !!}

            <!-- Activity Navigation -->
            <x-admin::activities
                :endpoint="route('admin.settings.warehouse.activities.index', $warehouse->id)" 
                :types="[
                    ['name' => 'all', 'label' => trans('admin::app.settings.warehouses.view.all')],
                    ['name' => 'note', 'label' => trans('admin::app.settings.warehouses.view.notes')],
                    ['name' => 'file', 'label' => trans('admin::app.settings.warehouses.view.files')],
                    ['name' => 'system', 'label' => trans('admin::app.settings.warehouses.view.change-logs')],
                ]"
                :extra-types="[
                    ['name' => 'location', 'label' => trans('admin::app.settings.warehouses.view.location')],
                ]"
            >
                <x-slot:location>
                    @include ('admin::settings.warehouses.view.locations')
                </x-slot>
            </x-admin::activities>

            {!! view_render_event('admin.settings.warehouses.view.right.attributes.after', ['warehouse' => $warehouse]) !!}
        </div>

        {!! view_render_event('admin.warehouse.view.right.after', ['warehouse' => $warehouse]) !!}
    </div>    
</x-admin::layouts><|MERGE_RESOLUTION|>--- conflicted
+++ resolved
@@ -10,11 +10,7 @@
         <div class="[&>div:last-child]:border-b-0 sticky top-[73px] flex min-w-[394px] max-w-[394px] flex-col self-start rounded-lg border border-gray-200 bg-white dark:border-gray-800 dark:bg-gray-900">
             <!-- Product Information -->
             <div class="flex w-full flex-col gap-2 border-b border-gray-200 p-4 dark:border-gray-800">
-<<<<<<< HEAD
-                <!-- Breadcrumb -->
-=======
                 <!-- Breadcrumbs -->
->>>>>>> 5dd869cf
                 <div class="flex items-center justify-between">
                     <x-admin::breadcrumbs
                         name="settings.warehouses.view"
