--- conflicted
+++ resolved
@@ -161,10 +161,7 @@
                                         </i>
                                     </div>
                                     
-<<<<<<< HEAD
                                     <!-- Cards input fields -->
-=======
->>>>>>> 5dd869cf
                                     <div>
                                         <!-- Hidden Inputs Fields -->
                                         <!-- Code -->
