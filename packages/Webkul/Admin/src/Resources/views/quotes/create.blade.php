@php
    $quote = app('\Webkul\Quote\Repositories\QuoteRepository')->getModel();

    if (isset($lead)) {
        $quote->fill([
            'person_id'       => $lead->person_id,
            'user_id'         => $lead->user_id,
            'billing_address' => $lead->person->organization ? $lead->person->organization->address : null
        ]);
    }
@endphp

<x-admin::layouts>
    <x-slot:title>
        @lang('admin::app.quotes.create.title')
    </x-slot>

    {!! view_render_event('admin.contacts.quotes.create.form_controls.before') !!}

    <x-admin::form :action="route('admin.quotes.store')">
        <div class="flex flex-col gap-4">
            <div class="flex items-center justify-between rounded-lg border border-gray-200 bg-white px-4 py-2 text-sm dark:border-gray-800 dark:bg-gray-900 dark:text-gray-300">
                <div class="flex flex-col gap-2">
                    <x-admin::breadcrumbs 
                        name="quotes.create" 
                    />

                    <div class="text-xl font-bold dark:text-white">
                        @lang('admin::app.quotes.create.title')
                    </div>
                </div>

                <div class="flex items-center gap-x-2.5">
                    <!-- Save button for person -->
                    <div class="flex items-center gap-x-2.5">
                        {!! view_render_event('admin.contacts.quotes.create.save_button.before') !!}

                        <button
                            type="submit"
                            class="primary-button"
                        >
                            @lang('admin::app.quotes.create.save-btn')
                        </button>

                        {!! view_render_event('admin.contacts.quotes.create.save_button.after') !!}
                    </div>
                </div>
            </div>

            <v-quote :errors="errors">
                <x-admin::shimmer.quotes />
            </v-quote>
        </div>
    </x-admin::form>

    {!! view_render_event('admin.contacts.quotes.create.form_controls.after') !!}

    @pushOnce('scripts')
        <script 
            type="text/x-template"
            id="v-quote-template"
        >
            <div class="box-shadow flex flex-col gap-4 rounded-lg border border-gray-200 bg-white dark:border-gray-800 dark:bg-gray-900">
                <div class="flex w-full gap-2 border-b border-gray-200 dark:border-gray-800">                       
                    {!! view_render_event('admin.contacts.quotes.create.tabs.before') !!}

                    <template
                        v-for="tab in tabs"
                        :key="tab.id"
                    >
                        <a
                            :href="'#' + tab.id"
                            :class="[
                                'inline-block px-3 py-2.5 border-b-2  text-sm font-medium ',
                                activeTab === tab.id
                                ? 'text-brandColor border-brandColor dark:brandColor dark:brandColor'
                                : 'text-gray-600 dark:text-gray-300  border-transparent hover:text-gray-800 hover:border-gray-400 dark:hover:border-gray-400  dark:hover:text-white'
                            ]"
                            @click="scrollToSection(tab.id)"
                            :text="tab.label"
                        ></a>
                    </template>

                    {!! view_render_event('admin.contacts.quotes.create.tabs.after') !!}
                </div>

                <div class="flex flex-col gap-4 px-4 py-2">
                    {!! view_render_event('admin.contacts.quotes.create.quote_information.before') !!}
                    
                    <!-- Quote information -->
                    <div 
                        id="quote-info"
                        class="flex flex-col gap-4" 
                    >
                        <div class="flex flex-col gap-1">
                            <p class="text-base font-semibold text-gray-800 dark:text-white">
                                @lang('admin::app.quotes.create.quote-info')
                            </p>

                            <p class="text-sm text-gray-600 dark:text-white">
                                @lang('admin::app.quotes.create.quote-info-info')
                            </p>
                        </div>

                        {!! view_render_event('admin.contacts.quotes.create.attribute.form_controls.before') !!}

                        <div class="w-1/2 max-md:w-full">
                            <x-admin::attributes
                                :custom-attributes="app('Webkul\Attribute\Repositories\AttributeRepository')->findWhere([
                                    'entity_type' => 'quotes',
                                    ['code', 'IN', ['subject']],
                                ])"

                                :custom-validations="[
                                    'expired_at' => [
                                        'required',
                                        'date_format:yyyy-MM-dd',
                                        'after:' .  \Carbon\Carbon::yesterday()->format('Y-m-d')
                                    ],
                                ]"
                            />

                            <x-admin::attributes
                                :custom-attributes="app('Webkul\Attribute\Repositories\AttributeRepository')->findWhere([
                                        'entity_type' => 'quotes',
                                        ['code', 'IN', ['description']],
                                    ])"
                                :custom-validations="[
                                    'expired_at' => [
                                        'required',
                                        'date_format:yyyy-MM-dd',
                                        'after:' .  \Carbon\Carbon::yesterday()->format('Y-m-d')
                                    ],
                                ]"
                            />
                            
                            <div class="flex gap-4">
                                <x-admin::attributes
                                    :custom-attributes="app('Webkul\Attribute\Repositories\AttributeRepository')->findWhere([
                                        'entity_type' => 'quotes',
                                        ['code', 'IN', ['expired_at', 'user_id']],
                                    ])->sortBy('sort_order')"
                                    :custom-validations="[
                                        'expired_at' => [
                                            'required',
                                            'date_format:yyyy-MM-dd',
                                            'after:' .  \Carbon\Carbon::yesterday()->format('Y-m-d')
                                        ],
                                    ]"
                                    :entity="$quote"
                                />
                            </div>

                            <div class="flex gap-4">
                                <x-admin::attributes
                                    :custom-attributes="app('Webkul\Attribute\Repositories\AttributeRepository')->findWhere([
                                        'entity_type' => 'quotes',
                                        ['code', 'IN', ['person_id']],
                                    ])->sortBy('sort_order')"
                                    :custom-validations="[
                                        'expired_at' => [
                                            'required',
                                            'date_format:yyyy-MM-dd',
                                            'after:' .  \Carbon\Carbon::yesterday()->format('Y-m-d')
                                        ],
                                    ]"
                                    :entity="$quote"
                                />
                                
                                <x-admin::attributes.edit.lookup />
                                
                                @php
                                    $lookUpEntityData = app('Webkul\Attribute\Repositories\AttributeRepository')->getLookUpEntity('leads', request('id'));
                                @endphp

                                <x-admin::form.control-group class="w-full">
                                    <x-admin::form.control-group.label>
                                        @lang('admin::app.quotes.create.link-to-lead')
                                    </x-admin::form.control-group.label>
            
                                    <v-lookup-component
                                        :attribute="{'code': 'lead_id', 'name': 'Lead', 'lookup_type': 'leads'}"
                                        :value='@json($lookUpEntityData)'
                                        can-add-new="true"
                                    ></v-lookup-component>
                                </x-admin::form.control-group>
                            </div>

                            <!-- Custom Attributes -->   
                            <x-admin::attributes
                                :custom-attributes="app('Webkul\Attribute\Repositories\AttributeRepository')->findWhere([
                                    'entity_type' => 'quotes',
                                    ['code', 'NOTIN', ['subject', 'description', 'expired_at', 'user_id', 'person_id','billing_address', 'shipping_address']],
                                ])->sortBy('sort_order')"
                                :custom-validations="[
                                    'expired_at' => [
                                        'required',
                                        'date_format:yyyy-MM-dd',
                                        'after:' .  \Carbon\Carbon::yesterday()->format('Y-m-d')
                                    ],
                                ]"
                                :entity="$quote"
                            />
                        </div>

                        {!! view_render_event('admin.contacts.quotes.create.attribute.form_controls.after') !!}
                    </div>

                    {!! view_render_event('admin.contacts.quotes.create.quote_information.after') !!}

                    {!! view_render_event('admin.contacts.quotes.create.address_information.before') !!}

                    <!-- Address information -->
                    <div 
                        id="address-info"
                        class="flex flex-col gap-4" 
                    >
                        <div class="flex flex-col gap-1">
                            <p class="text-base font-semibold text-gray-800 dark:text-white">
                                @lang('admin::app.quotes.create.address-info')
                            </p>

                            <p class="text-sm text-gray-600 dark:text-white">@lang('admin::app.quotes.create.address-info-info')</p>
                        </div>

                        <div class="w-1/2 max-md:w-full">
                            {!! view_render_event('admin.contacts.quotes.create.address_information.attributes.before') !!}

                            <x-admin::attributes
                                :custom-attributes="app('Webkul\Attribute\Repositories\AttributeRepository')->findWhere([
                                    'entity_type' => 'quotes',
                                    ['code', 'IN', ['billing_address', 'shipping_address']],
                                ])"
                                :custom-validations="[
                                    'billing_address' => [
                                        'max:100',
                                    ],
                                    'shipping_address' => [
                                        'max:100',
                                    ],
                                ]"
                                :entity="$quote"
                            />

                            {!! view_render_event('admin.contacts.quotes.create.address_information.attributes.after') !!}
                        </div>
                    </div>

                    {!! view_render_event('admin.contacts.quotes.create.address_information.after') !!}

                    {!! view_render_event('admin.contacts.quotes.create.quote_items.before') !!}

                    <!-- Quote Item Information -->
                    <div  
                        id="quote-items"
                        class="flex flex-col gap-4" 
                    >
                        <div class="flex flex-col gap-1">
                            <p class="text-base font-semibold text-gray-800 dark:text-white">
                                @lang('admin::app.quotes.create.quote-items')
                            </p>

                            <p class="text-sm text-gray-600 dark:text-white">
                                @lang('admin::app.quotes.create.quote-item-info')
                            </p>
                        </div>

                        <!-- Quote Item List Vue Component -->
                        <v-quote-item-list :errors="errors"></v-quote-item-list>
                    </div>

                    {!! view_render_event('admin.contacts.quotes.create.quote_items.after') !!}
                </div>
            </div>
        </script>

        <script
            type="text/x-template"
            id="v-quote-item-list-template"
        >
            <div class="flex flex-col gap-4">
                <div class="block w-full overflow-x-auto">
                    {!! view_render_event('admin.contacts.quotes.create.table.after') !!}

                    <!-- Table -->
                    <x-admin::table>
                        <!-- Table Head -->
                        <x-admin::table.thead>
                            <x-admin::table.thead.tr>
                                <x-admin::table.th >
                                    @lang('admin::app.quotes.create.product-name')
                                </x-admin::table.th>
                    
                                <x-admin::table.th class="text-center">
                                    @lang('admin::app.quotes.create.quantity')
                                </x-admin::table.th>
                    
                                <x-admin::table.th class="text-center">
                                    @lang('admin::app.quotes.create.price')
                                </x-admin::table.th>
                    
                                <x-admin::table.th class="text-center">
                                    @lang('admin::app.quotes.create.amount')
                                </x-admin::table.th>
                    
                                <x-admin::table.th class="text-center">
                                    @lang('admin::app.quotes.create.discount')
                                </x-admin::table.th>
                    
                                <x-admin::table.th class="text-center">
                                    @lang('admin::app.quotes.create.tax')
                                </x-admin::table.th>
                    
                                <x-admin::table.th class="text-center">
                                    @lang('admin::app.quotes.create.total')
                                </x-admin::table.th>

                                <x-admin::table.th 
                                    v-if="products.length > 1"
                                    class="!px-2 ltr:text-right rtl:text-left"
                                >
                                    @lang('admin::app.quotes.create.action')
                                </x-admin::table.th>
                            </x-admin::table.thead.tr>
                        </x-admin::table.thead>

                        <!-- Table Body -->
                        <x-admin::table.tbody>
                            <!-- Quote Item Vue component -->
                            <template
                                v-for='(product, index) in products'
                                :key="index"
                            >
                                <v-quote-item
                                    :product="product"
                                    :index="index"
                                    :errors="errors"
                                    @onRemoveProduct="removeProduct($event)"
                                ></v-quote-item>
                            </template>
                        </x-admin::table.tbody>
                    </x-admin::table>

                    {!! view_render_event('admin.contacts.quotes.create.table.before') !!}
                </div>

<<<<<<< HEAD
                <!-- Add New Quote Item -->
                <span
                    class="text-md flex max-w-max cursor-pointer items-center gap-2 text-brandColor"
                    @click="addProduct"
                >
                    @lang('admin::app.quotes.create.add-item')
                </span>

                <div class="flex justify-end">
                    <div class="grid w-[348px] gap-4 rounded-lg bg-gray-100 p-4 text-sm dark:bg-gray-950 dark:text-white">
                        <div class="flex w-full justify-between gap-x-5">
                            @lang('admin::app.quotes.create.sub-total', ['symbol' => core()->currencySymbol(config('app.currency'))])

                            <input
                                type="hidden"
                                name="sub_total"
                                class="control"
                                :value="subTotal"
                                readonly
                            >
=======
            <!-- Add New Quote Item -->
            <span
                class="text-md cursor-pointer self-start font-semibold text-brandColor hover:underline dark:text-brandColor"
                @click="addProduct"
            >
                @lang('admin::app.quotes.create.add-item')
            </span>

            <div class="flex items-start gap-10 max-lg:gap-5">
                <div class="flex-auto">
                    <div class="flex justify-end">
                        <div class="grid w-[348px] gap-4 rounded-lg bg-gray-100 p-4 text-sm dark:bg-gray-950 dark:text-white">
                            <div class="flex w-full justify-between gap-x-5">
                                @lang('admin::app.quotes.create.sub-total', ['symbol' => core()->currencySymbol(config('app.currency'))])

                                <input
                                    type="hidden"
                                    name="sub_total"
                                    class="control"
                                    :value="subTotal"
                                    readonly
                                >
>>>>>>> 173d61ca

                            <p>@{{ subTotal }}</p>
                        </div>

                        <div class="flex w-full justify-between gap-x-5">
                            @lang('admin::app.quotes.create.total-discount', ['symbol' => core()->currencySymbol(config('app.currency'))])

                            <input
                                type="hidden"
                                name="discount_amount"
                                :value="discountAmount"
                            >

                            <p>@{{ discountAmount }}</p>
                        </div>

                        <div class="flex w-full justify-between gap-x-5">
                            @lang('admin::app.quotes.create.total-tax', ['symbol' => core()->currencySymbol(config('app.currency'))])

                            <input
                                type="hidden"
                                name="tax_amount"
                                :value="taxAmount"
                            >

                            <p>@{{ taxAmount }}</p>
                        </div>

                        <div class="flex w-full justify-between gap-x-5">
                            @lang('admin::app.quotes.create.total-adjustment', ['symbol' => core()->currencySymbol(config('app.currency'))])

                            <x-admin::form.control-group.control
                                type="inline"
                                ::name="`adjustment_amount`"
                                ::value="adjustmentAmount"
                                rules="required|decimal:4"
                                ::errors="errors"
                                :label="trans('admin::app.quotes.create.adjustment-amount')"
                                :placeholder="trans('admin::app.quotes.create.adjustment-amount')"
                                @on-change="(event) => adjustmentAmount = event.value"
                            />
                        </div>

                        <div class="flex w-full justify-between gap-x-5">
                            @lang('admin::app.quotes.create.grand-total', ['symbol' => core()->currencySymbol(config('app.currency'))])

                            <input
                                type="hidden"
                                name="grand_total"
                                :value="grandTotal"
                            >

                            <p>@{{ grandTotal }}</p>
                        </div>
                    </div>
                </div>
            </div>
        </script>

        <script
            type="text/x-template"
            id="v-quote-item-template"
        >
            <x-admin::table.thead.tr>
                <!-- Quote Product Name -->
                <x-admin::table.td>
                    <x-admin::form.control-group class="!mb-0">
                        <x-admin::lookup 
                            ::src="src"
                            ::name="`${inputName}[product_id]`"
                            :placeholder="trans('admin::app.quotes.create.search-products')"
                            @on-selected="(product) => addProduct(product)"
                        />
                    </x-admin::form.control-group>
                </x-admin::table.td>
            
                <!-- Quantity -->
                <x-admin::table.td class="!px-2 ltr:text-right rtl:text-left">
                    <x-admin::form.control-group class="!mb-0">
                        <x-admin::form.control-group.control
                            type="inline"
                            ::name="`${inputName}[quantity]`"
                            ::value="product.quantity"
                            rules="required|decimal:4"
                            ::errors="errors"
                            :label="trans('admin::app.quotes.create.quantity')"
                            :placeholder="trans('admin::app.quotes.create.quantity')"
                            @on-change="(event) => product.quantity = event.value"
                            position="center"
                        />
                    </x-admin::form.control-group>
                </x-admin::table.td>
            
                <!-- Price -->
                <x-admin::table.td class="!px-2 ltr:text-right rtl:text-left">
                    <x-admin::form.control-group class="!mb-0">
                        <x-admin::form.control-group.control
                            type="inline"
                            ::name="`${inputName}[price]`"
                            ::value="product.price"
                            rules="required|decimal:4"
                            ::errors="errors"
                            :label="trans('admin::app.quotes.create.price')"
                            :placeholder="trans('admin::app.quotes.create.price')"
                            @on-change="(event) => product.price = event.value"
                            position="center"
                            ::value-label="$admin.formatPrice(product.price)"
                        />
                    </x-admin::form.control-group>
                </x-admin::table.td>
            
                <!-- Total -->
                <x-admin::table.td class="!px-2 ltr:text-right rtl:text-left">
                    <x-admin::form.control-group class="!mb-0">
                        <x-admin::form.control-group.control
                            type="inline"
                            ::name="`${inputName}[total]`"
                            ::value="product.price * product.quantity"
                            rules="required|decimal:4"
                            ::errors="errors"
                            :label="trans('admin::app.quotes.create.total')"
                            :placeholder="trans('admin::app.quotes.create.total')"
                            :allowEdit="false"
                            position="center"
                            ::value-label="$admin.formatPrice(product.price * product.quantity)"
                        />
                    </x-admin::form.control-group>
                </x-admin::table.td>
            
                <!-- Discount Amount -->
                <x-admin::table.td class="!px-2 ltr:text-right rtl:text-left">
                    <x-admin::form.control-group class="!mb-0">
                        <x-admin::form.control-group.control
                            type="inline"
                            ::name="`${inputName}[discount_amount]`"
                            ::value="product.discount_amount"
                            rules="required|decimal:4"
                            ::errors="errors"
                            :label="trans('admin::app.quotes.create.discount-amount')"
                            :placeholder="trans('admin::app.quotes.create.discount-amount')"
                            @on-change="(event) => product.discount_amount = event.value"
                            position="center"
                            ::value-label="$admin.formatPrice(product.discount_amount)"
                        />
                    </x-admin::form.control-group>
                </x-admin::table.td>
            
                <!-- Tax Amount -->
                <x-admin::table.td class="!px-2 ltr:text-right rtl:text-left">
                    <x-admin::form.control-group class="!mb-0">
                        <x-admin::form.control-group.control
                            type="inline"
                            ::name="`${inputName}[tax_amount]`"
                            ::value="product.tax_amount"
                            rules="required|decimal:4"
                            ::errors="errors"
                            :label="trans('admin::app.quotes.create.tax-amount')"
                            :placeholder="trans('admin::app.quotes.create.tax-amount')"
                            @on-change="(event) => product.tax_amount = event.value"
                            position="center"
                            ::value-label="$admin.formatPrice(product.tax_amount)"
                        />
                    </x-admin::form.control-group>
                </x-admin::table.td>
            
                <!-- Total with Discount -->
                <x-admin::table.td class="!px-2 ltr:text-right rtl:text-left">
                    <x-admin::form.control-group class="!mb-0">
                        <x-admin::form.control-group.control
                            type="inline"
                            ::name="`${inputName}[final_total]`"
                            ::errors="errors"
                            ::value="parseFloat(product.price * product.quantity) + parseFloat(product.tax_amount) - parseFloat(product.discount_amount)"
                            :allowEdit="false"
                            position="center"
                            ::value-label="$admin.formatPrice(parseFloat(product.price * product.quantity) + parseFloat(product.tax_amount) - parseFloat(product.discount_amount))"
                        />
                    </x-admin::form.control-group>
                </x-admin::table.td>

                <!-- Action -->
                <x-admin::table.td
                    v-if="$parent.products.length > 1"
                    class="!px-2 ltr:text-right rtl:text-left"
                >
                    <x-admin::form.control-group class="!mb-0">
                        <i  
                            @click="removeProduct"
                            class="icon-delete cursor-pointer text-2xl"
                        ></i>
                    </x-admin::form.control-group>
                </x-admin::table.td>
            </x-admin::table.thead.tr>
        </script>

        <script type="module">
            app.component('v-quote', {
                template: '#v-quote-template',

                props: ['errors'],

                data() {
                    return {
                        activeTab: 'quote-info',

                        tabs: [
                            { id: 'quote-info', label: '@lang('admin::app.quotes.create.quote-info')' },
                            { id: 'address-info', label: '@lang('admin::app.quotes.create.address-info')' },
                            { id: 'quote-items', label: '@lang('admin::app.quotes.create.quote-items')' }
                        ],
                    };
                },

                methods: {
                    /**
                     * Scroll to the section.
                     * 
                     * @param {String} tabId
                     * 
                     * @returns {void}
                     */
                    scrollToSection(tabId) {
                        const section = document.getElementById(tabId);

                        if (section) {
                            section.scrollIntoView({ behavior: 'smooth' });
                        }
                    },
                },
            });

            app.component('v-quote-item-list', {
                template: '#v-quote-item-list-template',

                props: ['data', 'errors'],
                
                data() {
                    return {
                        adjustmentAmount: 0,

                        products: [{
                            'id': null,
                            'product_id': null,
                            'name': '',
                            'quantity': 0,
                            'price': 0,
                            'discount_amount': 0,
                            'tax_amount': 0,
                        }],
                    }
                },

                computed: {
                    /**
                     * Calculate the sub total of the products.
                     * 
                     * @returns {Number}
                     */
                    subTotal() {
                        let total = 0;

                        this.products.forEach(product => {
                            total += parseFloat(product.price * product.quantity);
                        });

                        return total;
                    },

                    /**
                     * Calculate the total discount amount of the products.
                     * 
                     * @returns {Number}
                     */
                    discountAmount() {
                        let total = 0;

                        this.products.forEach(product => total += parseFloat(product.discount_amount));

                        return total;
                    },

                    /**
                     * Calculate the total tax amount of the products.
                     * 
                     * @returns {Number}
                     */
                    taxAmount() {
                        let total = 0;

                        this.products.forEach(product => total += parseFloat(product.tax_amount));

                        return total;
                    },

                    /**
                     * Calculate the grand total of the products.
                     * 
                     * @returns {Number}
                     */
                    grandTotal() {
                        let total = 0;

                        this.products.forEach(product => {
                            total += parseFloat(product.price * product.quantity) + parseFloat(product.tax_amount) - parseFloat(product.discount_amount) + parseFloat(this.adjustmentAmount);
                        });

                        return total;
                    },
                },

                methods: {
                    /**
                     * Add a new product.
                     * 
                     * @returns {void}
                     */
                    addProduct() {
                        this.products.push({
                            id: null,
                            product_id: null,
                            name: '',
                            quantity: 1,
                            total: 0,
                            price: 0,
                            discount_amount: 0,
                            tax_amount: 0,
                        });
                    },

                    /**
                     * Remove the product.
                     * 
                     * @param {Object} product
                     */
                    removeProduct(product) {
                        this.$emitter.emit('open-confirm-modal', {
                            agree: () => {
                                if (this.products.length === 1) {
                                    this.products = [{
                                        id: null,
                                        product_id: null,
                                        name: '',
                                        quantity: null,
                                        total: 0,
                                        price: null,
                                        discount_amount: null,
                                        tax_amount: null,
                                    }];
                                } else {
                                    const index = this.products.indexOf(product);

                                    if (index !== -1) {
                                        this.products.splice(index, 1);
                                    }
                                }
                            },
                        });
                    },
                },
            });

            app.component('v-quote-item', {
                template: '#v-quote-item-template',

                props: ['index', 'product', 'errors'],

                data() {
                    return {
                        products: [],
                    }
                },

                computed: {
                    /**
                     * Get the input name.
                     * 
                     * @returns {String}
                     */
                    inputName() {
                        if (this.product.id) {
                            return "items[" + this.product.id + "]";
                        }

                        return "items[item_" + this.index + "]";
                    },

                    /**
                     * Get the source URL.
                     * 
                     * @returns {String}
                     */
                    src() {
                        return "{{ route('admin.products.search') }}";
                    },
                },

                methods: {
                    /**
                     * Add the product.
                     * 
                     * @param {Object} result
                     * 
                     * @return {void}
                     */
                    addProduct(result) {
                        this.product.product_id = result.id;
                        this.product.name = result.name;
                        this.product.price = result.price;
                        this.product.quantity = result.quantity ?? 1;
                        this.product.discount_amount = 0;
                        this.product.tax_amount = 0;
                    },

                    /**
                     * Remove the product.
                     * 
                     * @return {void}
                     */
                    removeProduct() {
                        this.$emit('onRemoveProduct', this.product);
                    },
                },
            });
        </script>
    @endPushOnce

    @pushOnce('styles')
        <style>
            html {
                scroll-behavior: smooth;
            }
        </style>
    @endPushOnce    
</x-admin::layouts><|MERGE_RESOLUTION|>--- conflicted
+++ resolved
@@ -21,8 +21,8 @@
         <div class="flex flex-col gap-4">
             <div class="flex items-center justify-between rounded-lg border border-gray-200 bg-white px-4 py-2 text-sm dark:border-gray-800 dark:bg-gray-900 dark:text-gray-300">
                 <div class="flex flex-col gap-2">
-                    <x-admin::breadcrumbs 
-                        name="quotes.create" 
+                    <x-admin::breadcrumbs
+                        name="quotes.create"
                     />
 
                     <div class="text-xl font-bold dark:text-white">
@@ -56,12 +56,12 @@
     {!! view_render_event('admin.contacts.quotes.create.form_controls.after') !!}
 
     @pushOnce('scripts')
-        <script 
+        <script
             type="text/x-template"
             id="v-quote-template"
         >
             <div class="box-shadow flex flex-col gap-4 rounded-lg border border-gray-200 bg-white dark:border-gray-800 dark:bg-gray-900">
-                <div class="flex w-full gap-2 border-b border-gray-200 dark:border-gray-800">                       
+                <div class="flex w-full gap-2 border-b border-gray-200 dark:border-gray-800">
                     {!! view_render_event('admin.contacts.quotes.create.tabs.before') !!}
 
                     <template
@@ -86,11 +86,11 @@
 
                 <div class="flex flex-col gap-4 px-4 py-2">
                     {!! view_render_event('admin.contacts.quotes.create.quote_information.before') !!}
-                    
+
                     <!-- Quote information -->
-                    <div 
+                    <div
                         id="quote-info"
-                        class="flex flex-col gap-4" 
+                        class="flex flex-col gap-4"
                     >
                         <div class="flex flex-col gap-1">
                             <p class="text-base font-semibold text-gray-800 dark:text-white">
@@ -133,7 +133,7 @@
                                     ],
                                 ]"
                             />
-                            
+
                             <div class="flex gap-4">
                                 <x-admin::attributes
                                     :custom-attributes="app('Webkul\Attribute\Repositories\AttributeRepository')->findWhere([
@@ -166,9 +166,9 @@
                                     ]"
                                     :entity="$quote"
                                 />
-                                
+
                                 <x-admin::attributes.edit.lookup />
-                                
+
                                 @php
                                     $lookUpEntityData = app('Webkul\Attribute\Repositories\AttributeRepository')->getLookUpEntity('leads', request('id'));
                                 @endphp
@@ -177,7 +177,7 @@
                                     <x-admin::form.control-group.label>
                                         @lang('admin::app.quotes.create.link-to-lead')
                                     </x-admin::form.control-group.label>
-            
+
                                     <v-lookup-component
                                         :attribute="{'code': 'lead_id', 'name': 'Lead', 'lookup_type': 'leads'}"
                                         :value='@json($lookUpEntityData)'
@@ -186,7 +186,7 @@
                                 </x-admin::form.control-group>
                             </div>
 
-                            <!-- Custom Attributes -->   
+                            <!-- Custom Attributes -->
                             <x-admin::attributes
                                 :custom-attributes="app('Webkul\Attribute\Repositories\AttributeRepository')->findWhere([
                                     'entity_type' => 'quotes',
@@ -211,9 +211,9 @@
                     {!! view_render_event('admin.contacts.quotes.create.address_information.before') !!}
 
                     <!-- Address information -->
-                    <div 
+                    <div
                         id="address-info"
-                        class="flex flex-col gap-4" 
+                        class="flex flex-col gap-4"
                     >
                         <div class="flex flex-col gap-1">
                             <p class="text-base font-semibold text-gray-800 dark:text-white">
@@ -251,9 +251,9 @@
                     {!! view_render_event('admin.contacts.quotes.create.quote_items.before') !!}
 
                     <!-- Quote Item Information -->
-                    <div  
+                    <div
                         id="quote-items"
-                        class="flex flex-col gap-4" 
+                        class="flex flex-col gap-4"
                     >
                         <div class="flex flex-col gap-1">
                             <p class="text-base font-semibold text-gray-800 dark:text-white">
@@ -290,32 +290,32 @@
                                 <x-admin::table.th >
                                     @lang('admin::app.quotes.create.product-name')
                                 </x-admin::table.th>
-                    
+
                                 <x-admin::table.th class="text-center">
                                     @lang('admin::app.quotes.create.quantity')
                                 </x-admin::table.th>
-                    
+
                                 <x-admin::table.th class="text-center">
                                     @lang('admin::app.quotes.create.price')
                                 </x-admin::table.th>
-                    
+
                                 <x-admin::table.th class="text-center">
                                     @lang('admin::app.quotes.create.amount')
                                 </x-admin::table.th>
-                    
+
                                 <x-admin::table.th class="text-center">
                                     @lang('admin::app.quotes.create.discount')
                                 </x-admin::table.th>
-                    
+
                                 <x-admin::table.th class="text-center">
                                     @lang('admin::app.quotes.create.tax')
                                 </x-admin::table.th>
-                    
+
                                 <x-admin::table.th class="text-center">
                                     @lang('admin::app.quotes.create.total')
                                 </x-admin::table.th>
 
-                                <x-admin::table.th 
+                                <x-admin::table.th
                                     v-if="products.length > 1"
                                     class="!px-2 ltr:text-right rtl:text-left"
                                 >
@@ -344,7 +344,6 @@
                     {!! view_render_event('admin.contacts.quotes.create.table.before') !!}
                 </div>
 
-<<<<<<< HEAD
                 <!-- Add New Quote Item -->
                 <span
                     class="text-md flex max-w-max cursor-pointer items-center gap-2 text-brandColor"
@@ -365,30 +364,6 @@
                                 :value="subTotal"
                                 readonly
                             >
-=======
-            <!-- Add New Quote Item -->
-            <span
-                class="text-md cursor-pointer self-start font-semibold text-brandColor hover:underline dark:text-brandColor"
-                @click="addProduct"
-            >
-                @lang('admin::app.quotes.create.add-item')
-            </span>
-
-            <div class="flex items-start gap-10 max-lg:gap-5">
-                <div class="flex-auto">
-                    <div class="flex justify-end">
-                        <div class="grid w-[348px] gap-4 rounded-lg bg-gray-100 p-4 text-sm dark:bg-gray-950 dark:text-white">
-                            <div class="flex w-full justify-between gap-x-5">
-                                @lang('admin::app.quotes.create.sub-total', ['symbol' => core()->currencySymbol(config('app.currency'))])
-
-                                <input
-                                    type="hidden"
-                                    name="sub_total"
-                                    class="control"
-                                    :value="subTotal"
-                                    readonly
-                                >
->>>>>>> 173d61ca
 
                             <p>@{{ subTotal }}</p>
                         </div>
@@ -456,7 +431,7 @@
                 <!-- Quote Product Name -->
                 <x-admin::table.td>
                     <x-admin::form.control-group class="!mb-0">
-                        <x-admin::lookup 
+                        <x-admin::lookup
                             ::src="src"
                             ::name="`${inputName}[product_id]`"
                             :placeholder="trans('admin::app.quotes.create.search-products')"
@@ -464,7 +439,7 @@
                         />
                     </x-admin::form.control-group>
                 </x-admin::table.td>
-            
+
                 <!-- Quantity -->
                 <x-admin::table.td class="!px-2 ltr:text-right rtl:text-left">
                     <x-admin::form.control-group class="!mb-0">
@@ -481,7 +456,7 @@
                         />
                     </x-admin::form.control-group>
                 </x-admin::table.td>
-            
+
                 <!-- Price -->
                 <x-admin::table.td class="!px-2 ltr:text-right rtl:text-left">
                     <x-admin::form.control-group class="!mb-0">
@@ -499,7 +474,7 @@
                         />
                     </x-admin::form.control-group>
                 </x-admin::table.td>
-            
+
                 <!-- Total -->
                 <x-admin::table.td class="!px-2 ltr:text-right rtl:text-left">
                     <x-admin::form.control-group class="!mb-0">
@@ -517,7 +492,7 @@
                         />
                     </x-admin::form.control-group>
                 </x-admin::table.td>
-            
+
                 <!-- Discount Amount -->
                 <x-admin::table.td class="!px-2 ltr:text-right rtl:text-left">
                     <x-admin::form.control-group class="!mb-0">
@@ -535,7 +510,7 @@
                         />
                     </x-admin::form.control-group>
                 </x-admin::table.td>
-            
+
                 <!-- Tax Amount -->
                 <x-admin::table.td class="!px-2 ltr:text-right rtl:text-left">
                     <x-admin::form.control-group class="!mb-0">
@@ -553,7 +528,7 @@
                         />
                     </x-admin::form.control-group>
                 </x-admin::table.td>
-            
+
                 <!-- Total with Discount -->
                 <x-admin::table.td class="!px-2 ltr:text-right rtl:text-left">
                     <x-admin::form.control-group class="!mb-0">
@@ -575,7 +550,7 @@
                     class="!px-2 ltr:text-right rtl:text-left"
                 >
                     <x-admin::form.control-group class="!mb-0">
-                        <i  
+                        <i
                             @click="removeProduct"
                             class="icon-delete cursor-pointer text-2xl"
                         ></i>
@@ -605,9 +580,9 @@
                 methods: {
                     /**
                      * Scroll to the section.
-                     * 
+                     *
                      * @param {String} tabId
-                     * 
+                     *
                      * @returns {void}
                      */
                     scrollToSection(tabId) {
@@ -624,7 +599,7 @@
                 template: '#v-quote-item-list-template',
 
                 props: ['data', 'errors'],
-                
+
                 data() {
                     return {
                         adjustmentAmount: 0,
@@ -644,7 +619,7 @@
                 computed: {
                     /**
                      * Calculate the sub total of the products.
-                     * 
+                     *
                      * @returns {Number}
                      */
                     subTotal() {
@@ -659,7 +634,7 @@
 
                     /**
                      * Calculate the total discount amount of the products.
-                     * 
+                     *
                      * @returns {Number}
                      */
                     discountAmount() {
@@ -672,7 +647,7 @@
 
                     /**
                      * Calculate the total tax amount of the products.
-                     * 
+                     *
                      * @returns {Number}
                      */
                     taxAmount() {
@@ -685,7 +660,7 @@
 
                     /**
                      * Calculate the grand total of the products.
-                     * 
+                     *
                      * @returns {Number}
                      */
                     grandTotal() {
@@ -702,7 +677,7 @@
                 methods: {
                     /**
                      * Add a new product.
-                     * 
+                     *
                      * @returns {void}
                      */
                     addProduct() {
@@ -720,7 +695,7 @@
 
                     /**
                      * Remove the product.
-                     * 
+                     *
                      * @param {Object} product
                      */
                     removeProduct(product) {
@@ -764,7 +739,7 @@
                 computed: {
                     /**
                      * Get the input name.
-                     * 
+                     *
                      * @returns {String}
                      */
                     inputName() {
@@ -777,7 +752,7 @@
 
                     /**
                      * Get the source URL.
-                     * 
+                     *
                      * @returns {String}
                      */
                     src() {
@@ -788,9 +763,9 @@
                 methods: {
                     /**
                      * Add the product.
-                     * 
+                     *
                      * @param {Object} result
-                     * 
+                     *
                      * @return {void}
                      */
                     addProduct(result) {
@@ -804,7 +779,7 @@
 
                     /**
                      * Remove the product.
-                     * 
+                     *
                      * @return {void}
                      */
                     removeProduct() {
@@ -821,5 +796,5 @@
                 scroll-behavior: smooth;
             }
         </style>
-    @endPushOnce    
+    @endPushOnce
 </x-admin::layouts>