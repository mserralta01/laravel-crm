{!! view_render_event('admin.leads.create.products.form_controls.before') !!}

<v-product-list :data="products"></v-product-list>

{!! view_render_event('admin.leads.create.products.form_controls.after') !!}

@pushOnce('scripts')
    <script
        type="text/x-template"
        id="v-product-list-template"
    >
        <div class="flex flex-col gap-4">
            {!! view_render_event('admin.leads.create.products.form_controls.table.before') !!}

            <div class="block w-full overflow-x-auto">
                <!-- Table -->
                <x-admin::table>
                    {!! view_render_event('admin.leads.create.products.form_controls.table.head.before') !!}

<<<<<<< HEAD
                    <!-- Table Head -->
                    <x-admin::table.thead>
                        <x-admin::table.thead.tr>
                            <x-admin::table.th>
                                @lang('admin::app.leads.common.products.product-name')
                            </x-admin::table.th>
                
                            <x-admin::table.th class="text-center">
                                @lang('admin::app.leads.common.products.quantity')
                            </x-admin::table.th>
                
                            <x-admin::table.th class="text-center">
                                @lang('admin::app.leads.common.products.price')
                            </x-admin::table.th>
                
                            <x-admin::table.th class="text-center">
                                @lang('admin::app.leads.common.products.amount')
                            </x-admin::table.th>
=======
                <!-- Table Head -->
                <x-admin::table.thead>
                    <x-admin::table.thead.tr>
                        <x-admin::table.th>
                            @lang('admin::app.leads.common.products.product-name')
                        </x-admin::table.th>

                        <x-admin::table.th class="text-center">
                            @lang('admin::app.leads.common.products.quantity')
                        </x-admin::table.th>

                        <x-admin::table.th class="text-center">
                            @lang('admin::app.leads.common.products.price')
                        </x-admin::table.th>

                        <x-admin::table.th class="text-center">
                            @lang('admin::app.leads.common.products.amount')
                        </x-admin::table.th>

                        <x-admin::table.th class="text-right">
                            @lang('admin::app.leads.common.products.action')
                        </x-admin::table.th>
                    </x-admin::table.thead.tr>
                </x-admin::table.thead>
>>>>>>> 58e48906

                            <x-admin::table.th class="text-right">
                                @lang('admin::app.leads.common.products.action')
                            </x-admin::table.th>
                        </x-admin::table.thead.tr>
                    </x-admin::table.thead>

                    {!! view_render_event('admin.leads.create.products.form_controls.table.head.after') !!}

                    {!! view_render_event('admin.leads.create.products.form_controls.table.body.before') !!}

                    <!-- Table Body -->
                    <x-admin::table.tbody>
                        {!! view_render_event('admin.leads.create.products.form_controls.table.body.product_item.before') !!}

                        <!-- Product Item Vue Component -->
                        <v-product-item
                            v-for='(product, index) in products'
                            :product="product"
                            :key="index"
                            :index="index"
                            @onRemoveProduct="removeProduct($event)"
                        ></v-product-item>

                        {!! view_render_event('admin.leads.create.products.form_controls.table.body.product_item.after') !!}
                    </x-admin::table.tbody>

                    {!! view_render_event('admin.leads.create.products.form_controls.table.body.after') !!}
                </x-admin::table>
            </div>
            
            {!! view_render_event('admin.leads.create.products.form_controls.table.after') !!}

            <!-- Add New Product Item -->
            <button
                type="button"
                class="flex max-w-max items-center gap-2 text-brandColor"
                @click="addProduct"
            >
                <i class="icon-add text-md !text-brandColor"></i>

                @lang('admin::app.leads.common.products.add-more')
            </button>
        </div>
    </script>

    <script
        type="text/x-template"
        id="v-product-item-template"
    >
        <x-admin::table.thead.tr>
            <!-- Product Name -->
            <x-admin::table.td>
                <x-admin::form.control-group class="!mb-0">
                    <x-admin::lookup
                        ::src="src"
                        ::name="`${inputName}[name]`"
                        ::params="params"
                        :placeholder="trans('admin::app.leads.common.products.product-name')"
                        @on-selected="(product) => addProduct(product)"
                        ::value="{ id: product.product_id, name: product.name }"
                    />

                    <x-admin::form.control-group.control
                        type="hidden"
                        ::name="`${inputName}[product_id]`"
                        v-model="product.product_id"
                        rules="required"
                        :label="trans('admin::app.leads.common.products.product-name')"
                        :placeholder="trans('admin::app.leads.common.products.product-name')"
                    />

                    <x-admin::form.control-group.error ::name="`${inputName}[product_id]`" />
                </x-admin::form.control-group>
            </x-admin::table.td>

            <!-- Product Quantity -->
            <x-admin::table.td class="text-right">
                <x-admin::form.control-group>
                    <x-admin::form.control-group.control
                        type="inline"
                        ::name="`${inputName}[quantity]`"
                        ::value="product.quantity"
                        rules="required|decimal:4"
                        :label="trans('admin::app.leads.common.products.quantity')"
                        :placeholder="trans('admin::app.leads.common.products.quantity')"
                        @on-change="(event) => product.quantity = event.value"
                        position="center"
                    />
                </x-admin::form.control-group>
            </x-admin::table.td>

            <!-- Price -->
            <x-admin::table.td class="text-right">
                <x-admin::form.control-group>
                    <x-admin::form.control-group.control
                        type="inline"
                        ::name="`${inputName}[price]`"
                        ::value="product.price"
                        rules="required|decimal:4"
                        :label="trans('admin::app.leads.common.products.price')"
                        :placeholder="trans('admin::app.leads.common.products.price')"
                        @on-change="(event) => product.price = event.value"
                        ::value-label="$admin.formatPrice(product.price)"
                        position="center"
                    />
                </x-admin::form.control-group>
            </x-admin::table.td>

            <!-- Amount -->
            <x-admin::table.td class="text-right">
                <x-admin::form.control-group>
                    <x-admin::form.control-group.control
                        type="inline"
                        ::name="`${inputName}[amount]`"
                        ::value="product.price * product.quantity"
                        rules="required|decimal:4"
                        :label="trans('admin::app.leads.common.products.total')"
                        :placeholder="trans('admin::app.leads.common.products.total')"
                        ::value-label="$admin.formatPrice(product.price * product.quantity)"
                        :allowEdit="false"
                        position="center"
                    />
                </x-admin::form.control-group>
            </x-admin::table.td>

            <!-- Action -->
            <x-admin::table.td class="text-right">
                <x-admin::form.control-group >
                    <i
                        @click="removeProduct"
                        class="icon-delete cursor-pointer text-2xl"
                    ></i>
                </x-admin::form.control-group>
            </x-admin::table.td>
        </x-admin::table.thead.tr>
    </script>

    <script type="module">
        app.component('v-product-list', {
            template: '#v-product-list-template',

            props: ['data'],

            data: function () {
                return {
                    products: this.data ? this.data : [],
                }
            },

            methods: {
                addProduct() {
                    this.products.push({
                        id: null,
                        product_id: null,
                        name: '',
                        quantity: 1,
                        price: 0,
                        amount: null,
                    })
                },

                removeProduct (product) {
                    const index = this.products.indexOf(product);
                    this.products.splice(index, 1);
                },
            },
        });

        app.component('v-product-item', {
            template: '#v-product-item-template',

            props: ['index', 'product'],

            data() {
                return {
                    products: [],
                }
            },

            computed: {
                inputName() {
                    if (this.product.id) {
                        return "products[" + this.product.id + "]";
                    }

                    return "products[product_" + this.index + "]";
                },

                src() {
                    return '{{ route('admin.products.search') }}';
                },

                params() {
                    return {
                        params: {
                            query: this.product.name,
                        },
                    };
                },
            },

            methods: {
                /**
                 * Add the product.
                 *
                 * @param {Object} result
                 *
                 * @return {void}
                 */
                addProduct(result) {
                    this.product.product_id = result.id;

                    this.product.name = result.name;

                    this.product.price = result.price;

                    this.product.quantity = result.quantity ?? 1;
                },

                /**
                 * Remove the product.
                 *
                 * @return {void}
                 */
                removeProduct () {
                    this.$emit('onRemoveProduct', this.product)
                }
            }
        });
    </script>
@endPushOnce<|MERGE_RESOLUTION|>--- conflicted
+++ resolved
@@ -17,51 +17,24 @@
                 <x-admin::table>
                     {!! view_render_event('admin.leads.create.products.form_controls.table.head.before') !!}
 
-<<<<<<< HEAD
                     <!-- Table Head -->
                     <x-admin::table.thead>
                         <x-admin::table.thead.tr>
                             <x-admin::table.th>
                                 @lang('admin::app.leads.common.products.product-name')
                             </x-admin::table.th>
-                
+
                             <x-admin::table.th class="text-center">
                                 @lang('admin::app.leads.common.products.quantity')
                             </x-admin::table.th>
-                
+
                             <x-admin::table.th class="text-center">
                                 @lang('admin::app.leads.common.products.price')
                             </x-admin::table.th>
-                
+
                             <x-admin::table.th class="text-center">
                                 @lang('admin::app.leads.common.products.amount')
                             </x-admin::table.th>
-=======
-                <!-- Table Head -->
-                <x-admin::table.thead>
-                    <x-admin::table.thead.tr>
-                        <x-admin::table.th>
-                            @lang('admin::app.leads.common.products.product-name')
-                        </x-admin::table.th>
-
-                        <x-admin::table.th class="text-center">
-                            @lang('admin::app.leads.common.products.quantity')
-                        </x-admin::table.th>
-
-                        <x-admin::table.th class="text-center">
-                            @lang('admin::app.leads.common.products.price')
-                        </x-admin::table.th>
-
-                        <x-admin::table.th class="text-center">
-                            @lang('admin::app.leads.common.products.amount')
-                        </x-admin::table.th>
-
-                        <x-admin::table.th class="text-right">
-                            @lang('admin::app.leads.common.products.action')
-                        </x-admin::table.th>
-                    </x-admin::table.thead.tr>
-                </x-admin::table.thead>
->>>>>>> 58e48906
 
                             <x-admin::table.th class="text-right">
                                 @lang('admin::app.leads.common.products.action')
@@ -92,7 +65,7 @@
                     {!! view_render_event('admin.leads.create.products.form_controls.table.body.after') !!}
                 </x-admin::table>
             </div>
-            
+
             {!! view_render_event('admin.leads.create.products.form_controls.table.after') !!}
 
             <!-- Add New Product Item -->
