--- conflicted
+++ resolved
@@ -62,13 +62,8 @@
                                         :class="[
                                             'inline-block px-4 py-2 rounded-t-lg border-b-2',
                                             activeTab === tab.id
-<<<<<<< HEAD
-                                            ? 'text-brandColor border-brandColor dark:text-blue-500 dark:border-brandColor'
-                                            : 'text-gray-600 border-transparent hover:text-gray-600 hover:border-gray-300 dark:hover:text-gray-300'
-=======
                                             ? 'text-blue-600 border-blue-600 dark:text-blue-500 dark:border-blue-500'
                                             : 'text-gray-600 dark:text-gray-300  border-transparent hover:text-gray-800 hover:border-gray-400 dark:hover:border-gray-400  dark:hover:text-white'
->>>>>>> a1368558
                                         ]"
                                         @click="scrollToSection(tab.id)"
                                         :text="tab.label"
