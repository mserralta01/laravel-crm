--- conflicted
+++ resolved
@@ -28,38 +28,6 @@
                     {{ $lead->person->name }}
                 </a>
 
-<<<<<<< HEAD
-                @if ($lead->person->job_title)
-                    <span class="dark:text-white">
-                        @if ($lead->person->organization)
-                            @lang('admin::app.leads.view.persons.job-title', [
-                                'job_title'    => $lead->person->job_title,
-                                'organization' => $lead->person->organization->name
-                            ])
-                        @else
-                            {{ $lead->person->job_title }}
-                        @endif
-                    </span>
-                @endif
-                
-                @foreach ($lead->person->emails as $email)
-                    <div class="flex gap-1">
-                        <span class="text-brandColor">
-                            {{ $email['value'] }}
-                        </span>
-
-                        <span class="text-gray-500 dark:text-gray-300">
-                            ({{ $email['label'] }})
-                        </span>
-                    </div>
-                @endforeach
-                
-                @foreach ($lead->person->contact_numbers as $contactNumber)
-                    <div class="flex gap-1">
-                        <span class="text-brandColor">
-                            {{ $contactNumber['value'] }}
-                        </span>
-=======
             @if ($lead->person->job_title)
                 <span class="dark:text-white">
                     @if ($lead->person->organization)
@@ -96,7 +64,6 @@
                     >
                         {{ $contactNumber['value'] }}
                     </a>
->>>>>>> 49d5b904
 
                         <span class="text-gray-500 dark:text-gray-300">
                             ({{ $contactNumber['label'] }})
