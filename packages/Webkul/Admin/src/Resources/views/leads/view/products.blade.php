
<v-lead-products></v-lead-products>

@pushOnce('scripts')
    <script
        type="text/x-template"
        id="v-lead-products-template"
    >
        <div v-if="products.length" class="flex flex-col gap-4 p-3">
            <!-- Table -->
            <x-admin::table>
                <!-- Table Head -->
                <x-admin::table.thead>
                    <x-admin::table.thead.tr>
                        <x-admin::table.th>
                            @lang('admin::app.leads.view.products.product-name')
                        </x-admin::table.th>

                        <x-admin::table.th class="ltr:text-right rtl:text-left">
                            @lang('admin::app.leads.view.products.quantity')
                        </x-admin::table.th>

                        <x-admin::table.th class="ltr:text-right rtl:text-left">
                            @lang('admin::app.leads.view.products.price')
                        </x-admin::table.th>

                        <x-admin::table.th class="ltr:text-right rtl:text-left">
                            @lang('admin::app.leads.view.products.amount')
                        </x-admin::table.th>

                        <x-admin::table.th class="ltr:text-right rtl:text-left">
                            @lang('admin::app.leads.view.products.action')
                        </x-admin::table.th>
                    </x-admin::table.thead.tr>
                </x-admin::table.thead>

                <!-- Table Body -->
                <x-admin::table.tbody>
                    <!-- Product Item Vue Component -->
                    <v-product-item
                        v-for='(product, index) in products'
                        :product="product"
                        :key="index"
                        :index="index"
                        @onRemoveProduct="removeProduct($event)"
                    ></v-product-item>
                </x-admin::table.tbody>
            </x-admin::table>

            <!-- Add New Product Item -->
            <div>
                <span
                    class="text-md cursor-pointer font-semibold text-brandColor hover:underline dark:text-brandColor"
                    @click="addProduct"
                >
                    + @lang('admin::app.leads.view.products.add-more')
                </span>
            </div>
        </div>

        <div v-else>
            <div class="grid justify-center justify-items-center gap-3.5 py-12">
                <img
                    class="dark:mix-blend-exclusion dark:invert"
                    src="{{ vite()->asset('images/empty-placeholders/products.svg') }}"
                >

                <div class="flex flex-col items-center gap-2">
                    <p class="text-xl font-semibold dark:text-white">
                        @lang('admin::app.leads.view.products.empty-title')
                    </p>

                    <p class="text-gray-400 dark:text-gray-400">
                        @lang('admin::app.leads.view.products.empty-info')
                    </p>
                </div>

                <div
                    class="secondary-button"
                    @click="addProduct"
                >
                     @lang('admin::app.leads.view.products.add-product')
                </div>
            </div>
        </div>
    </script>

    <script
        type="text/x-template"
        id="v-product-item-template"
    >
        <x-admin::table.tbody.tr class="align-top border-b border-gray-200 dark:border-gray-800">
            <!-- Product Name -->
            <x-admin::table.td class="!px-4">
<<<<<<< HEAD
                <v-form v-slot="{ errors }">
                    <x-admin::form.control-group class="!mb-0">
                        <x-admin::lookup 
                            ::src="src"
                            name="name"
                            ::params="params"
                            :placeholder="trans('admin::app.leads.view.products.product-name')"
                            @on-selected="(product) => addProduct(product)"
                            ::value="{ id: product.product_id, name: product.name }"
                        />

                        <x-admin::form.control-group.control
                            type="hidden"
                            name="product_id"
                            v-model="product.product_id"
                            rules="required"
                            :label="trans('admin::app.leads.view.products.product-name')"
                            :placeholder="trans('admin::app.leads.view.products.product-name')"
                            ::url="url(product)"
                        />
                
                        <x-admin::form.control-group.error ::name="`${inputName}[product_id]`" />
                    </x-admin::form.control-group>
                </v-form>
=======
                <x-admin::form.control-group class="!mb-0">
                    <x-admin::lookup
                        ::src="src"
                        name="name"
                        ::params="params"
                        :placeholder="trans('admin::app.leads.view.products.product-name')"
                        @on-selected="(product) => addProduct(product)"
                        ::value="{ id: product.product_id, name: product.name }"
                    />

                    <x-admin::form.control-group.control
                        type="hidden"
                        name="product_id"
                        v-model="product.product_id"
                        rules="required"
                        :label="trans('admin::app.leads.view.products.product-name')"
                        :placeholder="trans('admin::app.leads.view.products.product-name')"
                        ::url="url(product)"
                    />

                    <x-admin::form.control-group.error ::name="`${inputName}[product_id]`" />
                </x-admin::form.control-group>
>>>>>>> 7b7db7b2
            </x-admin::table.td>

            <!-- Product Quantity -->
            <x-admin::table.td class="!px-4 ltr:text-right rtl:text-left">
                <v-form v-slot="{ errors }">
                    <x-admin::form.control-group class="!mb-0">
                        <x-admin::form.control-group.control
                            type="inline"
                            ::name="'quantity'"
                            ::value="product.quantity"
                            rules="required|decimal:4"
                            :label="trans('admin::app.leads.view.products.quantity')"
                            :placeholder="trans('admin::app.leads.view.products.quantity')"
                            @on-change="(event) => product.quantity = event.value"
                            ::url="url(product)"
                            ::params="{product_id: product.product_id}"
                            position="left"
                            ::errors="errors"
                        />
                    </x-admin::form.control-group>
                </v-form>
            </x-admin::table.td>

            <!-- Price -->
            <x-admin::table.td class="!px-4 ltr:text-right rtl:text-left">
                <v-form v-slot="{ errors }">
                    <x-admin::form.control-group class="!mb-0">
                        <x-admin::form.control-group.control
                            type="inline"
                            ::name="'price'"
                            ::value="product.price"
                            rules="required|decimal:4"
                            :label="trans('admin::app.leads.view.products.price')"
                            :placeholder="trans('admin::app.leads.view.products.price')"
                            @on-change="(event) => product.price = event.value"
                            ::url="url(product)"
                            ::params="{product_id: product.product_id}"
                            position="left"
                            ::errors="errors"
                        />
                    </x-admin::form.control-group>
                </v-form>
            </x-admin::table.td>

            <!-- Total -->
            <x-admin::table.td class="!px-4 ltr:text-right rtl:text-left">
                <v-form v-slot="{ errors }">
                    <x-admin::form.control-group class="!mb-0">
                        <x-admin::form.control-group.control
                            type="inline"
                            ::name="'amount'"
                            ::value="product.price * product.quantity"
                            rules="required|decimal:4"
                            :label="trans('admin::app.leads.view.products.total')"
                            :placeholder="trans('admin::app.leads.view.products.total')"
                            ::allowEdit="false"
                            ::url="url(product)"
                            ::errors="errors"
                        />
                    </x-admin::form.control-group>
                </v-form>
            </x-admin::table.td>

            <!-- Action -->
            <x-admin::table.td class="!px-4 ltr:text-right rtl:text-left">
                <template v-if="product.is_new">
                    <x-admin::form.control-group class="!mb-0">
                        <div class="flex items-center justify-end gap-4">
                            <i
                                @click="attachProduct(product)"
                                class="icon-enter cursor-pointer text-2xl text-black"
                            ></i>

                            <i
                                @click="removeProduct"
                                class="icon-cross-large cursor-pointer text-2xl text-black"
                            ></i>
                        </div>
                    </x-admin::form.control-group>
                </template>

                <template v-else>
                    <x-admin::form.control-group class="!mb-0">
                        <i
                            @click="removeProduct"
                            class="icon-delete cursor-pointer text-2xl"
                        ></i>
                    </x-admin::form.control-group>
                </template>
            </x-admin::table.td>
        </x-admin::table.tbody.tr>
    </script>

    <script type="module">
        app.component('v-lead-products', {
            template: '#v-lead-products-template',

            props: ['data'],

            data: function () {
                return {
                    products: @json($lead->products),
                }
            },

            methods: {
                addProduct() {
                    this.products.push({
                        is_new: true,
                        id: null,
                        product_id: null,
                        name: '',
                        quantity: 0,
                        price: 0,
                        amount: null,
                    })
                },

                removeProduct (product) {
                    const index = this.products.indexOf(product);
                    this.products.splice(index, 1);
                },
            },
        });

        app.component('v-product-item', {
            template: '#v-product-item-template',

            props: ['index', 'product'],

            data() {
                return {
                    products: [],
                }
            },

            computed: {
                inputName() {
                    if (this.product.id) {
                        return "products[" + this.product.id + "]";
                    }

                    return "products[product_" + this.index + "]";
                },

                src() {
                    return '{{ route('admin.products.search') }}';
                },

                params() {
                    return {
                        params: {
                            query: this.product.name
                        },
                    };
                },
            },

            methods: {
                /**
                 * Add the product.
                 *
                 * @param {Object} result
                 *
                 * @return {void}
                 */
                addProduct(result) {
                    this.product.product_id = result.id;

                    this.product.name = result.name;

                    this.product.price = result.price;

                    this.product.quantity = result.quantity ?? 0;
                },

                /**
                 * Attach Product.
                 *
                 * @return {void}
                 */
                attachProduct(product) {
                    this.$axios.post('{{ route('admin.leads.product.add', $lead->id) }}', {
                        _method: 'PUT',
                        ...product,
                    })
                        .then(response => {
                            this.product.is_new = false;

                            this.$emitter.emit('add-flash', { type: 'success', message: response.data.message });
                        })
                        .catch(error => {});
                },

                /**
                 * Remove the product.
                 *
                 * @return {void}
                 */
                removeProduct() {
                    this.$emitter.emit('open-confirm-modal', {
                        agree: () => {
                            this.$axios.post('{{ route('admin.leads.product.remove', $lead->id) }}', {
                                _method: 'DELETE',
                                product_id: this.product.product_id,
                            })
                                .then(response => {
                                    this.$emit('onRemoveProduct', this.product);

                                    this.$emitter.emit('add-flash', { type: 'success', message: response.data.message });
                                })
                                .catch(error => {});
                        },
                    });
                },

                /**
                 * Get the product URL.
                 *
                 * @param {Object} product
                 *
                 * @return {String}
                 */
                url(product) {
                    if (product.is_new) {
                        return;
                    }

                    return '{{ route('admin.leads.product.add', $lead->id) }}';
                }
            }
        });
    </script>
@endPushOnce<|MERGE_RESOLUTION|>--- conflicted
+++ resolved
@@ -92,7 +92,6 @@
         <x-admin::table.tbody.tr class="align-top border-b border-gray-200 dark:border-gray-800">
             <!-- Product Name -->
             <x-admin::table.td class="!px-4">
-<<<<<<< HEAD
                 <v-form v-slot="{ errors }">
                     <x-admin::form.control-group class="!mb-0">
                         <x-admin::lookup 
@@ -117,30 +116,6 @@
                         <x-admin::form.control-group.error ::name="`${inputName}[product_id]`" />
                     </x-admin::form.control-group>
                 </v-form>
-=======
-                <x-admin::form.control-group class="!mb-0">
-                    <x-admin::lookup
-                        ::src="src"
-                        name="name"
-                        ::params="params"
-                        :placeholder="trans('admin::app.leads.view.products.product-name')"
-                        @on-selected="(product) => addProduct(product)"
-                        ::value="{ id: product.product_id, name: product.name }"
-                    />
-
-                    <x-admin::form.control-group.control
-                        type="hidden"
-                        name="product_id"
-                        v-model="product.product_id"
-                        rules="required"
-                        :label="trans('admin::app.leads.view.products.product-name')"
-                        :placeholder="trans('admin::app.leads.view.products.product-name')"
-                        ::url="url(product)"
-                    />
-
-                    <x-admin::form.control-group.error ::name="`${inputName}[product_id]`" />
-                </x-admin::form.control-group>
->>>>>>> 7b7db7b2
             </x-admin::table.td>
 
             <!-- Product Quantity -->
