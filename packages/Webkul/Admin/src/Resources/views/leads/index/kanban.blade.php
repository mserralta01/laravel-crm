{!! view_render_event('admin.leads.index.kanban.before') !!}

<!-- Kanabn Vue Component -->
<v-leads-kanban>
    <div class="flex flex-col gap-4">
        <!-- Shimmer -->
        <x-admin::shimmer.leads.index.kanban />
    </div>
</v-leads-kanban>

{!! view_render_event('admin.leads.index.kanban.after') !!}

@pushOnce('scripts')
    <script type="text/x-template" id="v-leads-kanban-template">
        <template v-if="isLoading">
            <div class="flex flex-col gap-4">
                <x-admin::shimmer.leads.index.kanban />
            </div>
        </template>

        <template v-else>
            <div class="flex flex-col gap-4">
                @include('admin::leads.index.kanban.toolbar')

                {!! view_render_event('admin.leads.index.kanban.content.before') !!}

                <div class="flex gap-4 overflow-x-auto">
                    <div
                        class="flex min-w-[275px] max-w-[275px] flex-col gap-1 rounded-lg bg-white dark:bg-gray-900"
                        v-for="(stage, index) in stageLeads"
                    >
                        <!-- Stage Header -->
                        <div class="flex flex-col px-2 py-3">
                            <!-- Stage Title and Action -->
                            <div class="flex items-center justify-between">
                                <span class="text-xs font-medium dark:text-white">
                                    @{{ stage.name }} (@{{ stage.leads.meta.total }})
                                </span>

                                @if (bouncer()->hasPermission('leads.create'))
                                    <a
                                        :href="'{{ route('admin.leads.create') }}' + '?stage_id=' + stage.id"
                                        class="icon-add cursor-pointer rounded p-1 text-lg text-gray-600 transition-all hover:bg-gray-200 hover:text-gray-800 dark:text-gray-600 dark:hover:bg-gray-800 dark:hover:text-white"
                                        target="_blank"
                                    >
                                    </a>
                                @endif
                            </div>

                            <!-- Stage Total Leads and Amount -->
                            <div class="flex items-center justify-between gap-2">
                                <span class="text-xs dark:text-white">
                                    @{{ $admin.formatPrice(stage.lead_value) }}
                                </span>

                                <!-- Progress Bar -->
                                <div class="h-1 w-36 overflow-hidden rounded-full bg-gray-200 dark:bg-gray-800">
                                    <div
                                        class="h-1 bg-green-500"
                                        :style="{ width: (stage.lead_value / totalStagesAmount) * 100 + '%' }"
                                    ></div>
                                </div>
                            </div>
                        </div>

                        <!-- Draggable Stage Lead Cards -->
                        <draggable
                            class="flex h-[calc(100vh-315px)] flex-col gap-2 overflow-y-auto p-2"
                            ghost-class="draggable-ghost"
                            handle=".lead-item"
                            v-bind="{animation: 200}"
                            :list="stage.leads.data"
                            item-key="id"
                            group="leads"
                            @scroll="handleScroll(stage, $event)"
                            @change="updateStage(stage, $event)"
                        >
                            <!-- Lead Card -->
                            <template #item="{ element, index }">
                                <a
                                    class="lead-item flex cursor-grab flex-col gap-5 rounded-md border border-gray-50 bg-gray-50 p-2 dark:border-gray-400 dark:bg-gray-400"
                                    :href="'{{ route('admin.leads.view', 'replaceId') }}'.replace('replaceId', element.id)"
                                >
                                    <!-- Header -->
                                    <div class="flex items-start justify-between">
                                        <div class="flex items-center gap-1">
                                            <div
                                                class="flex h-9 w-9 items-center justify-center rounded-full text-xs font-medium"
                                                :class="backgroundColors[Math.floor(Math.random() * backgroundColors.length)]"
                                            >
                                                @{{ element.person.name.split(' ').map(word => word[0].toUpperCase()).join('') }}
                                            </div>

                                            <div class="flex flex-col gap-1">
                                                <span class="text-xs font-medium">
                                                    @{{ element.person.name }}
                                                </span>

                                                <span class="text-[10px]">
                                                    @{{ element.person.organization?.name }}
                                                </span>
                                            </div>
                                        </div>

                                        <span
                                            class="icon-rotten cursor-default text-xl text-rose-600"
                                            v-if="element.rotten_days > 0"
                                        ></span>
                                    </div>

                                    <!-- Lead Title -->
                                    <p class="text-xs font-medium">
                                        @{{ element.title }}
                                    </p>

                                    <div class="flex flex-wrap gap-1">
                                        <!-- Tags -->
                                        <template v-for="tag in element.tags">
                                            <div
                                                class="rounded-xl bg-gray-200 px-3 py-1 text-xs font-medium dark:bg-gray-800"
                                                :style="{
                                                    backgroundColor: tag.color,
                                                    color: tagTextColor[tag.color]
                                                }"
                                            >
                                                @{{ tag.name }}
                                            </div>
                                        </template>

                                        <div class="rounded-xl bg-gray-200 px-3 py-1 text-xs font-medium dark:bg-gray-800 dark:text-white">
                                            @{{ element.formatted_lead_value }}
                                        </div>
<<<<<<< HEAD
                                        
                                        <div class="rounded-xl bg-gray-200 px-3 py-1 text-xs font-medium dark:bg-gray-800 dark:text-white">
                                            @{{ element.source.name }}
                                        </div>
                                        
                                        <div class="rounded-xl bg-gray-200 px-3 py-1 text-xs font-medium dark:bg-gray-800 dark:text-white">
=======

                                        <div class="rounded-xl bg-slate-200 px-3 py-1 text-xs font-medium">
                                            @{{ element.source.name }}
                                        </div>

                                        <div class="rounded-xl bg-slate-200 px-3 py-1 text-xs font-medium">
>>>>>>> 48da2b11
                                            @{{ element.type.name }}
                                        </div>
                                    </div>
                                </a>
                            </template>
                        </draggable>
                    </div>
                </div>

                {!! view_render_event('admin.leads.index.kanban.content.after') !!}
            </div>
        </template>
    </script>

    <script type="module">
        app.component('v-leads-kanban', {
            template: '#v-leads-kanban-template',

            data: function () {
                return {
                    available: {
                        columns: @json($columns),
                    },

                    applied: {
                        filters: {
                            columns: [],
                        }
                    },

                    stages: @json($pipeline->stages->toArray()),

                    stageLeads: {},

                    isLoading: true,

                    backgroundColors: [
                        'bg-yellow-200',
                        'bg-red-200',
                        'bg-lime-200',
                        'bg-blue-200',
                        'bg-orange-200',
                        'bg-green-200',
                        'bg-pink-200',
                        'bg-yellow-400'
                    ],

                    tagTextColor: {
                        '#FEE2E2': '#DC2626',
                        '#FFEDD5': '#EA580C',
                        '#FEF3C7': '#D97706',
                        '#FEF9C3': '#CA8A04',
                        '#ECFCCB': '#65A30D',
                        '#DCFCE7': '#16A34A',
                    },
                };
            },

            computed: {
                totalStagesAmount() {
                    let totalAmount = 0;

                    for (let [key, stage] of Object.entries(this.stageLeads)) {
                        totalAmount += parseFloat(stage.lead_value);
                    }

                    return totalAmount;
                }
            },

            mounted: function () {
                this.boot();
            },

            methods: {
                /**
                 * Initialization: This function checks for any previously saved filters in local storage and applies them as needed.
                 *
                 * @returns {void}
                 */
                 boot() {
                    let kanbans = this.getKanbans();

                    if (kanbans?.length) {
                        const currentKanban = kanbans.find(({ src }) => src === this.src);

                        if (currentKanban) {
                            this.applied.filters = currentKanban.applied.filters;

                            this.get()
                                .then(response => {
                                    for (let [stageId, data] of Object.entries(response.data)) {
                                        this.stageLeads[stageId] = data;
                                    }
                                });

                            return;
                        }
                    }

                    this.get()
                        .then(response => {
                            for (let [stageId, data] of Object.entries(response.data)) {
                                this.stageLeads[stageId] = data;
                            }
                        });
                },

                /**
                 * Fetches the leads based on the applied filters.
                 *
                 * @param {object} requestedParams - The requested parameters.
                 * @returns {Promise} The promise object representing the request.
                 */
                get(requestedParams = {}) {
                    let params = {
                        search: '',
                        searchFields: '',
                        pipeline_id: "{{ request('pipeline_id') }}",
                        limit: 10,
                    };

                    this.applied.filters.columns.forEach((column) => {
                        if (column.index === 'all') {
                            if (! column.value.length) {
                                return;
                            }

                            params['search'] += `title:${column.value.join(',')};`;
                            params['searchFields'] += `title:like;`;

                            return;
                        }

                        params['search'] += `${column.index}:${column.value.join(',')};`;
                        params['searchFields'] += `${column.index}:${column.search_field};`;
                    });

                    return this.$axios
                        .get("{{ route('admin.leads.get') }}", {
                            params: {
                                ...params,

                                ...requestedParams,
                            }
                        })
                        .then(response => {
                            this.isLoading = false;

                            this.updateKanbans();

                            return response;
                        })
                        .catch(error => {
                            console.log(error)
                        });
                },

                /**
                 * Filters the leads based on the applied filters.
                 *
                 * @param {object} filters - The filters to be applied.
                 * @returns {void}
                 */
                filter(filters) {
                    this.applied.filters.columns = [
                        ...(this.applied.filters.columns.filter((column) => column.index === 'all')),
                        ...filters.columns,
                    ];

                    this.get()
                        .then(response => {
                            for (let [stageId, data] of Object.entries(response.data)) {
                                this.stageLeads[stageId] = data;
                            }
                        });
                },

                /**
                 * Searches the leads based on the applied filters.
                 *
                 * @param {object} filters - The filters to be applied.
                 * @returns {void}
                 */
                search(filters) {
                    this.applied.filters.columns = [
                        ...(this.applied.filters.columns.filter((column) => column.index !== 'all')),
                        ...filters.columns,
                    ];

                    this.get()
                        .then(response => {
                            for (let [stageId, data] of Object.entries(response.data)) {
                                this.stageLeads[stageId] = data;
                            }
                        });
                },

                /**
                 * Appends the leads to the stage.
                 *
                 * @param {object} params - The parameters to be appended.
                 * @returns {void}
                 */
                append(params) {
                    this.get(params)
                        .then(response => {
                            for (let [stageId, data] of Object.entries(response.data)) {
                                if (! this.stageLeads[stageId]) {
                                    this.stageLeads[stageId] = data;
                                } else {
                                    this.stageLeads[stageId].leads.data = this.stageLeads[stageId].leads.data.concat(data.leads.data);

                                    this.stageLeads[stageId].leads.meta = data.leads.meta;
                                }
                            }
                        });
                },

                /**
                 * Updates the stage with the latest lead data.
                 *
                 * @param {object} stage - The stage object.
                 * @param {object} event - The event object.
                 * @returns {void}
                 */
                updateStage: function (stage, event) {
                    if (event.removed) {
                        stage.lead_value = parseFloat(stage.lead_value) - parseFloat(event.removed.element.lead_value);

                        this.stageLeads[stage.id].leads.meta.total = this.stageLeads[stage.id].leads.meta.total - 1;

                        return;
                    }

                    stage.lead_value = parseFloat(stage.lead_value) + parseFloat(event.added.element.lead_value);

                    this.stageLeads[stage.id].leads.meta.total = this.stageLeads[stage.id].leads.meta.total + 1;

                    this.$axios
                        .put("{{ route('admin.leads.update', 'replace') }}".replace('replace', event.added.element.id), {
                            'lead_pipeline_stage_id': stage.id
                        })
                        .then(response => {
                            this.$emitter.emit('add-flash', { type: 'success', message: response.data.message });
                        })
                        .catch(error => {
                            this.$emitter.emit('add-flash', { type: 'error', message: error.response.data.message });
                        });
                },

                /**
                 * Handles the scroll event on the stage leads.
                 *
                 * @param {object} stage - The stage object.
                 * @param {object} event - The scroll event.
                 * @returns {void}
                 */
                handleScroll(stage, event) {
                    const bottom = event.target.scrollHeight - event.target.scrollTop === event.target.clientHeight

                    if (! bottom) {
                        return;
                    }

                    if (this.stageLeads[stage.id].leads.meta.current_page == this.stageLeads[stage.id].leads.meta.last_page) {
                        return;
                    }

                    this.append({
                        pipeline_stage_id: stage.id,
                        pipeline_id: stage.lead_pipeline_id,
                        page: this.stageLeads[stage.id].leads.meta.current_page + 1,
                        limit: 10,
                    });
                },

                //=======================================================================================
                // Support for previous applied values in kanbans. All code is based on local storage.
                //=======================================================================================

                /**
                 * Updates the kanbans stored in local storage with the latest data.
                 *
                 * @returns {void}
                 */
                 updateKanbans() {
                    let kanbans = this.getKanbans();

                    if (kanbans?.length) {
                        const currentKanban = kanbans.find(({ src }) => src === this.src);

                        if (currentKanban) {
                            kanbans = kanbans.map(kanban => {
                                if (kanban.src === this.src) {
                                    return {
                                        ...kanban,
                                        requestCount: ++kanban.requestCount,
                                        available: this.available,
                                        applied: this.applied,
                                    };
                                }

                                return kanban;
                            });
                        } else {
                            kanbans.push(this.getKanbanInitialProperties());
                        }
                    } else {
                        kanbans = [this.getKanbanInitialProperties()];
                    }

                    this.setKanbans(kanbans);
                },

                /**
                 * Returns the initial properties for a kanban.
                 *
                 * @returns {object} Initial properties for a kanban.
                 */
                getKanbanInitialProperties() {
                    return {
                        src: this.src,
                        requestCount: 0,
                        available: this.available,
                        applied: this.applied,
                    };
                },

                /**
                 * Returns the storage key for kanbans in local storage.
                 *
                 * @returns {string} Storage key for kanbans.
                 */
                getKanbansStorageKey() {
                    return 'kanbans';
                },

                /**
                 * Retrieves the kanbans stored in local storage.
                 *
                 * @returns {Array} Kanbans stored in local storage.
                 */
                getKanbans() {
                    let kanbans = localStorage.getItem(
                        this.getKanbansStorageKey()
                    );

                    return JSON.parse(kanbans) ?? [];
                },

                /**
                 * Sets the kanbans in local storage.
                 *
                 * @param {Array} kanbans - Kanbans to be stored in local storage.
                 * @returns {void}
                 */
                setKanbans(kanbans) {
                    localStorage.setItem(
                        this.getKanbansStorageKey(),
                        JSON.stringify(kanbans)
                    );
                },
            }
        });
    </script>
@endPushOnce<|MERGE_RESOLUTION|>--- conflicted
+++ resolved
@@ -130,21 +130,12 @@
                                         <div class="rounded-xl bg-gray-200 px-3 py-1 text-xs font-medium dark:bg-gray-800 dark:text-white">
                                             @{{ element.formatted_lead_value }}
                                         </div>
-<<<<<<< HEAD
                                         
                                         <div class="rounded-xl bg-gray-200 px-3 py-1 text-xs font-medium dark:bg-gray-800 dark:text-white">
                                             @{{ element.source.name }}
                                         </div>
                                         
                                         <div class="rounded-xl bg-gray-200 px-3 py-1 text-xs font-medium dark:bg-gray-800 dark:text-white">
-=======
-
-                                        <div class="rounded-xl bg-slate-200 px-3 py-1 text-xs font-medium">
-                                            @{{ element.source.name }}
-                                        </div>
-
-                                        <div class="rounded-xl bg-slate-200 px-3 py-1 text-xs font-medium">
->>>>>>> 48da2b11
                                             @{{ element.type.name }}
                                         </div>
                                     </div>
