--- conflicted
+++ resolved
@@ -2,7 +2,6 @@
     $options = $attribute->lookup_type
         ? app('Webkul\Attribute\Repositories\AttributeRepository')->getLookUpOptions($attribute->lookup_type)
         : $attribute->options()->orderBy('sort_order')->get();
-<<<<<<< HEAD
 @endphp
 
 <x-admin::form.control-group.control
@@ -19,27 +18,4 @@
             {{ $option->name }}
         </option>
     @endforeach
-</x-admin::form.control-group.control>
-=======
-
-    $selectedOption = old($attribute->code) ?: $value;
-@endphp
-
-<x-admin::form.control-group>
-    <x-admin::form.control-group.control
-        type="select"
-        :id="$attribute->code"
-        :name="$attribute->code"
-        :rules="$validations"
-        :label="$attribute->name"
-    >
-        <option value="" selected="selected" disabled="disabled">@lang('admin::app.common.custom-attributes.select')</option>
-
-        @foreach ($options as $option)
-            <option value="{{ $option->id }}" {{ $option->id == $selectedOption ? 'selected' : ''}}>
-                {{ $option->name }}
-            </option>
-        @endforeach
-    </x-admin::form.control-group.control>
-</x-admin::form.control-group>
->>>>>>> 82f6f7c4
+</x-admin::form.control-group.control>