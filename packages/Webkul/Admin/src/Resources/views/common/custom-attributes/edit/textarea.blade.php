<x-admin::form.control-group.control
    type="textarea"
    :id="$attribute->code"
    :name="$attribute->code"
    :value="old($attribute->code) ?? $value"
    :rules="$validations"
    :label="$attribute->name"
<<<<<<< HEAD
/>    
=======
/>
>>>>>>> 9d2fe41f
<|MERGE_RESOLUTION|>--- conflicted
+++ resolved
@@ -5,8 +5,4 @@
     :value="old($attribute->code) ?? $value"
     :rules="$validations"
     :label="$attribute->name"
-<<<<<<< HEAD
-/>    
-=======
-/>
->>>>>>> 9d2fe41f
+/>