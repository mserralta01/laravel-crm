--- conflicted
+++ resolved
@@ -1,18 +1,9 @@
-<<<<<<< HEAD
 <div class="flex h-[58px] items-center justify-between gap-4 rounded-t-lg border border-b-0 border-gray-200 bg-white pl-2 pr-4 dark:border-gray-800 dark:bg-gray-900 dark:text-gray-300 max-md:flex-wrap">
-    <!-- Left Toolbar -->
-    <div class="flex w-full items-center gap-x-1.5">
-        <div class="shimmer h-[38px] w-[302px] rounded-lg"></div>
-    
-        <div class="shimmer h-[38px] w-[62px] rounded-lg"></div>
-=======
-<div class="mt-2 flex h-[58px] items-center justify-between gap-4 rounded-t-lg border border-b-0 border-gray-200 bg-white pl-2 pr-4 dark:border-gray-800 dark:bg-gray-900 dark:text-gray-300 max-md:flex-wrap">
     <!-- Left Toolbar -->
     <div class="flex w-full items-center gap-x-1.5">
         <div class="shimmer h-[38px] w-[264px] rounded-lg"></div>
     
         <div class="shimmer h-[38px] w-[66px] rounded-md"></div>
->>>>>>> 88986164
     </div>
 
     <!-- Right Toolbar -->
