@if (isset($attribute))
    @php
        $lookUpEntityData = app('Webkul\Attribute\Repositories\AttributeRepository')->getLookUpEntity($attribute->lookup_type, old($attribute->code) ?: $value);
    @endphp

    <v-lookup-component
        :attribute="{{ json_encode($attribute) }}"
        :validations="'{{ $validations }}'"
        :value="{{ json_encode($lookUpEntityData)}}"
    >
        <x-admin::form.control-group.control
            type="text"
            placeholder="@lang('admin::app.components.attributes.lookup.click-to-add')"
        />
    </v-lookup-component>
@endif

@pushOnce('scripts')
    <script
        type="text/x-template"
        id="v-lookup-component-template"
    >
        <div class="relative">
            <div
                class="relative inline-block w-full"
                @click="toggle"
            >
<<<<<<< HEAD
                <!-- Input-like div -->
                <div class="w-full bg-white border border-gray-300 rounded-md px-3 py-2 text-gray-700 cursor-pointer">
                    @{{ selectedItem ? selectedItem : "@lang('admin::app.components.attributes.lookup.click-to-add')" }}
=======
                <!-- Input Container -->
                <div class="relative h-10 rounded border p-2 hover:border-gray-400 focus:border-gray-400 dark:border-gray-800 dark:bg-gray-900 dark:text-gray-300 dark:hover:border-gray-400 dark:focus:border-gray-400">
                    @{{ selectedItem ? selectedItem : "@lang('Start Typing...')" }}
>>>>>>> a1368558
                </div>
                
                <!-- Arrow down icon -->
                <div class="pointer-events-none absolute inset-y-0 right-0 flex items-center pr-3">
                    <i class="fas fa-chevron-down text-gray-400"></i>
                </div>
            </div>

            <span class="pointer-events-none absolute inset-y-0 right-0 flex items-center pr-3">
                <div class="flex items-center justify-center space-x-1">                        
                    <i 
                        class="text-2xl"
                        :class="showPopup ? 'icon-up-arrow': 'icon-down-arrow'"
                    ></i>
                </div>
            </span>

            <!-- Hidden Input Entity Value -->
            <input
                type="hidden"
                :name="attribute['code']"
                v-model="entityId"
            />
            
            <div 
                v-if="showPopup" 
                class="absolute top-full z-10 mt-1 w-full origin-top transform rounded-lg border border-gray-200 bg-white p-2 shadow-lg transition-transform dark:border-gray-900 dark:bg-gray-800"
            >
                <!-- Search Bar -->
                <div class="relative">
                    <!-- Input Box -->
                    <input
                        type="text"
                        v-model.lazy="searchTerm"
                        v-debounce="500"
<<<<<<< HEAD
                        class="w-full rounded border border-gray-200 px-2.5 py-2 text-sm font-normal text-gray-800 transition-all hover:border-gray-400 focus:border-gray-400 dark:border-gray-800 dark:bg-gray-900 dark:text-gray-300 dark:hover:border-gray-400 dark:focus:border-gray-400 pr-10" 
                        placeholder="@lang('admin::app.components.attributes.lookup.search')"
=======
                        class="!mb-2 w-full rounded border border-gray-200 px-2.5 py-2 text-sm font-normal text-gray-800 transition-all hover:border-gray-400 focus:border-gray-400 dark:border-gray-800 dark:bg-gray-900 dark:text-gray-300 dark:hover:border-gray-400 dark:focus:border-gray-400" 
                        placeholder="@lang('Search...')"
>>>>>>> a1368558
                        ref="searchInput"
                        @keyup="search"
                    />
                
                    <!-- Search Icon (absolute positioned) -->
                    <span class="absolute inset-y-0 right-0 flex items-center pr-3">
                        <div class="flex items-center justify-center space-x-1">
                            <!-- Loader (optional, based on condition) -->
                            <div
                                class="relative"
                                v-if="isSearching"
                            >
                                <x-admin::spinner />
                            </div>
                
                            <!-- Search Icon -->
                            <i class="fas fa-search text-gray-500"></i>
                        </div>
                    </span>
                </div>

                <!-- Results List -->
                <ul class="max-h-40 divide-y divide-gray-100 overflow-y-auto">
                    <template v-for="result in searchedResults"> 
                        <li
                            class="flex cursor-pointer gap-2 p-2 transition-colors hover:bg-blue-100 dark:text-gray-300 dark:hover:bg-gray-900"
                            @click="handleResult(result)"
                        >
                            <!-- Entity Name -->
                            <span>@{{ result.name }}</span>
                        </li>                       
                    </template>
                
                    <li 
                        v-if="searchedResults.length === 0"
                        class="px-4 py-2 text-center text-gray-500"
                    >
                        @lang('admin::app.components.attributes.lookup.no-result-found')
                    </li>
                </ul>
            </div>
        </div>
    </script>

    <script type="module">
        app.component('v-lookup-component', {
            template: '#v-lookup-component-template',

            props: ['validations', 'attribute', 'value'],

            data() {
                return {
                    showPopup: false,

                    searchTerm: '',

                    searchedResults: [],

                    selectedItem: null,

                    entityId: null,

                    searchRoute: `{{ route('admin.settings.attributes.lookup') }}/${this.attribute.lookup_type}`,

                    isSearching: false,
                };
            },


            watch: { 
                value(newValue, oldValue) {
                    if (
                        JSON.stringify(newValue) 
                        !== JSON.stringify(oldValue)
                    ) {
                        this.searchTerm = newValue ? newValue['name'] : '';

                        this.entityId = newValue ? newValue['id'] : '';
                    }
                }
            },

            mounted() {
                if (this.value) {
                    this.getLookUpEntity();
                }

                window.addEventListener('click', this.handleFocusOut);
            },

            beforeDestroy() {
                window.removeEventListener('click', this.handleFocusOut);
            },

            methods: {
                toggle() {
                    this.showPopup = ! this.showPopup;

                    if (this.showPopup) {
                        this.$nextTick(() => this.$refs.searchInput.focus());
                    }
                },

                search(event) {
                    const searchTerm = event.target.value;

                    if (searchTerm.length <= 2) {
                        this.searchedResults = [];

                        return;
                    }

                    this.isSearching = true;

                    this.$axios.get(this.searchRoute, {
                            params: { query: searchTerm }
                        })
                        .then (response => {
                            this.searchedResults = response.data;
                        })
                        .catch (error => {})
                        .finally(() => this.isSearching = false);
                },

                getLookUpEntity() {
                    this.$axios.get(this.searchRoute, {
                            params: { query: this.value.name }
                        })
                        .then (response => {
                            const [result] = response.data;

                            this.entityId = result.id;

                            this.selectedItem = result.name;
                        })
                        .catch (error => {});
                },

                handleResult(result) {
                    this.showPopup = ! this.showPopup;
                    
                    this.entityId = result.id;

                    this.selectedItem = result.name;

                    this.searchTerm = "";

                    this.searchedResults = [];

                    this.$emit('lookup-added', result);
                },

                handleFocusOut(e) {
                    if (! this.$el.contains(e.target)) {
                        this.showPopup = false;
                    }
                },
            }
        });
    </script>
@endPushOnce<|MERGE_RESOLUTION|>--- conflicted
+++ resolved
@@ -25,15 +25,9 @@
                 class="relative inline-block w-full"
                 @click="toggle"
             >
-<<<<<<< HEAD
-                <!-- Input-like div -->
-                <div class="w-full bg-white border border-gray-300 rounded-md px-3 py-2 text-gray-700 cursor-pointer">
-                    @{{ selectedItem ? selectedItem : "@lang('admin::app.components.attributes.lookup.click-to-add')" }}
-=======
                 <!-- Input Container -->
                 <div class="relative h-10 rounded border p-2 hover:border-gray-400 focus:border-gray-400 dark:border-gray-800 dark:bg-gray-900 dark:text-gray-300 dark:hover:border-gray-400 dark:focus:border-gray-400">
                     @{{ selectedItem ? selectedItem : "@lang('Start Typing...')" }}
->>>>>>> a1368558
                 </div>
                 
                 <!-- Arrow down icon -->
@@ -69,13 +63,8 @@
                         type="text"
                         v-model.lazy="searchTerm"
                         v-debounce="500"
-<<<<<<< HEAD
-                        class="w-full rounded border border-gray-200 px-2.5 py-2 text-sm font-normal text-gray-800 transition-all hover:border-gray-400 focus:border-gray-400 dark:border-gray-800 dark:bg-gray-900 dark:text-gray-300 dark:hover:border-gray-400 dark:focus:border-gray-400 pr-10" 
-                        placeholder="@lang('admin::app.components.attributes.lookup.search')"
-=======
                         class="!mb-2 w-full rounded border border-gray-200 px-2.5 py-2 text-sm font-normal text-gray-800 transition-all hover:border-gray-400 focus:border-gray-400 dark:border-gray-800 dark:bg-gray-900 dark:text-gray-300 dark:hover:border-gray-400 dark:focus:border-gray-400" 
                         placeholder="@lang('Search...')"
->>>>>>> a1368558
                         ref="searchInput"
                         @keyup="search"
                     />
