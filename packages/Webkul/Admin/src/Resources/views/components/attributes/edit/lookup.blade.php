--- conflicted
+++ resolved
@@ -158,44 +158,24 @@
                 };
             },
 
-<<<<<<< HEAD
-            mounted() {                
-                if (this.value) {
-                    this.getLookUpEntity();
-                }
-            },
-            
-            created() {
-                window.addEventListener('click', this.handleFocusOut);
-            },
-
-            beforeDestroy() {
-                window.removeEventListener('click', this.handleFocusOut);
-            },
-
-=======
->>>>>>> 234cae7b
-            watch: {
-                searchTerm(newVal, oldVal) {
-                    this.search();
-                },
-
-                value(newVal, oldVal) {
-                    if (newVal) {
-                        this.getLookUpEntity();
-                    }
-                },
-<<<<<<< HEAD
-=======
-            },
-
             mounted() {
                 if (this.value) {
                     this.getLookUpEntity();
                 }
 
                 window.addEventListener('click', this.handleFocusOut);
->>>>>>> 234cae7b
+            },
+
+            watch: {
+                searchTerm(newVal, oldVal) {
+                    this.search();
+                },
+
+                value(newVal, oldVal) {
+                    if (newVal) {
+                        this.getLookUpEntity();
+                    }
+                },
             },
 
             computed: {
@@ -248,9 +228,7 @@
                         .then (response => {
                             const [result] = response.data;
 
-                            this.entityId = result.id;
-
-                            this.selectedItem = result.name;
+                            this.selectedItem = result;
                         })
                         .catch (error => {});
                 },
