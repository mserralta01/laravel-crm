--- conflicted
+++ resolved
@@ -16,20 +16,12 @@
             >
                 <!-- Input Container -->
                 <div class="relative flex cursor-pointer items-center justify-between rounded border border-gray-200 p-2 hover:border-gray-400 focus:border-gray-400 dark:border-gray-800 dark:text-gray-300">
-<<<<<<< HEAD
-                    <span 
-                        class="truncate"
-                        :title="selectedItem?.name"
-                    >
-                        @{{ selectedItem?.name !== undefined ? selectedItem?.name : "@lang('admin::app.components.lookup.click-to-add')" }}
-=======
                     <!-- Selected Item or Placeholder Text -->
                     <span 
                         class="overflow-hidden text-ellipsis"
                         :title="selectedItem?.name"
                     >
                         @{{ selectedItem?.name !== "" ? selectedItem?.name : "@lang('admin::app.components.lookup.click-to-add')" }}
->>>>>>> 37846a7a
                     </span>
                     
                     <!-- Icons Container -->
