@props([
    'endpoint',
    'emailDetachEndpoint' => null,
    'types'               => null,
    'extraTypes'          => null,
])

<!-- Lead Activities Vue Component -->
<v-activities
    endpoint="{{ $endpoint }}"
    email-detach-endpoint="{{ $emailDetachEndpoint }}"
    @if($types):types='@json($types)'@endif
    @if($extraTypes):extra-types='@json($extraTypes)'@endif
>
    <!-- Shimmer -->
    <x-admin::shimmer.activities />

    @foreach ($extraTypes ?? [] as $type)
        <template v-slot:{{ $type['name'] }}>
            {{ ${$type['name']} ?? '' }}
        </template>
    @endforeach
</v-activities>

@pushOnce('scripts')
    <script type="text/x-template" id="v-activities-template">
        <template v-if="isLoading">
            <!-- Shimmer -->
            <x-admin::shimmer.activities />
        </template>

        <template v-else>
            <div class="w-full bg-white dark:bg-gray-900">
                <div class="flex gap-4 border-b border-gray-200 dark:border-gray-800">
                    <div
                        v-for="type in types"
                        class="cursor-pointer px-3 py-2.5 text-sm font-medium dark:text-white"
                        :class="{'border-brandColor border-b-2 !text-brandColor transition': selectedType == type.name }"
                        @click="selectedType = type.name"
                    >
                        @{{ type.label }}
                    </div>
                </div>

                <!-- Show Default Activities if selectedType not in extraTypes -->
                <template v-if="! extraTypes.find(type => type.name == selectedType)">
                    <div class="animate-[on-fade_0.5s_ease-in-out] p-4">
                        <!-- Activity List -->
                        <div class="flex flex-col gap-4">
                            <!-- Activity Item -->
                            <div
                                class="flex gap-2"
                                v-for="(activity, index) in filteredActivities"
                            >
                                <!-- Activity Icon -->
                                <div
                                    class="mt-2 flex h-9 min-h-9 w-9 min-w-9 items-center justify-center rounded-full text-xl"
                                    :class="typeClasses[activity.type] ?? typeClasses['default']"
                                >
                                </div>
                                
                                <!-- Activity Details -->
                                <div
                                    class="flex w-full justify-between gap-4 rounded-md p-4"
                                    :class="{'bg-gray-100 dark:bg-gray-950': index % 2 != 0 }"
                                >
                                    <div class="flex flex-col gap-2">
                                        <!-- Activity Title -->
                                        <div
                                            class="flex flex-col gap-1"
                                            v-if="activity.title"
                                        >
                                            <p class="flex items-center gap-1 font-medium dark:text-white">
                                                @{{ activity.title }}

                                                <template v-if="activity.type == 'system' && activity.additional">
                                                    <div class="flex items-center gap-1">
                                                        <span>:</span>
                                                        
                                                        <span>
                                                            @{{ activity.additional.old.label ?? "@lang('admin::app.components.activities.index.empty')" }}
                                                        </span>

                                                        <span class="icon-stats-up rotate-90 text-xl"></span>

                                                        <span>
                                                            @{{ activity.additional.new.label ?? "@lang('admin::app.components.activities.index.empty')" }}
                                                        </span>
                                                    </div>
                                                </template>
                                            </p>

                                            <template v-if="activity.type == 'email'">
                                                <p class="dark:text-white">
                                                    @lang('admin::app.components.activities.index.from'):

                                                    @{{ activity.additional.from }}
                                                </p>

                                                <p class="dark:text-white">
                                                    @lang('admin::app.components.activities.index.to'):

                                                    @{{ activity.additional.to.join(', ') }}
                                                </p>

                                                <p 
                                                    v-if="activity.additional.cc"
                                                    class="dark:text-white"  
                                                >
                                                    @lang('admin::app.components.activities.index.cc'):

                                                    @{{ activity.additional.cc.join(', ') }}
                                                </p>

                                                <p 
                                                    v-if="activity.additional.bcc"
                                                    class="dark:text-white"  
                                                >
                                                    @lang('admin::app.components.activities.index.bcc'):

                                                    @{{ activity.additional.bcc.join(', ') }}
                                                </p>
                                            </template>

                                            <template v-else>
                                                <!-- Activity Schedule -->
                                                <p 
                                                    v-if="activity.schedule_from && activity.schedule_from"
                                                    class="dark:text-white"  
                                                >
                                                    @lang('admin::app.components.activities.index.scheduled-on'):
                                                    
                                                    @{{ $admin.formatDate(activity.schedule_from, 'd MMM yyyy, h:mm A') + ' - ' + $admin.formatDate(activity.schedule_from, 'd MMM yyyy, h:mm A') }}
                                                </p>

                                                <!-- Activity Participants -->
                                                <p 
                                                    v-if="activity.participants?.length"
                                                    class="dark:text-white"  
                                                >
                                                    @lang('admin::app.components.activities.index.participants'):

                                                    <span class="after:content-[',_'] last:after:content-['']" v-for="(participant, index) in activity.participants">
                                                        @{{ participant.user?.name ?? participant.person.name }}
                                                    </span>
                                                </p>

                                                <!-- Activity Location -->
                                                <p 
                                                    v-if="activity.location"
                                                    class="dark:text-white"  
                                                >
                                                    @lang('admin::app.components.activities.index.location'):

                                                    @{{ activity.location }}
                                                </p>
                                            </template>
                                        </div>

                                        <!-- Activity Description -->
                                        <p 
                                            class="dark:text-white"
                                            v-if="activity.comment"
                                        >
                                            @{{ activity.comment }}
                                        </p>

                                        <!-- Attachments -->
                                        <div
                                            class="flex gap-2"
                                            v-if="activity.files.length"
                                        >
                                            <a
                                                :href="`{{ route('admin.activities.file_download', 'replaceID') }}`.replace('replaceID', file.id)"
                                                class="flex cursor-pointer items-center gap-1 rounded-md p-1.5"
                                                target="_blank"
                                                v-for="(file, index) in activity.files"
                                            >
                                                <span class="icon-attached-file text-xl"></span>

                                                <span class="font-medium text-brandColor">
                                                    @{{ file.name }}
                                                </span>
                                            </a>
                                        </div>

                                        <!-- Activity Time and User -->
                                        <div class="text-gray-500 dark:text-gray-300">
                                            @{{ $admin.formatDate(activity.created_at, 'd MMM yyyy, h:mm A') }},

                                            @{{ "@lang('admin::app.components.activities.index.by-user', ['user' => 'replace'])".replace('replace', activity.user.name) }}
                                        </div>
                                    </div>
                                    
                                    <!-- Activity More Options -->
<<<<<<< HEAD
                                    <template v-if="activity.type != 'system'">
                                        <x-admin::dropdown position="bottom-right">
                                            <x-slot:toggle>
                                                <template v-if="! isUpdating[activity.id]">
                                                    <button
                                                        class="icon-more flex h-7 w-7 cursor-pointer items-center justify-center rounded-md text-2xl transition-all hover:bg-gray-200 dark:hover:bg-gray-800"
                                                    ></button>
                                                </template>

                                                <template v-else>
                                                    <x-admin::spinner />
                                                </template>
                                            </x-slot>

                                            <x-slot:menu class="!min-w-40">
                                                <template v-if="activity.type != 'email'">
                                                    @if (bouncer()->hasPermission('activities.edit'))
                                                        <x-admin::dropdown.menu.item 
                                                            v-if="! activity.is_done"
                                                            @click="markAsDone(activity)"
=======
                                    <x-admin::dropdown position="bottom-{{ in_array(app()->getLocale(), ['fa', 'ar']) ? 'left' : 'right' }}">
                                        <x-slot:toggle>
                                            <template v-if="! isUpdating[activity.id]">
                                                <button
                                                    class="icon-more flex h-7 w-7 cursor-pointer items-center justify-center rounded-md text-2xl transition-all hover:bg-gray-200 dark:hover:bg-gray-800"
                                                ></button>
                                            </template>

                                            <template v-else>
                                                <x-admin::spinner />
                                            </template>
                                        </x-slot>

                                        <x-slot:menu class="!min-w-40">
                                            <template v-if="activity.type != 'email'">
                                                @if (bouncer()->hasPermission('activities.edit'))
                                                    <x-admin::dropdown.menu.item 
                                                        v-if="! activity.is_done"
                                                        @click="markAsDone(activity)"
                                                    >
                                                        <div class="flex items-center gap-2">
                                                            <span class="icon-tick text-2xl"></span>
                                                            
                                                            @lang('admin::app.components.activities.index.mark-as-done')
                                                        </div>
                                                    </x-admin::dropdown.menu.item>
                                                    
                                                    <x-admin::dropdown.menu.item>
                                                        <a
                                                            class="flex items-center gap-2"
                                                            :href="'{{ route('admin.activities.edit', 'replaceId') }}'.replace('replaceId', activity.id)"
                                                            target="_blank"
>>>>>>> 4677a4dd
                                                        >
                                                            <div class="flex items-center gap-2">
                                                                <span class="icon-tick text-2xl"></span>
                                                                
                                                                @lang('admin::app.components.activities.index.mark-as-done')
                                                            </div>
                                                        </x-admin::dropdown.menu.item>
                                                        
                                                        <x-admin::dropdown.menu.item>
                                                            <a
                                                                class="flex items-center gap-2"
                                                                :href="'{{ route('admin.activities.edit', 'replaceId') }}'.replace('replaceId', activity.id)"
                                                                target="_blank"
                                                            >
                                                                <span class="icon-edit text-2xl"></span>
                                                                
                                                                @lang('admin::app.components.activities.index.edit')
                                                            </a>
                                                        </x-admin::dropdown.menu.item>
                                                    @endif

                                                    @if (bouncer()->hasPermission('activities.delete'))
                                                        <x-admin::dropdown.menu.item @click="remove(activity)">
                                                            <div class="flex items-center gap-2">
                                                                <span class="icon-delete text-2xl"></span>

                                                                @lang('admin::app.components.activities.index.delete')
                                                            </div>
                                                        </x-admin::dropdown.menu.item>
                                                    @endif
                                                </template>

                                                <template v-else>
                                                    @if (bouncer()->hasPermission('mail.view'))
                                                        <x-admin::dropdown.menu.item>
                                                            <a
                                                                :href="'{{ route('admin.mail.view', ['route' => 'replaceFolder', 'id' => 'replaceMailId']) }}'.replace('replaceFolder', activity.additional.folders[0]).replace('replaceMailId', activity.id)"
                                                                class="flex items-center gap-2"
                                                                target="_blank"
                                                            >
                                                                <span class="icon-eye text-2xl"></span>

                                                                @lang('admin::app.components.activities.index.view')
                                                            </a>
                                                        </x-admin::dropdown.menu.item>
                                                    @endif
                                                    
                                                    <x-admin::dropdown.menu.item @click="unlinkEmail(activity)">
                                                        <div class="flex items-center gap-2">
                                                            <span class="icon-attachment text-2xl"></span>

                                                            @lang('admin::app.components.activities.index.unlink')
                                                        </div>
                                                    </x-admin::dropdown.menu.item>
                                                </template>
                                            </x-slot>
                                        </x-admin::dropdown>
                                    </template>
                                </div>
                            </div>

                            <!-- Empty Placeholder -->
                            <div
                                class="grid justify-center justify-items-center gap-3.5 py-12"
                                v-if="! filteredActivities.length"
                            >
                                <img
                                    class="dark:mix-blend-exclusion dark:invert" 
                                    :src="typeIllustrations[selectedType]?.image ?? typeIllustrations['all'].image"
                                >
                                
                                <div class="flex flex-col items-center gap-2">
                                    <p class="text-xl font-semibold dark:text-white">
                                        @{{ typeIllustrations[selectedType]?.title ?? typeIllustrations['all'].title }}
                                    </p>

                                    <p class="text-gray-400 dark:text-gray-400">
                                        @{{ typeIllustrations[selectedType]?.description ?? typeIllustrations['all'].description }}
                                    </p>
                                </div>
                            </div>
                        </div>
                    </div>
                </template>

                <template v-else>
                    <template v-for="type in extraTypes">
                        <div v-show="selectedType == type.name">
                            <slot :name="type.name"></slot>
                        </div>
                    </template>
                </template>
            </div>
        </template>
    </script>

    <script type="module">
        app.component('v-activities', {
            template: '#v-activities-template',

            props: {
                endpoint: {
                    type: String,
                    default: '',
                },

                emailDetachEndpoint: {
                    type: String,
                    default: '',
                },

                types: {
                    type: Array,
                    default: [
                        {
                            name: 'all',
                            label: "{{ trans('admin::app.components.activities.index.all') }}",
                        }, {
                            name: 'planned',
                            label: "{{ trans('admin::app.components.activities.index.planned') }}",
                        }, {
                            name: 'note',
                            label: "{{ trans('admin::app.components.activities.index.notes') }}",
                        }, {
                            name: 'call',
                            label: "{{ trans('admin::app.components.activities.index.calls') }}",
                        }, {
                            name: 'meeting',
                            label: "{{ trans('admin::app.components.activities.index.meetings') }}",
                        }, {
                            name: 'lunch',
                            label: "{{ trans('admin::app.components.activities.index.lunches') }}",
                        }, {
                            name: 'file',
                            label: "{{ trans('admin::app.components.activities.index.files') }}",
                        }, {
                            name: 'email',
                            label: "{{ trans('admin::app.components.activities.index.emails') }}",
                        }, {
                            name: 'system',
                            label: "{{ trans('admin::app.components.activities.index.change-log') }}",
                        }
                    ],
                },

                extraTypes: {
                    type: Array,
                    default: [],
                },
            },

            data() {
                return {
                    isLoading: false,

                    isUpdating: {},
                    
                    activities: [],

                    selectedType: 'all',

                    typeClasses: {
                        email: 'icon-mail bg-green-200 text-green-900 dark:!text-green-900',
                        note: 'icon-note bg-orange-200 text-orange-800 dark:!text-orange-800',
                        call: 'icon-call bg-cyan-200 text-cyan-800 dark:!text-cyan-800',
                        meeting: 'icon-activity bg-blue-200 text-blue-800 dark:!text-blue-800',
                        lunch: 'icon-activity bg-blue-200 text-blue-800 dark:!text-blue-800',
                        file: 'icon-file bg-green-200 text-green-900 dark:!text-green-900',
                        system: 'icon-system-generate bg-yellow-200 text-yellow-900 dark:!text-yellow-900',
                        default: 'icon-activity bg-blue-200 text-blue-800 dark:!text-blue-800',
                    },

                    typeIllustrations: {
                        all: {
                            image: "{{ admin_vite()->asset('images/empty-placeholders/activities.svg') }}",
                            title: "{{ trans('admin::app.components.activities.index.empty-placeholders.all.title') }}",
                            description: "{{ trans('admin::app.components.activities.index.empty-placeholders.all.description') }}",
                        },
                        
                        planned: {
                            image: "{{ admin_vite()->asset('images/empty-placeholders/plans.svg') }}",
                            title: "{{ trans('admin::app.components.activities.index.empty-placeholders.planned.title') }}",
                            description: "{{ trans('admin::app.components.activities.index.empty-placeholders.planned.description') }}",
                        },
                        
                        note: {
                            image: "{{ admin_vite()->asset('images/empty-placeholders/notes.svg') }}",
                            title: "{{ trans('admin::app.components.activities.index.empty-placeholders.notes.title') }}",
                            description: "{{ trans('admin::app.components.activities.index.empty-placeholders.notes.description') }}",
                        },
                        
                        call: {
                            image: "{{ admin_vite()->asset('images/empty-placeholders/calls.svg') }}",
                            title: "{{ trans('admin::app.components.activities.index.empty-placeholders.calls.title') }}",
                            description: "{{ trans('admin::app.components.activities.index.empty-placeholders.calls.description') }}",
                        },
                        
                        meeting: {
                            image: "{{ admin_vite()->asset('images/empty-placeholders/meetings.svg') }}",
                            title: "{{ trans('admin::app.components.activities.index.empty-placeholders.meetings.title') }}",
                            description: "{{ trans('admin::app.components.activities.index.empty-placeholders.meetings.description') }}",
                        },
                        
                        lunch: {
                            image: "{{ admin_vite()->asset('images/empty-placeholders/lunches.svg') }}",
                            title: "{{ trans('admin::app.components.activities.index.empty-placeholders.lunches.title') }}",
                            description: "{{ trans('admin::app.components.activities.index.empty-placeholders.lunches.description') }}",
                        },
                        
                        file: {
                            image: "{{ admin_vite()->asset('images/empty-placeholders/files.svg') }}",
                            title: "{{ trans('admin::app.components.activities.index.empty-placeholders.files.title') }}",
                            description: "{{ trans('admin::app.components.activities.index.empty-placeholders.files.description') }}",
                        },
                        
                        email: {
                            image: "{{ admin_vite()->asset('images/empty-placeholders/emails.svg') }}",
                            title: "{{ trans('admin::app.components.activities.index.empty-placeholders.emails.title') }}",
                            description: "{{ trans('admin::app.components.activities.index.empty-placeholders.emails.description') }}",
                        },

                        system: {
                            image: "{{ admin_vite()->asset('images/empty-placeholders/activities.svg') }}",
                            title: "{{ trans('admin::app.components.activities.index.empty-placeholders.system.title') }}",
                            description: "{{ trans('admin::app.components.activities.index.empty-placeholders.system.description') }}",
                        }
                    },
                }
            },

            computed: {
                filteredActivities() {
                    if (this.selectedType == 'all') {
                        return this.activities;
                    } else if (this.selectedType == 'planned') {
                        return this.activities.filter(activity => ! activity.is_done);
                    }

                    return this.activities.filter(activity => activity.type == this.selectedType);
                }
            },

            mounted() {
                this.get();

                if (this.extraTypes?.length) {
                    this.extraTypes.forEach(type => {
                        this.types.push(type);
                    });
                }
            },

            methods: {
                get() {
                    this.isLoading = true;

                    this.$axios.get(this.endpoint)
                        .then(response => {
                            this.activities = response.data.data;

                            this.isLoading = false;
                        })
                        .catch(error => {
                            console.error(error);
                        });
                },

                markAsDone: function(activity) {
                    let self = this;

                    this.$emitter.emit('open-confirm-modal', {
                        agree: () => {
                            self.isUpdating[activity.id] = true;

                            this.$axios.put("{{ route('admin.activities.update', 'replaceId') }}".replace('replaceId', activity.id), {
                                    'is_done': 1
                                })
                                .then (function(response) {
                                    self.isUpdating[activity.id] = false;

                                    activity.is_done = 1;
                                    
                                    self.$emitter.emit('add-flash', { type: 'success', message: response.data.message });
                                })
                                .catch (function (error) {
                                    self.isUpdating[activity.id] = false;

                                    self.$emitter.emit('add-flash', { type: 'error', message: error.response.data.message });
                                });
                        },
                    });
                },

                remove: function(activity) {
                    let self = this;
                    
                    this.$emitter.emit('open-confirm-modal', {
                        agree: () => {
                            self.isUpdating[activity.id] = true;

                            this.$axios.delete("{{ route('admin.activities.delete', 'replaceId') }}".replace('replaceId', activity.id))
                                .then (function(response) {
                                    self.isUpdating[activity.id] = false;

                                    self.activities.splice(self.activities.indexOf(activity), 1);
                                    
                                    self.$emitter.emit('add-flash', { type: 'success', message: response.data.message });
                                })
                                .catch (function (error) {
                                    self.isUpdating[activity.id] = false;
                                    
                                    self.$emitter.emit('add-flash', { type: 'error', message: error.response.data.message });
                                });
                        },
                    });
                },

                unlinkEmail: function(activity) {
                    let self = this;
                    
                    this.$emitter.emit('open-confirm-modal', {
                        agree: () => {
                            let emailId = activity.parent_id ?? activity.id;

                            this.$axios.delete(this.emailDetachEndpoint, {
                                    data: {
                                        email_id: emailId,
                                    }
                                })
                                .then (response => {
                                    let relatedActivities = self.activities.filter(activity => activity.parent_id == emailId || activity.id == emailId);

                                    relatedActivities.forEach(activity => {
                                        const index = self.activities.findIndex(a => a === activity);
                                        
                                        if (index !== -1) {
                                            self.activities.splice(index, 1);
                                        }
                                    });

                                    self.$emitter.emit('add-flash', { type: 'success', message: response.data.message });
                                })
                                .catch (error => {
                                    self.$emitter.emit('add-flash', { type: 'success', message: response.data.message });
                                });
                        }
                    });
                },
            }
        });
    </script>
@endPushOnce<|MERGE_RESOLUTION|>--- conflicted
+++ resolved
@@ -193,9 +193,8 @@
                                     </div>
                                     
                                     <!-- Activity More Options -->
-<<<<<<< HEAD
                                     <template v-if="activity.type != 'system'">
-                                        <x-admin::dropdown position="bottom-right">
+                                        <x-admin::dropdown position="bottom-{{ in_array(app()->getLocale(), ['fa', 'ar']) ? 'left' : 'right' }}">
                                             <x-slot:toggle>
                                                 <template v-if="! isUpdating[activity.id]">
                                                     <button
@@ -214,40 +213,6 @@
                                                         <x-admin::dropdown.menu.item 
                                                             v-if="! activity.is_done"
                                                             @click="markAsDone(activity)"
-=======
-                                    <x-admin::dropdown position="bottom-{{ in_array(app()->getLocale(), ['fa', 'ar']) ? 'left' : 'right' }}">
-                                        <x-slot:toggle>
-                                            <template v-if="! isUpdating[activity.id]">
-                                                <button
-                                                    class="icon-more flex h-7 w-7 cursor-pointer items-center justify-center rounded-md text-2xl transition-all hover:bg-gray-200 dark:hover:bg-gray-800"
-                                                ></button>
-                                            </template>
-
-                                            <template v-else>
-                                                <x-admin::spinner />
-                                            </template>
-                                        </x-slot>
-
-                                        <x-slot:menu class="!min-w-40">
-                                            <template v-if="activity.type != 'email'">
-                                                @if (bouncer()->hasPermission('activities.edit'))
-                                                    <x-admin::dropdown.menu.item 
-                                                        v-if="! activity.is_done"
-                                                        @click="markAsDone(activity)"
-                                                    >
-                                                        <div class="flex items-center gap-2">
-                                                            <span class="icon-tick text-2xl"></span>
-                                                            
-                                                            @lang('admin::app.components.activities.index.mark-as-done')
-                                                        </div>
-                                                    </x-admin::dropdown.menu.item>
-                                                    
-                                                    <x-admin::dropdown.menu.item>
-                                                        <a
-                                                            class="flex items-center gap-2"
-                                                            :href="'{{ route('admin.activities.edit', 'replaceId') }}'.replace('replaceId', activity.id)"
-                                                            target="_blank"
->>>>>>> 4677a4dd
                                                         >
                                                             <div class="flex items-center gap-2">
                                                                 <span class="icon-tick text-2xl"></span>
