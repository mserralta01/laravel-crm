--- conflicted
+++ resolved
@@ -1,6 +1,6 @@
 <v-inline-text-edit {{ $attributes }}>
     <div class="group w-full max-w-full hover:rounded-sm">
-        <div class="flex items-center rounded-xs text-left pl-2.5 h-[34px] space-x-2">
+        <div class="rounded-xs flex h-[34px] items-center space-x-2 pl-2.5 text-left">
             <div class="shimmer h-5 w-48"></div>
         </div>
     </div>
@@ -15,11 +15,7 @@
             <!-- Non-editing view -->
             <div
                 v-if="! isEditing"
-<<<<<<< HEAD
                 class="rounded-xs flex h-[38px] items-center space-x-2"
-=======
-                class="flex items-center rounded-xs h-[34px] space-x-2"
->>>>>>> 221fb53d
                 :class="allowEdit ? 'cursor-pointer hover:bg-gray-50' : ''"
                 :style="textPositionStyle"
             >
@@ -30,11 +26,7 @@
                     v-model="inputValue"
                 />
 
-<<<<<<< HEAD
-                <span class="pl-[2px] text-sm font-normal">@{{ inputValue }}</span>
-=======
                 <span class="pl-[2px]">@{{ inputValue }}</span>
->>>>>>> 221fb53d
 
                 <template v-if="allowEdit">
                     <i
@@ -54,11 +46,7 @@
                         type="text"
                         ::id="name"
                         ::name="name"
-<<<<<<< HEAD
                         class="text-normal py-1 pr-16"
-=======
-                        class="py-1 pr-16 !h-[34px]"
->>>>>>> 221fb53d
                         ::rules="rules"
                         ::label="label"
                         ::placeholder="placeholder"
