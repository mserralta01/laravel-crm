@props([
    'allowEdit' => true,
    'attribute' => [],
])

<v-inline-look-edit
    {{ $attributes }}
    :attribute="{{ json_encode($attribute) }}"
    :allow-edit="{{ $allowEdit ? 'true' : 'false' }}"
>
    <div class="group w-full max-w-full hover:rounded-sm">
        <div class="rounded-xs flex h-[34px] items-center pl-2.5 text-left">
            <div class="shimmer h-5 w-48 rounded border border-transparent"></div>
        </div>
    </div>
</v-inline-look-edit>

@pushOnce('scripts')
    <script
        type="text/x-template"
        id="v-inline-look-edit-template"
    >
        <div class="group w-full max-w-full hover:rounded-sm">
            <!-- Non-editing view -->
            <div
                v-if="! isEditing"
                class="flex h-[34px] items-center rounded border border-transparent transition-all"
                :class="allowEdit ? 'hover:bg-gray-100 dark:hover:bg-gray-800' : ''"
            >
                <x-admin::form.control-group.control
                    type="hidden"
                    ::id="name"
                    ::name="name"
                    v-model="inputValue"
                />

                <div
                    class="group relative h-[18px] !w-full pl-2.5"
                    :style="{ 'text-align': position }"
                >
<<<<<<< HEAD
                     <span class="cursor-pointer truncate rounded">
=======
                    <span class="cursor-pointer truncate rounded">
>>>>>>> 37846a7a
                        @{{ valueLabel ? valueLabel : inputValue.length > 20 ? inputValue.substring(0, 20) + '...' : inputValue }}
                    </span>

                    <!-- Tooltip -->
                    <div
                        class="absolute bottom-0 mb-5 hidden flex-col group-hover:flex"
                        v-if="inputValue.length > 20"
                    >
                        <span class="whitespace-no-wrap relative z-10 rounded-md bg-black px-4 py-2 text-xs leading-none text-white shadow-lg dark:bg-white dark:text-gray-900">
                            @{{ inputValue }}
                        </span>

                        <div class="-mt-2 ml-4 h-3 w-3 rotate-45 bg-black dark:bg-white"></div>
                    </div>
                </div>

                <template v-if="allowEdit">
                    <i
                        @click="toggle"
                        class="icon-edit cursor-pointer rounded p-0.5 text-2xl opacity-0 hover:bg-gray-200 group-hover:opacity-100 dark:hover:bg-gray-950 ltr:mr-1 rtl:ml-1"
                    ></i>
                </template>
            </div>
        
            <!-- Editing view -->
            <div
                class="relative flex w-full flex-col"
                v-else
            >
                <x-admin::form.control-group.control
                    type="text"
                    ::name="name"
                    class="!h-[34px] w-full cursor-pointer !py-0 text-gray-800 dark:text-white ltr:pr-20 rtl:pl-20"
                    ::placeholder="placeholder"
                    v-model="selectedItem.name"
                    @click="toggleEditor"   
                    readonly
                />

                <span class="pointer-events-none absolute inset-y-0 flex items-center ltr:right-0 ltr:pr-14 rtl:left-0 rtl:pl-14">
                    <div class="flex items-center justify-center space-x-1">
                        <div
                            class="relative"
                            v-if="isSearching"
                        >
                            <x-admin::spinner />
                        </div>
                        
                        <i 
                            class="text-2xl"
                            :class="showPopup ? 'icon-up-arrow': 'icon-down-arrow'"
                        ></i>
                    </div>
                </span>
    
                <!-- Popup Box -->
                <div 
                    v-if="showPopup" 
                    class="absolute top-full z-10 mt-1 w-full origin-top transform rounded-lg border border-gray-200 bg-white p-2 shadow-lg transition-transform dark:border-gray-800 dark:bg-gray-900"
                >
                    <!-- Search Bar -->
                    <input
                        type="text"
                        v-model.lazy="searchTerm"
                        v-debounce="200"
                        class="!mb-2 w-full rounded border border-gray-200 px-2.5 py-2 text-sm font-normal text-gray-800 transition-all hover:border-gray-400 focus:border-gray-400 dark:border-gray-800 dark:bg-gray-900 dark:text-gray-300 dark:hover:border-gray-400 dark:focus:border-gray-400"
                        placeholder="Search..."
                        ref="searchInput"
                        @keyup="search"
                    />
            
                    <!-- Results List -->
                    <ul class="max-h-40 divide-y divide-gray-100 overflow-y-auto">
                        <li 
                            v-for="item in filteredResults" 
                            :key="item.id"
                            class="cursor-pointer px-4 py-2 text-gray-800 transition-colors hover:bg-blue-100 dark:text-white dark:hover:bg-gray-950"
                            @click="selectItem(item)"
                        >
                            @{{ item.name }}
                        </li>
    
                        <li v-if="filteredResults.length === 0" class="px-4 py-2 text-center text-gray-500 dark:text-gray-300">
                            @lang('No results found')
                        </li>
                    </ul>
                </div>
                    
                <!-- Action Buttons -->
                <div class="absolute top-1/2 flex -translate-y-1/2 transform gap-0.5 bg-white dark:bg-gray-900 ltr:right-2 rtl:left-2">
                    <button
                        type="button"
                        class="flex items-center justify-center bg-green-100 p-1 hover:bg-green-200 ltr:rounded-l-md rtl:rounded-r-md"
                        @click="save"
                    >
                        <i class="icon-tick text-md cursor-pointer font-bold text-green-600 dark:!text-green-600" />
                    </button>
                
                    <button
                        type="button"
                        class="item-center flex justify-center bg-red-100 p-1 hover:bg-red-200 ltr:rounded-r-md rtl:rounded-l-md"
                        @click="cancel"
                    >
                        <i class="icon-cross-large text-md cursor-pointer font-bold text-red-600 dark:!text-red-600" />
                    </button>
                </div>

                <x-admin::form.control-group.error ::name="name"/>
            </div>
        </div>
    </script>

    <script type="module">
        app.component('v-inline-look-edit', {
            template: '#v-inline-look-edit-template',

            emits: ['on-change', 'on-cancelled'],

            props: {
                name: {
                    type: String,
                    required: true,
                },

                value: {
                    required: true,
                },

                position: {
                    type: String,
                    default: 'right',
                },

                errors: {
                    type: Object,
                    default: {},
                },

                attribute: {
                    type: Object,
                    default: () => ({}),
                },

                allowEdit: {
                    type: Boolean,
                    default: true,
                },

                placeholder: {
                    type: String,
                    default: 'Search...',
                },

                url: {
                    type: String,
                    default: '',
                },
                
                valueLabel: {
                    type: String,
                    default: '',
                },
            },

            data() {
                return {
                    inputValue: this.value ?? '',

                    isEditing: false,

                    showPopup: false,

                    searchTerm: '',

                    selectedItem: {},

                    searchedResults: [],

                    isSearching: false,

                    cancelToken: null,

                    isRTL: document.documentElement.dir === 'rtl',
                };
            },

            watch: {
                /**
                 * Watch the value prop.
                 * 
                 * @param {String} newValue 
                 */
                value(newValue) {
                    this.inputValue = newValue;
                },
            },

            computed: {
                src() {
                    return `{{ route('admin.settings.attributes.lookup') }}/${this.attribute.lookup_type}`;
                },

                /**
                 * Filter the searchedResults based on the search query.
                 * 
                 * @return {Array}
                 */
                filteredResults() {
                    return this.searchedResults.filter(item => 
                        item.name.toLowerCase().includes(this.searchTerm.toLowerCase())
                    );
                },
            },

            methods: {
                /**
                 * Toggle the input.
                 * 
                 * @return {void}
                 */
                toggle() {
                    this.isEditing = true;

                    this.searchTerm = '';

                    this.selectedItem.name = this.inputValue;
                },

                toggleEditor() {
                    this.showPopup = ! this.showPopup;

                    if (this.showPopup) {
                        this.$nextTick(() => this.$refs.searchInput.focus());
                    }
                },

                /**
                 * Save the input value.
                 * 
                 * @return {void}
                 */
                save() {
                    if (this.errors[this.name]) {
                        return;
                    }

                    this.isEditing = false;

                    if (this.selectedItem.id === undefined) {
                        return;
                    }

                    this.inputValue = this.selectedItem.name;

                    if (this.url) {
                        this.$axios.put(this.url, {
                                [this.name]: this.selectedItem.id,
                            })
                            .then((response) => {
                                this.$emitter.emit('add-flash', { type: 'success', message: response.data.message });
                            })
                            .catch((error) => {
                                this.inputValue = this.value;
                            });                        
                    }

                    this.$emit('on-change', {
                        name: this.name,
                        value: this.selectedItem.id,
                    });
                },

                /**
                 * Select an item from the list.
                 * 
                 * @param {Object} item
                 * 
                 * @return {void}
                 */
                selectItem(item) {
                    this.showPopup = false;

                    this.searchTerm = '';

                    this.selectedItem = item;
                },

                /**
                 * Cancel the input value.
                 * 
                 * @return {void}
                 */
                cancel() {
                    if (this.selectItem) {
                        this.inputValue = this.selectedItem.name;
                    }

                    this.isEditing = false;

                    this.$emit('on-cancelled', this.inputValue);
                },

                /**
                 * Initialize the items.
                 * 
                 * @return {void}
                 */
                search() {
                    if (this.searchTerm.length <= 2) {
                        this.searchedResults = [];

                        this.isSearching = false;

                        return;
                    }

                    this.isSearching = true;

                    if (this.cancelToken) {
                        this.cancelToken.cancel();
                    }

                    this.cancelToken = this.$axios.CancelToken.source();

                    this.$axios.get(this.src, {
                            params: { 
                                ...this.params,
                                query: this.searchTerm
                            },
                            cancelToken: this.cancelToken.token, 
                        })
                        .then(response => {
                            this.searchedResults = response.data;
                        })
                        .catch(error => {
                            if (! this.$axios.isCancel(error)) {
                                console.error("Search request failed:", error);
                            }

                            this.isSearching = false;
                        })
                        .finally(() => this.isSearching = false);
                },
            },
        });
    </script>
@endPushOnce<|MERGE_RESOLUTION|>--- conflicted
+++ resolved
@@ -38,11 +38,7 @@
                     class="group relative h-[18px] !w-full pl-2.5"
                     :style="{ 'text-align': position }"
                 >
-<<<<<<< HEAD
-                     <span class="cursor-pointer truncate rounded">
-=======
                     <span class="cursor-pointer truncate rounded">
->>>>>>> 37846a7a
                         @{{ valueLabel ? valueLabel : inputValue.length > 20 ? inputValue.substring(0, 20) + '...' : inputValue }}
                     </span>
 
