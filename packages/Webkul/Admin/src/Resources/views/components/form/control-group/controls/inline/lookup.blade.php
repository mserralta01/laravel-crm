@props([
    'attribute' => [],
])

<v-inline-look-edit
    {{ $attributes }}
    :attribute="{{ json_encode($attribute) }}"
>
    <div class="group w-full max-w-full hover:rounded-sm">
        <div class="rounded-xs flex h-[34px] items-center space-x-2 pl-2.5 text-left">
            <div class="shimmer h-5 w-48 rounded border border-transparent"></div>
        </div>
    </div>
</v-inline-look-edit>

@pushOnce('scripts')
    <script
        type="text/x-template"
        id="v-inline-look-edit-template"
    >
        <div class="group w-full max-w-full hover:rounded-sm">
            <!-- Non-editing view -->
            <div
                v-if="! isEditing"
                class="rounded-xs flex h-[34px] items-center space-x-2"
                :class="allowEdit ? 'cursor-pointer hover:bg-gray-50 dark:hover:bg-gray-800' : ''"
                :style="textPositionStyle"
            >
                <x-admin::form.control-group.control
                    type="hidden"
                    ::id="name"
                    ::name="name"
                    v-model="inputValue"
                />

<<<<<<< HEAD
                <span class="rounded border border-transparent pl-[2px]">@{{ inputValue }}</span>
=======
                <div class="relative flex flex-col items-center group !w-full">
                    <span class="pl-[2px] rounded border border-transparent truncate w-40">@{{ inputValue }}</span>

                    <div
                        class="absolute bottom-0 flex-col items-center hidden mb-5 group-hover:flex"
                        v-if="inputValue > 20"
                    >
                        <span class="relative rounded-md z-10 p-4 text-xs leading-none whitespace-no-wrap text-white bg-black shadow-lg">
                            @{{ inputValue }}
                        </span>

                        <div class="w-3 h-3 -mt-2 rotate-45 bg-black"></div>
                    </div>
                </div>
>>>>>>> f712c28a

                <template v-if="allowEdit">
                    <i
                        @click="toggle"
                        class="icon-edit hidden pr-2 text-xl group-hover:block"
                    ></i>
                </template>
            </div>
        
            <!-- Editing view -->
            <div
                class="relative flex w-full flex-col"
                v-else
            >
                <div class="relative flex w-full flex-col">
                    <x-admin::form.control-group.control
                        type="text"
                        ::name="name"
                        class="w-full cursor-pointer pr-10 text-gray-800 dark:text-white"
                        ::placeholder="placeholder"
                        v-model="selectedItem.name"
                        @click="toggleEditor"   
                        readonly
                    />

                    <span class="pointer-events-none absolute inset-y-0 right-0 flex items-center pr-14">
                        <div class="flex items-center justify-center space-x-1">
                            <div
                                class="relative"
                                v-if="isSearching"
                            >
                                <svg
                                    class="h-5 w-5 animate-spin"
                                    xmlns="http://www.w3.org/2000/svg"
                                    fill="none"
                                    aria-hidden="true"
                                    viewBox="0 0 24 24"
                                >
                                    <circle
                                        class="opacity-25"
                                        cx="12"
                                        cy="12"
                                        r="10"
                                        stroke="currentColor"
                                        stroke-width="4"
                                    ></circle>
                                    <path
                                        class="opacity-75"
                                        fill="currentColor"
                                        d="M4 12a8 8 0 018-8V0C5.373 0 0 5.373 0 12h4zm2 5.291A7.962 7.962 0 014 12H0c0 3.042 1.135 5.824 3 7.938l3-2.647z"
                                    ></path>
                                </svg>
                            </div>
                            
                            <i 
                                class="text-2xl"
                                :class="showPopup ? 'icon-up-arrow': 'icon-down-arrow'"
                            ></i>
                        </div>
                    </span>
        
                    <!-- Popup Box -->
                    <div 
                        v-if="showPopup" 
                        class="absolute top-full z-10 mt-1 w-full origin-top transform rounded-lg border border-gray-200 bg-white p-2 shadow-lg transition-transform dark:border-gray-800 dark:bg-gray-900"
                    >
                        <!-- Search Bar -->
                        <input
                            type="text"
                            v-model.lazy="searchTerm"
                            v-debounce="200"
                            class="!mb-2 w-full rounded border border-gray-200 px-2.5 py-2 text-sm font-normal text-gray-800 transition-all hover:border-gray-400 focus:border-gray-400 dark:border-gray-800 dark:bg-gray-900 dark:text-gray-300 dark:hover:border-gray-400 dark:focus:border-gray-400"
                            placeholder="Search..."
                            ref="searchInput"
                            @keyup="search"
                        />
                
                        <!-- Results List -->
                        <ul class="max-h-40 divide-y divide-gray-100 overflow-y-auto">
                            <li 
                                v-for="item in filteredResults" 
                                :key="item.id"
                                class="cursor-pointer px-4 py-2 text-gray-800 transition-colors hover:bg-blue-100 dark:text-white dark:hover:bg-gray-950"
                                @click="selectItem(item)"
                            >
                                @{{ item.name }}
                            </li>
        
                            <li v-if="filteredResults.length === 0" class="px-4 py-2 text-center text-gray-500 dark:text-gray-300">
                                @lang('No results found')
                            </li>
                        </ul>
                    </div>
                        
                    <!-- Action Buttons -->
                    <div class="absolute right-2 top-1/2 flex -translate-y-1/2 transform gap-[1px] bg-white dark:bg-gray-900">
                        <button
                            type="button"
                            class="flex items-center justify-center rounded-l-md bg-green-100 p-1 hover:bg-green-200"
                            @click="save"
                        >
                            <i class="icon-tick text-md cursor-pointer font-bold text-green-600" />
                        </button>
                    
                        <button
                            type="button"
                            class="ml-[1px] flex items-center justify-center rounded-r-md bg-red-100 p-1 hover:bg-red-200"
                            @click="cancel"
                        >
                            <i class="icon-cross-large text-md cursor-pointer font-bold text-red-600" />
                        </button>
                    </div>
                </div>

                <x-admin::form.control-group.error ::name="name"/>
            </div>
        </div>
    </script>

    <script type="module">
        app.component('v-inline-look-edit', {
            template: '#v-inline-look-edit-template',

            emits: ['on-change', 'on-cancelled'],

            props: {
                name: {
                    type: String,
                    required: true,
                },

                value: {
                    required: true,
                },

                position: {
                    type: String,
                    default: 'right',
                },

                errors: {
                    type: Object,
                    default: {},
                },

                attribute: {
                    type: Object,
                    default: () => ({}),
                },

                allowEdit: {
                    type: Boolean,
                    default: true,
                },

                placeholder: {
                    type: String,
                    default: 'Search...',
                },

                url: {
                    type: String,
                    default: '',
                },
            },

            data() {
                return {
                    inputValue: this.value,

                    isEditing: false,

                    showPopup: false,

                    searchTerm: '',

                    selectedItem: {},

                    searchedResults: [],

                    isSearching: false,

                    cancelToken: null,
                };
            },

            watch: {
                /**
                 * Watch the value prop.
                 * 
                 * @param {String} newValue 
                 */
                value(newValue) {
                    this.inputValue = newValue;
                },
            },

            computed: {
                /**
                 * Get the input position style.
                 * 
                 * @return {String}
                 */
                inputPositionStyle() {
                    return this.position === 'left' ? 'text-align: left; padding-left: 9px' : 'text-align: right;';
                },

                /**
                 * Get the text position style.
                 * 
                 * @return {String}
                 */
                textPositionStyle() {
                    return this.position === 'left' ? 'justify-content: space-between' : 'justify-content: end';
                },

                src() {
                    return `{{ route('admin.settings.attributes.lookup') }}/${this.attribute.lookup_type}`;
                },

                /**
                 * Filter the searchedResults based on the search query.
                 * 
                 * @return {Array}
                 */
                filteredResults() {
                    return this.searchedResults.filter(item => 
                        item.name.toLowerCase().includes(this.searchTerm.toLowerCase())
                    );
                },
            },

            methods: {
                /**
                 * Toggle the input.
                 * 
                 * @return {void}
                 */
                toggle() {
                    this.isEditing = true;

                    this.searchTerm = '';

                    this.selectedItem.name = this.inputValue;
                },

                toggleEditor() {
                    this.showPopup = ! this.showPopup;

                    if (this.showPopup) {
                        this.$nextTick(() => this.$refs.searchInput.focus());
                    }
                },

                /**
                 * Save the input value.
                 * 
                 * @return {void}
                 */
                save() {
                    if (this.errors[this.name]) {
                        return;
                    }

                    this.isEditing = false;

                    if (this.selectedItem.id === undefined) {
                        return;
                    }

                    this.inputValue = this.selectedItem.name;

                    if (this.url) {
                        this.$axios.put(this.url, {
                                [this.name]: this.selectedItem.id,
                            })
                            .then((response) => {
                                this.$emitter.emit('add-flash', { type: 'success', message: response.data.message });
                            })
                            .catch((error) => {
                                this.inputValue = this.value;
                            });                        
                    }

                    this.$emit('on-change', {
                        name: this.name,
                        value: this.selectedItem.id,
                    });
                },

                /**
                 * Select an item from the list.
                 * 
                 * @param {Object} item
                 * 
                 * @return {void}
                 */
                selectItem(item) {
                    this.showPopup = false;

                    this.searchTerm = '';

                    this.selectedItem = item;
                },

                /**
                 * Cancel the input value.
                 * 
                 * @return {void}
                 */
                cancel() {
                    if (this.selectItem) {
                        this.inputValue = this.selectedItem.name;
                    }

                    this.isEditing = false;

                    this.$emit('on-cancelled', this.inputValue);
                },

                /**
                 * Initialize the items.
                 * 
                 * @return {void}
                 */
                search() {
                    if (this.searchTerm.length <= 2) {
                        this.searchedResults = [];

                        this.isSearching = false;

                        return;
                    }

                    this.isSearching = true;

                    if (this.cancelToken) {
                        this.cancelToken.cancel();
                    }

                    this.cancelToken = this.$axios.CancelToken.source();

                    this.$axios.get(this.src, {
                            params: { 
                                ...this.params,
                                query: this.searchTerm
                            },
                            cancelToken: this.cancelToken.token, 
                        })
                        .then(response => {
                            this.searchedResults = response.data;
                        })
                        .catch(error => {
                            if (! this.$axios.isCancel(error)) {
                                console.error("Search request failed:", error);
                            }

                            this.isSearching = false;
                        })
                        .finally(() => this.isSearching = false);
                },
            },
        });
    </script>
@endPushOnce<|MERGE_RESOLUTION|>--- conflicted
+++ resolved
@@ -33,24 +33,20 @@
                     v-model="inputValue"
                 />
 
-<<<<<<< HEAD
-                <span class="rounded border border-transparent pl-[2px]">@{{ inputValue }}</span>
-=======
-                <div class="relative flex flex-col items-center group !w-full">
-                    <span class="pl-[2px] rounded border border-transparent truncate w-40">@{{ inputValue }}</span>
+                <div class="group relative flex !w-full flex-col items-center">
+                    <span class="w-40 truncate rounded border border-transparent pl-[2px]">@{{ inputValue }}</span>
 
                     <div
-                        class="absolute bottom-0 flex-col items-center hidden mb-5 group-hover:flex"
+                        class="absolute bottom-0 mb-5 hidden flex-col items-center group-hover:flex"
                         v-if="inputValue > 20"
                     >
-                        <span class="relative rounded-md z-10 p-4 text-xs leading-none whitespace-no-wrap text-white bg-black shadow-lg">
+                        <span class="whitespace-no-wrap relative z-10 rounded-md bg-black p-4 text-xs leading-none text-white shadow-lg dark:bg-white dark:text-gray-900">
                             @{{ inputValue }}
                         </span>
 
-                        <div class="w-3 h-3 -mt-2 rotate-45 bg-black"></div>
+                        <div class="-mt-2 h-3 w-3 rotate-45 bg-black"></div>
                     </div>
                 </div>
->>>>>>> f712c28a
 
                 <template v-if="allowEdit">
                     <i
