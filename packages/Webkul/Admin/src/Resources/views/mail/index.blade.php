<x-admin::layouts>
    <x-slot:title>
        @lang('admin::app.mail.index.' . request('route'))
    </x-slot>

    <div class="flex flex-col gap-4">
        <div class="flex items-center justify-between rounded-lg border border-gray-200 bg-white px-4 py-2 text-sm dark:border-gray-800 dark:bg-gray-900 dark:text-gray-300">
            <div class="flex flex-col gap-2">
                <div class="flex cursor-pointer items-center">
                    {!! view_render_event('admin.mail.create.breadcrumbs.before') !!}
                    
                    <!-- breadcrumbs -->
                    <x-admin::breadcrumbs
                        name="mail.route"
                        :entity="request('route')"
                    />

                    {!! view_render_event('admin.mail.create.breadcrumbs.after') !!}
                </div>

                <div class="text-xl font-bold dark:text-white">
                    <!-- title -->
                    @lang('admin::app.mail.index.' . request('route'))
                </div>
            </div>

            <div class="flex items-center gap-x-2.5">
                <div class="flex items-center gap-x-2.5">
                    {!! view_render_event('admin.mail.create.compose_mail_btn.before') !!}

                    <!-- Create button for person -->
                    @if (bouncer()->hasPermission('mail.compose'))
                        <button
                            type="button"
                            class="primary-button"
                            @click="$refs.composeMail.toggleModal()"
                        >
                            @lang('admin::app.mail.index.compose-mail-btn')
                        </button>
                    @endif

                    {!! view_render_event('admin.mail.create.compose_mail_btn.after') !!}
                </div>
            </div>
        </div>

        <!-- Compose Mail Vue Component -->
        <v-mail ref="composeMail">
            <!-- Datagrid Shimmer -->
            <x-admin::shimmer.mail.datagrid :is-multi-row="true"/>
        </v-mail>
    </div>

    @pushOnce('scripts')
        <script
            type="text/x-template"
            id="v-mail-template"
        >
            {!! view_render_event('admin.mail.'.request('route').'.datagrid.before') !!}

<<<<<<< HEAD
           <!-- DataGrid -->
=======
            <!-- DataGrid -->
>>>>>>> 8ac991db
            <x-admin::datagrid
                ref="datagrid"
                :src="route('admin.mail.index', request('route'))"
            >
                <template #header="{
                    isLoading,
                    available,
                    applied,
                    selectAll,
                    sort,
                    performAction
                }">
                    <template v-if="isLoading">
                        <x-admin::shimmer.mail.datagrid.table.head />
                    </template>

                    <template v-else>
                        <div class="row grid grid-cols-[2fr_7fr_.0.3fr] grid-rows-1 items-center border-b px-8 py-4 dark:border-gray-800">
                            <div
                                class="flex items-center gap-6"
                                v-for="(columnGroup, index) in [['name'], ['attachments', 'tags', 'subject', 'reply'], ['created_at']]"
                            >
                                <label
                                    class="flex w-max cursor-pointer select-none items-center gap-2"
                                    for="mass_action_select_all_records"
                                    v-if="! index"
                                >
                                    <input
                                        type="checkbox"
                                        name="mass_action_select_all_records"
                                        id="mass_action_select_all_records"
                                        class="peer hidden"
                                        :checked="['all', 'partial'].includes(applied.massActions.meta.mode)"
                                        @change="selectAll"
                                    >

                                    <span
                                        class="icon-checkbox-outline cursor-pointer rounded-md text-2xl text-gray-600 dark:text-gray-300"
                                        :class="[
                                            applied.massActions.meta.mode === 'all' ? 'peer-checked:icon-checkbox-select peer-checked:text-brandColor' : (
                                                applied.massActions.meta.mode === 'partial' ? 'peer-checked:icon-checkbox-multiple peer-checked:text-brandColor' : ''
                                            ),
                                        ]"
                                    >
                                    </span>
                                </label>

                                <p class="text-gray-600 dark:text-gray-300">
                                    <span class="[&>*]:after:content-['_/_']">
                                        <template v-for="column in columnGroup">
                                            <span
                                                class="after:content-['/'] last:after:content-['']"
                                                :class="{
                                                    'font-medium text-gray-800 dark:text-white': applied.sort.column == column,
                                                    'cursor-pointer hover:text-gray-800 dark:hover:text-white': available.columns.find(columnTemp => columnTemp.index === column)?.sortable,
                                                }"
                                                @click="
                                                    available.columns.find(columnTemp => columnTemp.index === column)?.sortable ? sort(available.columns.find(columnTemp => columnTemp.index === column)): {}
                                                "
                                                v-html="available.columns.find(columnTemp => columnTemp.index === column)?.label"
                                            >
                                            </span>
                                        </template>
                                    </span>

                                    <i
                                        class="align-text-bottom text-base text-gray-800 dark:text-white ltr:ml-1.5 rtl:mr-1.5"
                                        :class="[applied.sort.order === 'asc' ? 'icon-down-stat': 'icon-up-stat']"
                                        v-if="columnGroup.includes(applied.sort.column)"
                                    ></i>
                                </p>
                            </div>
                        </div>
                    </template>
                </template>

                <template #body="{
                    isLoading,
                    available,
                    applied,
                    selectAll,
                    sort,
                    performAction
                }">

                    <template v-if="isLoading">
                        <x-admin::shimmer.mail.datagrid.table.body />
                    </template>

                    <template v-else>
                        <div
                            v-for="record in available.records"
                            class="flex cursor-pointer items-center justify-between border-b px-8 py-4 text-gray-600 hover:bg-gray-50 dark:border-gray-800 dark:text-gray-300 dark:hover:bg-gray-950"
                            :class="{
                                'font-medium': record.is_read,
                                'font-semibold': ! record.is_read
                            }"
                            @click.stop="selectedMail=true; editModal(record.actions.find(action => action.index === 'edit'))"
                        >
                            <!-- Select Box -->
                            <div class="flex w-full items-center justify-start gap-[124px]">
                                <div class="flex items-center gap-6">
                                    <div class="relative flex items-center">
                                        <!-- Dot Indicator -->
                                        <span
                                            class="absolute right-8 h-1.5 w-1.5 rounded-full bg-sky-600 dark:bg-white"
                                            v-if="! record.is_read"
                                        ></span>

                                        <!-- Checkbox Container -->
                                        <div class="flex items-center gap-2">
                                            <input
                                                type="checkbox"
                                                :name="`mass_action_select_record_${record.id}`"
                                                :id="`mass_action_select_record_${record.id}`"
                                                :value="record.id"
                                                class="peer hidden"
                                                v-model="applied.massActions.indices"
                                                @click.stop
                                            >

                                            <label
                                                class="icon-checkbox-outline peer-checked:icon-checkbox-select cursor-pointer rounded-md text-2xl !text-gray-500 peer-checked:!text-brandColor dark:!text-gray-300"
                                                :for="`mass_action_select_record_${record.id}`"
                                                @click.stop
                                            ></label>
                                        </div>
                                    </div>

                                    <p class="flex items-center gap-2 overflow-hidden text-ellipsis whitespace-nowrap leading-none">
                                        <x-admin::avatar ::name="record.name" />

                                        @{{ record.name }}
                                    </p>
                                </div>

                                <div class="flex w-full items-center justify-between gap-4">
                                    <!-- Content -->
                                    <div class="flex items-center gap-2">

                                        <!-- Attachments (retains space even if empty) -->
                                        <p
                                            v-if="record.attachments"
                                            v-html="record.attachments"
                                        ></p>

                                        <!-- Tags -->
                                        <span
                                            class="flex items-center gap-1 rounded-2xl bg-rose-100 px-2 py-1"
                                            :style="{
                                                'background-color': tag.color,
                                                'color': backgroundColors.find(color => color.background === tag.color)?.text
                                            }"
                                            v-for="(tag, index) in record.tags"
                                            v-html="tag.name"
                                        >
                                        </span>

                                        <!-- Subject, and Reply -->
                                        <div class="min-w-0 flex-1">
                                            <!-- Subject -->
                                            <p class="line-clamp-1 text-sm text-gray-900 dark:text-gray-100" v-text="record.subject"></p>

                                            <!-- Reply (Content) -->
                                            <p class="line-clamp-1 text-sm text-gray-500 dark:text-gray-400" v-html="truncatedReply(record.reply)"></p>
                                        </div>
                                    </div>

                                    <!-- Time -->
                                    <div class="min-w-[80px] flex-shrink-0 text-right">
                                        <p class="leading-none">@{{ record.created_at }}</p>
                                    </div>
                                </div>
                            </div>
                        </div>
                    </template>
                </template>
            </x-admin::datagrid>

            {!! view_render_event('admin.mail.'.request('route').'.datagrid.after') !!}

            {!! view_render_event('admin.mail.create.form.before') !!}

            <x-admin::form
                v-slot="{ meta, errors, handleSubmit }"
                enctype="multipart/form-data"
                as="div"
            >
                <form
                    @submit="handleSubmit($event, save)"
                    ref="mailForm"
                >
                    <x-admin::modal
                        ref="toggleComposeModal"
                        position="bottom-right"
                    >
                        <x-slot:header>
                            <h3 class="text-lg font-bold text-gray-800 dark:text-white">
                                @lang('admin::app.mail.index.mail.title')
                            </h3>
                        </x-slot>

                        <x-slot:content>
                            <x-admin::form.control-group.control
                                type="hidden"
                                name="id"
                                id="id"
                                v-model="draft.id"
                            />

                            <!-- To -->
                            <x-admin::form.control-group>
                                <x-admin::form.control-group.label class="required">
                                    @lang('admin::app.mail.index.mail.to')
                                </x-admin::form.control-group.label>

                                <div class="relative">
                                    <x-admin::form.control-group.controls.tags
                                        name="reply_to"
                                        class="w-[calc(100%-62px)]"
                                        rules="required"
                                        input-rules="email"
                                        ::data="draft.reply_to"
                                        :label="trans('admin::app.mail.index.mail.to')"
                                        :placeholder="trans('admin::app.mail.index.mail.enter-emails')"
                                    />
                                    
                                    <div class="absolute top-[9px] flex items-center gap-2 ltr:right-2 rtl:left-2">
                                        <span
                                            class="cursor-pointer font-medium hover:underline dark:text-white"
                                            @click="showCC = ! showCC"
                                        >
                                            @lang('admin::app.mail.index.mail.cc')
                                        </span>

                                        <span
                                            class="cursor-pointer font-medium hover:underline dark:text-white"
                                            @click="showBCC = ! showBCC"
                                        >
                                            @lang('admin::app.mail.index.mail.bcc')
                                        </span>
                                    </div>
                                </div>

                                <x-admin::form.control-group.error control-name="reply_to" />
                            </x-admin::form.control-group>

                            <template v-if="showCC">
                                <!-- Cc -->
                                <x-admin::form.control-group>
                                    <x-admin::form.control-group.label>
                                        @lang('admin::app.mail.index.mail.cc')
                                    </x-admin::form.control-group.label>

                                    <x-admin::form.control-group.controls.tags
                                        name="cc"
                                        class="w-[calc(100%-62px)]"
                                        input-rules="email"
                                        ::data="draft.cc"
                                        :label="trans('admin::app.mail.index.mail.cc')"
                                        :placeholder="trans('admin::app.mail.index.mail.enter-emails')"
                                    />

                                    <x-admin::form.control-group.error control-name="cc" />
                                </x-admin::form.control-group>
                            </template>

                            <template v-if="showBCC">
                                <!-- Cc -->
                                <x-admin::form.control-group>
                                    <x-admin::form.control-group.label>
                                        @lang('admin::app.mail.index.mail.bcc')
                                    </x-admin::form.control-group.label>

                                    <x-admin::form.control-group.controls.tags
                                        name="bcc"
                                        class="w-[calc(100%-62px)]"
                                        input-rules="email"
                                        ::data="draft.bcc"
                                        :label="trans('admin::app.mail.index.mail.bcc')"
                                        :placeholder="trans('admin::app.mail.index.mail.enter-emails')"
                                    />

                                    <x-admin::form.control-group.error control-name="bcc" />
                                </x-admin::form.control-group>
                            </template>

                            <!-- Subject -->
                            <x-admin::form.control-group>
                                <x-admin::form.control-group.label class="required">
                                    @lang('admin::app.mail.index.mail.subject')
                                </x-admin::form.control-group.label>

                                <x-admin::form.control-group.control
                                    type="text"
                                    id="subject"
                                    name="subject"
                                    rules="required"
                                    v-model="draft.subject"
                                    :label="trans('admin::app.mail.index.mail.subject')"
                                    :placeholder="trans('admin::app.mail.index.mail.subject')"
                                />

                                <x-admin::form.control-group.error control-name="subject" />
                            </x-admin::form.control-group>

                            <!-- Content -->
                            <x-admin::form.control-group>
                                <x-admin::form.control-group.control
                                    type="textarea"
                                    name="reply"
                                    id="reply"
                                    rules="required"
                                    rows="8"
                                    ::value="draft.reply"
                                    :label="trans('admin::app.mail.index.mail.message')"
                                />

                                <x-admin::form.control-group.error control-name="reply" />
                            </x-admin::form.control-group>

                            <!-- Attachments -->
                            <x-admin::form.control-group class="!mb-0">
                                <x-admin::attachments
                                    allow-multiple="true"
                                    hide-button="true"
                                />
                            </x-admin::form.control-group>
                        </x-slot>

                        <x-slot:footer>
                            <div class="flex w-full items-center justify-between">
                                <label
                                    class="icon-attachment cursor-pointer rounded-md p-1 text-2xl transition-all hover:bg-gray-200 dark:hover:bg-gray-800"
                                    for="file-upload"
                                ></label>

                                <div class="flex items-center gap-4">
                                    <button
                                        type="submit"
                                        ref="submitBtn"
                                        class="transparent-button hover:bg-gray-200 dark:text-white dark:hover:bg-gray-800"
                                        :disabled="isStoring"
                                        @click="saveAsDraft = 1"
                                    >
                                        @lang('admin::app.mail.index.mail.draft')
                                    </button>

                                    <x-admin::button
                                        class="primary-button"
                                        type="submit"
                                        ref="submitBtn"
                                        :title="trans('admin::app.mail.index.mail.send-btn')"
                                        ::loading="isStoring"
                                        ::disabled="isStoring"
                                        @click="saveAsDraft = 0"
                                    />
                                </div>
                            </div>
                        </x-slot>
                    </x-admin::modal>
                </form>
            </x-admin::form>

            {!! view_render_event('admin.mail.create.form.after') !!}
        </script>

        <script type="module">
            app.component('v-mail', {
                template: '#v-mail-template',

                data() {
                    return {
                        selectedMail: false,

                        showCC: false,

                        showBCC: false,

                        isStoring: false,

                        saveAsDraft: 0,

                        draft: {
                            id: null,
                            reply_to: [],
                            cc: [],
                            bcc: [],
                            subject: '',
                            reply: '',
                            attachments: [],
                        },

                        backgroundColors: [
                            {
                                label: "@lang('admin::app.components.tags.index.aquarelle-red')",
                                text: '#DC2626',
                                background: '#FEE2E2',
                            }, {
                                label: "@lang('admin::app.components.tags.index.crushed-cashew')",
                                text: '#EA580C',
                                background: '#FFEDD5',
                            }, {
                                label: "@lang('admin::app.components.tags.index.beeswax')",
                                text: '#D97706',
                                background: '#FEF3C7',
                            }, {
                                label: "@lang('admin::app.components.tags.index.lemon-chiffon')",
                                text: '#CA8A04',
                                background: '#FEF9C3',
                            }, {
                                label: "@lang('admin::app.components.tags.index.snow-flurry')",
                                text: '#65A30D',
                                background: '#ECFCCB',
                            }, {
                                label: "@lang('admin::app.components.tags.index.honeydew')",
                                text: '#16A34A',
                                background: '#DCFCE7',
                            },
                        ],
                    };
                },

                mounted() {
                    const params = new URLSearchParams(window.location.search);

                    if (params.get('openModal')) {
                        this.$refs.toggleComposeModal.toggle();
                    }
                },

                methods: {
                    truncatedReply(reply) {
                        const maxLength = 100;

                        if (reply.length > maxLength) {
                            return `${reply.substring(0, maxLength)}...`;
                        }
                        
                        return reply;
                    },

                    toggleModal() {
                        this.draft.reply_to = [];

                        this.$refs.toggleComposeModal.toggle();
                    },

                    save(params, { resetForm, setErrors  }) {
                        this.isStoring = true;

                        let formData = new FormData(this.$refs.mailForm);

                        formData.append('is_draft', this.saveAsDraft);

                        if (this.draft.id) {
                            formData.append('_method', 'PUT');
                        }

                        this.$axios.post(this.draft.id ? "{{ route('admin.mail.update', ':id') }}".replace(':id', this.draft.id) : '{{ route('admin.mail.store') }}', formData, {
                                headers: {
                                    'Content-Type': 'multipart/form-data',
                                },
                            })
                            .then ((response) => {
                                this.$refs.datagrid.get();

                                this.$emitter.emit('add-flash', { type: 'success', message: response.data?.message });

                                resetForm();
                            })
                            .catch ((error) => {
                                if (error?.response?.status == 422) {
                                    setErrors(error.response.data.errors);
                                } else {
                                    this.$emitter.emit('add-flash', { type: 'error', message: error.response.data.message });
                                }
                            }).finally(() => {
                                this.$refs.toggleComposeModal.close();

                                this.isStoring = false;

                                this.resetForm();
                            });
                    },

                    editModal(row) {
                        if(row.title == 'View') {
                            window.location.href = row.url;

                            return;
                        }

                        this.$axios.get(row.url)
                            .then(response => {
                                this.draft = response.data.data;

                                this.$refs.toggleComposeModal.toggle();

                                this.showCC = this.draft.cc.length > 0;

                                this.showBCC = this.draft.bcc.length > 0;
                                
                            })
                            .catch(error => {});
                    },

                    resetForm() {
                        this.draft = {
                            id: null,
                            reply_to: [],
                            cc: [],
                            bcc: [],
                            subject: '',
                            reply: '',
                            attachments: [],
                        };
                    },
                },
            });
        </script>
    @endPushOnce
</x-admin::layouts><|MERGE_RESOLUTION|>--- conflicted
+++ resolved
@@ -58,11 +58,7 @@
         >
             {!! view_render_event('admin.mail.'.request('route').'.datagrid.before') !!}
 
-<<<<<<< HEAD
-           <!-- DataGrid -->
-=======
             <!-- DataGrid -->
->>>>>>> 8ac991db
             <x-admin::datagrid
                 ref="datagrid"
                 :src="route('admin.mail.index', request('route'))"
