--- conflicted
+++ resolved
@@ -5,20 +5,11 @@
         <h4 class="flex items-center justify-between font-semibold dark:text-white">
             @lang('admin::app.contacts.persons.view.about-organization')
 
-<<<<<<< HEAD
-            <a 
-                class="icon-edit rounded-md p-1 text-2xl transition-all hover:bg-gray-100 dark:hover:bg-gray-950"
-                href="{{ route('admin.contacts.organizations.edit', $person->organization->id) }}"
-                target="_blank"
-            >
-            </a>
-=======
             <a
                 href="{{ route('admin.contacts.organizations.edit', $person->organization->id) }}"
                 class="icon-edit rounded-md p-1 text-2xl transition-all hover:bg-gray-100 dark:hover:bg-gray-950"
                 target="_blank"
             ></a>
->>>>>>> 9e7b1291
         </h4>
 
         <div class="flex gap-2">
