--- conflicted
+++ resolved
@@ -43,17 +43,12 @@
                 <div class="box-shadow rounded bg-white p-4 dark:bg-gray-900">
                     {!! view_render_event('krayin.admin.persons.create.form_controls.before') !!}
 
-<<<<<<< HEAD
                     <x-admin::attributes
                         :custom-attributes="app('Webkul\Attribute\Repositories\AttributeRepository')->findWhere([
-=======
-                    @include('admin::common.custom-attributes.edit', [
-                        'customAttributes' => app('Webkul\Attribute\Repositories\AttributeRepository')->findWhere([
->>>>>>> 82f6f7c4
                             'entity_type' => 'persons',
-                        ]),
-                    ])
-
+                        ])"
+                    />
+                    
                     {!! view_render_event('krayin.admin.persons.create.form_controls.after') !!}
                 </div>
             </div>
