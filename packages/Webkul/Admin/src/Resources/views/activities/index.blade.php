--- conflicted
+++ resolved
@@ -50,36 +50,21 @@
 
                     {!! view_render_event('krayin.admin.activities.index.toggle_view.before') !!}
 
-<<<<<<< HEAD
-                    <div class="flex gap-2">
+                    <div class="flex">
                         <i
-                            class="icon-kanban cursor-pointer rounded p-1 text-2xl"
+                            class="icon-kanban cursor-pointer rounded-md p-2 text-2xl"
                             :class="{'bg-gray-200 dark:bg-gray-800 text-gray-800 dark:text-white': viewType == 'table'}"
                             @click="toggleView('table')"
                         ></i>
             
                         <i
-                            class="icon-calendar cursor-pointer rounded p-1 text-2xl"
+                            class="icon-calendar cursor-pointer rounded-md p-2 text-2xl"
                             :class="{'bg-gray-200 dark:bg-gray-800 text-gray-800 dark:text-white': viewType == 'calendor'}"
                             @click="toggleView('calendor')"
                         ></i>
                     </div>
 
                     {!! view_render_event('krayin.admin.activities.index.toggle_view.after') !!}
-=======
-                <div class="flex">
-                    <i
-                        class="icon-kanban cursor-pointer rounded-md p-2 text-2xl"
-                        :class="{'bg-gray-100 dark:bg-gray-800 text-gray-800 dark:text-white': viewType == 'table'}"
-                        @click="toggleView('table')"
-                    ></i>
-        
-                    <i
-                        class="icon-calendar cursor-pointer rounded-md p-2 text-2xl"
-                        :class="{'bg-gray-100 dark:bg-gray-800 text-gray-800 dark:text-white': viewType == 'calendor'}"
-                        @click="toggleView('calendor')"
-                    ></i>
->>>>>>> 88986164
                 </div>
 
                 <!-- DataGrid Shimmer -->
