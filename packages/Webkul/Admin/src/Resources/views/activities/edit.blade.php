<x-admin::layouts>
    <!-- Page Title -->
    <x-slot:title>
        @lang('admin::app.activities.edit.title')
    </x-slot>

    {!! view_render_event('admin.activities.edit.form.before') !!}

    <x-admin::form
        :action="route('admin.activities.update', $activity->id)"
        method="PUT"
    >
        <div class="flex flex-col gap-4">
            <div class="flex items-center justify-between rounded-lg border border-gray-200 bg-white px-4 py-2 text-sm dark:border-gray-800 dark:bg-gray-900 dark:text-gray-300">
                <div class="flex flex-col gap-2">
                    <!-- Breadcrumbs -->
                    <x-admin::breadcrumbs
                        name="activities.edit"
                        :entity="$activity"
                    />

                    <!-- Page Title -->
                    <div class="text-xl font-bold dark:text-gray-300">
                        @lang('admin::app.activities.edit.title')
                    </div>
                </div>

                <div class="flex items-center gap-x-2.5">
                    <!-- Create button for person -->
                    <div class="flex items-center gap-x-2.5">
                        {!! view_render_event('admin.activities.edit.save_button.before') !!}

                        <!-- Save Button -->
                        <button
                            type="submit"
                            class="primary-button"
                        >
                            @lang('admin::app.activities.edit.save-btn')
                        </button>
        
                        {!! view_render_event('admin.activities.edit.save_button.after') !!}
                    </div>
                </div>
            </div>

            <!-- Form Content -->
            <div class="flex gap-2.5 max-xl:flex-wrap-reverse">
                <!-- Left sub-component -->
                <div class="box-shadow flex-1 gap-2 rounded-lg border border-gray-200 bg-white p-4 dark:border-gray-800 dark:bg-gray-900 max-xl:flex-auto">
                    {!! view_render_event('admin.activities.edit.form_controls.before') !!}

                    <!-- Schedule Date -->
                    <x-admin::form.control-group>
                        <div class="flex gap-2 max-sm:flex-wrap"> 
                            <div class="w-full">
                                <x-admin::form.control-group.label class="required">
                                    @lang('admin::app.activities.edit.schedule_from')
                                </x-admin::form.control-group.label>

                                <x-admin::flat-picker.datetime class="!w-full" ::allow-input="true">
                                    <input
                                        name="schedule_from"
                                        value="{{ old('schedule_from') ?? $activity->schedule_from }}"
                                        class="flex w-full rounded-md border px-3 py-2 text-sm text-gray-600 transition-all hover:border-gray-400 dark:border-gray-800 dark:bg-gray-900 dark:text-gray-300 dark:hover:border-gray-400"
                                        placeholder="@lang('admin::app.activities.edit.schedule_from')"
                                    />
                                </x-admin::flat-picker.datetime>
                            </div>

                            <div class="w-full">
                                <x-admin::form.control-group.label class="required">
                                    @lang('admin::app.activities.edit.schedule_to')
                                </x-admin::form.control-group.label>

                                <x-admin::flat-picker.datetime class="!w-full" ::allow-input="true">
                                    <input
                                        name="schedule_to"
                                        value="{{ old('schedule_to') ?? $activity->schedule_to }}"
                                        class="flex w-full rounded-md border px-3 py-2 text-sm text-gray-600 transition-all hover:border-gray-400 dark:border-gray-800 dark:bg-gray-900 dark:text-gray-300 dark:hover:border-gray-400"
                                        placeholder="@lang('admin::app.activities.edit.schedule_to')"
                                    />
                                </x-admin::flat-picker.datetime>
                            </div>
                        </div>
                    </x-admin::form.control-group>

                    <!-- Comment -->
                    <x-admin::form.control-group>
                        <x-admin::form.control-group.label>
                            @lang('admin::app.activities.edit.comment')
                        </x-admin::form.control-group.label>

                        <x-admin::form.control-group.control
                            type="textarea"
                            name="comment"
                            id="comment"
                            :value="old('comment') ?? $activity->comment"
                            :label="trans('admin::app.activities.edit.comment')"
                            :placeholder="trans('admin::app.activities.edit.comment')"
                        />
                        
                        <x-admin::form.control-group.error control-name="comment" />
                    </x-admin::form.control-group>

                    <!-- Participants -->
                    <x-admin::form.control-group>
                        <x-admin::form.control-group.label>
                            @lang('admin::app.activities.edit.participants')
                        </x-admin::form.control-group.label>

                        <!-- Participants Multi lookup Vue Component -->
                        <v-multi-lookup-component>
                            <div 
                                class="relative rounded border border-gray-200 px-2 py-1 hover:border-gray-400 focus:border-gray-400 dark:border-gray-800 dark:hover:border-gray-400 dark:focus:border-gray-400" 
                                role="button"
                            >
                                <ul class="flex flex-wrap items-center gap-1">
                                    <li>
                                        <input
                                            type="text"
                                            class="w-full px-1 py-1 dark:bg-gray-900 dark:text-gray-300"
                                            placeholder="@lang('admin::app.activities.edit.participants')"
                                        />
                                    </li>
                                </ul>

                                <span class="icon-down-arrow absolute top-1.5 text-2xl ltr:right-1.5 rtl:left-1.5"></span>
                            </div>
                        </v-multi-lookup-component>
                    </x-admin::form.control-group>

                    <!-- Lead -->
                    <x-admin::form.control-group class="!mb-0">
                        <x-admin::form.control-group.label>
                            @lang('admin::app.activities.edit.lead')
                        </x-admin::form.control-group.label>

                        <x-admin::attributes.edit.lookup/>

                        <!-- Lead Lookup Vue Component -->
                        <v-lookup-component
                            :attribute="{'code': 'lead_id', 'name': 'Lead', 'lookup_type': 'leads'}"
                            :value='@json($lookUpEntityData)'
                        >
                            <x-admin::form.control-group.control
                                type="text"
                                placeholder="@lang('admin::app.common.start-typing')"
                            />
<<<<<<< HEAD
                        </v-lookup-component>
                    </x-admin::form.control-group>
=======
                            
                            <x-admin::form.control-group.error control-name="comment" />
                        </x-admin::form.control-group>

                        <!-- Participants -->
                        <x-admin::form.control-group>
                            <x-admin::form.control-group.label>
                                @lang('admin::app.activities.edit.participants')
                            </x-admin::form.control-group.label>

                            <!-- Participants Multi lookup Vue Component -->
                            <v-multi-lookup-component>
                                <div 
                                    class="relative rounded border border-gray-200 px-2 py-1 hover:border-gray-400 focus:border-gray-400 dark:border-gray-800 dark:hover:border-gray-400 dark:focus:border-gray-400" 
                                    role="button"
                                >
                                    <ul class="flex flex-wrap items-center gap-1">
                                        <li>
                                            <input
                                                type="text"
                                                class="w-full px-1 py-1 dark:bg-gray-900 dark:text-gray-300"
                                                placeholder="@lang('admin::app.activities.edit.participants')"
                                            />
                                        </li>
                                    </ul>

                                    <span class="icon-down-arrow absolute top-1.5 text-2xl ltr:right-1.5 rtl:left-1.5"></span>
                                </div>
                            </v-multi-lookup-component>
                        </x-admin::form.control-group>

                        <!-- Lead -->
                        <x-admin::form.control-group class="!mb-0">
                            <x-admin::form.control-group.label>
                                @lang('admin::app.activities.edit.lead')
                            </x-admin::form.control-group.label>

                            <x-admin::attributes.edit.lookup/>

                            <!-- Lead Lookup Vue Component -->
                            <v-lookup-component
                                :attribute="{'code': 'lead_id', 'name': 'Lead', 'lookup_type': 'leads'}"
                                :value='@json($lookUpEntityData)'
                                can-add-new="true"
                            >
                                <x-admin::form.control-group.control
                                    type="text"
                                    placeholder="@lang('admin::app.common.start-typing')"
                                />
                            </v-lookup-component>
                        </x-admin::form.control-group>
>>>>>>> fda4c67b

                    {!! view_render_event('admin.activities.edit.form_controls.after') !!}
                </div>

                <!-- Right sub-component -->
                <div class="w-[360px] max-w-full gap-2 max-xl:w-full">
                    {!! view_render_event('admin.activities.edit.accordion.general.before') !!}

                    <x-admin::accordion>
                        <x-slot:header>
                            <div class="flex items-center justify-between">
                                <p class="p-2.5 text-base font-semibold text-gray-800 dark:text-white">
                                    @lang('admin::app.activities.edit.general')
                                </p>
                            </div>
                        </x-slot>

                        <x-slot:content>
                            <!-- Title -->
                            <x-admin::form.control-group>
                                <x-admin::form.control-group.label class="required">
                                    @lang('admin::app.activities.edit.title')
                                </x-admin::form.control-group.label>
        
                                <x-admin::form.control-group.control
                                    type="text"
                                    name="title"
                                    id="title"
                                    rules="required"
                                    :value="old('title') ?? $activity->title"
                                    :label="trans('admin::app.activities.edit.title')"
                                    :placeholder="trans('admin::app.activities.edit.title')"
                                />

                                <x-admin::form.control-group.error control-name="title" />
                            </x-admin::form.control-group>
        
                            <!-- Edit Type -->
                            <x-admin::form.control-group>
                                <x-admin::form.control-group.label class="required">
                                    @lang('admin::app.activities.edit.type')
                                </x-admin::form.control-group.label>
        
                                <x-admin::form.control-group.control
                                    type="select"
                                    name="type"
                                    id="type"
                                    :value="old('type') ?? $activity->type"
                                    rules="required"
                                    :label="trans('admin::app.activities.edit.type')"
                                    :placeholder="trans('admin::app.activities.edit.type')"
                                >
                                    <option value="call">
                                        @lang('admin::app.activities.edit.call')
                                    </option>
        
                                    <option value="meeting">
                                        @lang('admin::app.activities.edit.meeting')
                                    </option>
        
                                    <option value="lunch">
                                        @lang('admin::app.activities.edit.lunch')
                                    </option>
                                </x-admin::form.control-group.control>
        
                                <x-admin::form.control-group.error control-name="type" />
                            </x-admin::form.control-group>

                            <!-- Location -->
                            <x-admin::form.control-group class="!mb-0">
                                <x-admin::form.control-group.label>
                                    @lang('admin::app.activities.edit.location')
                                </x-admin::form.control-group.label>

                                <x-admin::form.control-group.control
                                    type="text"
                                    name="location"
                                    id="location"
                                    :value="old('location') ?? $activity->location"
                                    :label="trans('admin::app.activities.edit.location')"
                                    :placeholder="trans('admin::app.activities.edit.location')"
                                />

                                <x-admin::form.control-group.error control-name="location" />
                            </x-admin::form.control-group>
                        </x-slot>
                    </x-admin::accordion>

                    {!! view_render_event('admin.activities.edit.accordion.general.after') !!}
                </div>
            </div>
        </div>
    </x-admin::form>

    {!! view_render_event('admin.activities.edit.form.after') !!}

    @pushOnce('scripts')
        <script 
            type="text/x-template"
            id="v-multi-lookup-component-template"
        >
            <!-- Search Button -->
            <div class="relative">
                <div class="relative rounded border border-gray-200 px-2 py-1 hover:border-gray-400 focus:border-gray-400 dark:border-gray-800" role="button">
                    <ul class="flex flex-wrap items-center gap-1">
                        <!-- Added Participants -->
                        <template v-for="userType in ['users', 'persons']">
                            <li
                                class="flex items-center gap-1 rounded-md bg-slate-100 pl-2 dark:bg-slate-950 dark:text-gray-300"
                                v-for="(user, index) in addedParticipants[userType]"
                            >
                                <!-- Person and User Hidden Input Field -->
                                <input
                                    type="hidden"
                                    :name="`participants[${userType}][]`"
                                    :value="user.id"
                                />

                                @{{ user.name }}

                                <span
                                    class="icon-cross-large cursor-pointer p-0.5 text-xl"
                                    @click="remove(userType, user)"
                                ></span>
                            </li>
                        </template>

                        <!-- Search Input Box -->
                        <li>
                            <input
                                type="text"
                                class="w-full px-1 py-1 dark:bg-gray-900 dark:text-gray-300"
                                placeholder="@lang('admin::app.activities.edit.participants')"
                                v-model.lazy="searchTerm"
                                v-debounce="500"
                            />
                        </li>
                    </ul>

                    <!-- Search and Spinner Icon -->
                    <div>
                        <template v-if="! isSearching.users && ! isSearching.persons">
                            <span
                                class="absolute top-1.5 text-2xl ltr:right-1.5 rtl:left-1.5"
                                :class="[searchTerm.length >= 2 ? 'icon-up-arrow' : 'icon-down-arrow']"
                            ></span>
                        </template>

                        <template v-else>
                            <x-admin::spinner class="absolute top-2 ltr:right-2 rtl:left-2" />
                        </template>
                    </div>
                </div>

                <!-- Search Dropdown -->
                <div
                    class="absolute z-10 w-full rounded bg-white shadow-[0px_10px_20px_0px_#0000001F] dark:bg-gray-900"
                    v-if="searchTerm.length >= 2"
                >
                    <ul class="flex flex-col gap-1 p-2">
                        <!-- Users and Person Searched Participants -->
                        <li
                            class="flex flex-col gap-2"
                            v-for="userType in ['users', 'persons']"
                        >
                            <h3 class="text-sm font-bold text-gray-600 dark:text-gray-400">
                                <template v-if="userType === 'users'">
                                    @lang('admin::app.activities.edit.users')
                                </template>

                                <template v-else>
                                    @lang('admin::app.activities.edit.persons')
                                </template>
                            </h3>

                            <ul>
                                <li
                                    class="rounded-sm px-5 py-2 text-sm text-gray-800 dark:text-gray-300"
                                    v-if="! searchedParticipants[userType].length && ! isSearching[userType]"
                                >
                                    <p class="text-sm text-gray-500 dark:text-gray-400">
                                        @lang('admin::app.activities.edit.no-result-found')
                                    </p>
                                </li>

                                <li
                                    class="cursor-pointer rounded-sm px-3 py-2 text-sm text-gray-800 hover:bg-gray-100 dark:text-gray-300 dark:hover:bg-gray-950"
                                    v-for="user in searchedParticipants[userType]"
                                    @click="add(userType, user)"
                                >
                                    @{{ user.name }}
                                </li>
                            </ul>
                        </li>
                    </ul>
                </div>
            </div>
        </script>

        <script type="module">
            app.component('v-multi-lookup-component', {
                template: '#v-multi-lookup-component-template',

                data() {
                    return {
                        isSearching: {
                            users: false,
                            
                            persons: false,
                        },

                        searchTerm: '',

                        addedParticipants: {
                            users: [],
                            
                            persons: [],
                        },

                        searchedParticipants: {
                            users: [],
                            
                            persons: [],
                        },

                        searchEnpoints: {
                            users: "{{ route('admin.settings.users.search') }}",
                            
                            persons: "{{ route('admin.contacts.persons.search') }}",
                        },
                    };
                },

                watch: {
                    searchTerm(newVal, oldVal) {
                        this.search('users');
                        
                        this.search('persons');
                    },
                },

                created() {
                    @json($activity->participants).forEach(participant => {
                        if (participant.user) {
                            this.addedParticipants.users.push(participant.user);
                        } else if (participant.person) {
                            this.addedParticipants.persons.push(participant.person);
                        }
                    });
                },

                methods: {
                    search(userType) {
                        if (this.searchTerm.length <= 1) {
                            this.searchedParticipants[userType] = [];

                            this.isSearching[userType] = false;

                            return;
                        }

                        this.isSearching[userType] = true;

                        this.$axios.get(this.searchEnpoints[userType], {
                                params: {
                                    search: 'name:' + this.searchTerm,
                                    searchFields: 'name:like',
                                }
                            })
                            .then ((response) => {
                                this.addedParticipants[userType].forEach(addedParticipant => 
                                    response.data.data = response.data.data.filter(participant => participant.id !== addedParticipant.id)
                                );

                                this.searchedParticipants[userType] = response.data.data;

                                this.isSearching[userType] = false;
                            })
                            .catch (function (error) {
                                this.isSearching[userType] = false;
                            });
                    },

                    add(userType, participant) {
                        this.addedParticipants[userType].push(participant);

                        this.searchTerm = '';

                        this.searchedParticipants = {
                            users: [],
                            
                            persons: [],
                        };
                    },

                    remove(userType, participant) {
                        this.addedParticipants[userType] = this.addedParticipants[userType].filter(addedParticipant => 
                            addedParticipant.id !== participant.id
                        );
                    },
                },
            });
        </script>
    @endPushOnce
</x-admin::layouts><|MERGE_RESOLUTION|>--- conflicted
+++ resolved
@@ -146,10 +146,6 @@
                                 type="text"
                                 placeholder="@lang('admin::app.common.start-typing')"
                             />
-<<<<<<< HEAD
-                        </v-lookup-component>
-                    </x-admin::form.control-group>
-=======
                             
                             <x-admin::form.control-group.error control-name="comment" />
                         </x-admin::form.control-group>
@@ -201,7 +197,6 @@
                                 />
                             </v-lookup-component>
                         </x-admin::form.control-group>
->>>>>>> fda4c67b
 
                     {!! view_render_event('admin.activities.edit.form_controls.after') !!}
                 </div>
