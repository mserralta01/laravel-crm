<x-admin::layouts>
    <!-- Page Title -->
    <x-slot:title>
        @lang('admin::app.activities.edit.title')
    </x-slot>

    {!! view_render_event('admin.activities.edit.form.before') !!}

    <x-admin::form
        :action="route('admin.activities.update', $activity->id)"
        method="PUT"
    >
        <div class="flex flex-col gap-4">
            <div class="flex items-center justify-between rounded-lg border border-gray-200 bg-white px-4 py-2 text-sm dark:border-gray-800 dark:bg-gray-900 dark:text-gray-300">
                <div class="flex flex-col gap-2">
                    <!-- Breadcrumbs -->
                    <x-admin::breadcrumbs
                        name="activities.edit"
                        :entity="$activity"
                    />

                    <!-- Page Title -->
                    <div class="text-xl font-bold dark:text-gray-300">
                        @lang('admin::app.activities.edit.title')
                    </div>
                </div>

                <div class="flex items-center gap-x-2.5">
                    <!-- Create button for person -->
                    <div class="flex items-center gap-x-2.5">
                        {!! view_render_event('admin.activities.edit.save_button.before') !!}

                        <!-- Save Button -->
                        <button
                            type="submit"
                            class="primary-button"
                        >
                            @lang('admin::app.activities.edit.save-btn')
                        </button>

                        {!! view_render_event('admin.activities.edit.save_button.after') !!}
                    </div>
                </div>
            </div>

            <!-- Form Content -->
            <div class="flex gap-2.5 max-xl:flex-wrap-reverse">
                <!-- Left sub-component -->
                <div class="box-shadow flex-1 gap-2 rounded-lg border border-gray-200 bg-white p-4 dark:border-gray-800 dark:bg-gray-900 max-xl:flex-auto">
                    {!! view_render_event('admin.activities.edit.form_controls.before') !!}

<<<<<<< HEAD
                    <!-- Schedule Date -->
                    <x-admin::form.control-group>
                        <div class="flex gap-2 max-sm:flex-wrap"> 
                            <div class="w-full">
                                <x-admin::form.control-group.label class="required">
                                    @lang('admin::app.activities.edit.schedule_from')
                                </x-admin::form.control-group.label>
=======
                        <!-- Schedule Date -->
                        <x-admin::form.control-group>
                            <div class="flex gap-2">
                                <div class="w-full">
                                    <x-admin::form.control-group.label class="required">
                                        @lang('admin::app.activities.edit.schedule_from')
                                    </x-admin::form.control-group.label>
>>>>>>> 58e48906

                                <x-admin::flat-picker.datetime class="!w-full" ::allow-input="true">
                                    <input
                                        name="schedule_from"
                                        value="{{ old('schedule_from') ?? $activity->schedule_from }}"
                                        class="flex w-full rounded-md border px-3 py-2 text-sm text-gray-600 transition-all hover:border-gray-400 dark:border-gray-800 dark:bg-gray-900 dark:text-gray-300 dark:hover:border-gray-400"
                                        placeholder="@lang('admin::app.activities.edit.schedule_from')"
                                    />
                                </x-admin::flat-picker.datetime>
                            </div>

                            <div class="w-full">
                                <x-admin::form.control-group.label class="required">
                                    @lang('admin::app.activities.edit.schedule_to')
                                </x-admin::form.control-group.label>

                                <x-admin::flat-picker.datetime class="!w-full" ::allow-input="true">
                                    <input
                                        name="schedule_to"
                                        value="{{ old('schedule_to') ?? $activity->schedule_to }}"
                                        class="flex w-full rounded-md border px-3 py-2 text-sm text-gray-600 transition-all hover:border-gray-400 dark:border-gray-800 dark:bg-gray-900 dark:text-gray-300 dark:hover:border-gray-400"
                                        placeholder="@lang('admin::app.activities.edit.schedule_to')"
                                    />
                                </x-admin::flat-picker.datetime>
                            </div>
                        </div>
                    </x-admin::form.control-group>

                    <!-- Comment -->
                    <x-admin::form.control-group>
                        <x-admin::form.control-group.label>
                            @lang('admin::app.activities.edit.comment')
                        </x-admin::form.control-group.label>

                        <x-admin::form.control-group.control
                            type="textarea"
                            name="comment"
                            id="comment"
                            :value="old('comment') ?? $activity->comment"
                            :label="trans('admin::app.activities.edit.comment')"
                            :placeholder="trans('admin::app.activities.edit.comment')"
                        />
                        
                        <x-admin::form.control-group.error control-name="comment" />
                    </x-admin::form.control-group>

                    <!-- Participants -->
                    <x-admin::form.control-group>
                        <x-admin::form.control-group.label>
                            @lang('admin::app.activities.edit.participants')
                        </x-admin::form.control-group.label>

                        <!-- Participants Multi lookup Vue Component -->
                        <v-multi-lookup-component>
                            <div 
                                class="relative rounded border border-gray-200 px-2 py-1 hover:border-gray-400 focus:border-gray-400 dark:border-gray-800 dark:hover:border-gray-400 dark:focus:border-gray-400" 
                                role="button"
                            >
                                <ul class="flex flex-wrap items-center gap-1">
                                    <li>
                                        <input
                                            type="text"
                                            class="w-full px-1 py-1 dark:bg-gray-900 dark:text-gray-300"
                                            placeholder="@lang('admin::app.activities.edit.participants')"
                                        />
                                    </li>
                                </ul>

                                <span class="icon-down-arrow absolute top-1.5 text-2xl ltr:right-1.5 rtl:left-1.5"></span>
                            </div>
                        </v-multi-lookup-component>
                    </x-admin::form.control-group>

                    <!-- Lead -->
                    <x-admin::form.control-group class="!mb-0">
                        <x-admin::form.control-group.label>
                            @lang('admin::app.activities.edit.lead')
                        </x-admin::form.control-group.label>

                        <x-admin::attributes.edit.lookup/>

                        <!-- Lead Lookup Vue Component -->
                        <v-lookup-component
                            :attribute="{'code': 'lead_id', 'name': 'Lead', 'lookup_type': 'leads'}"
                            :value='@json($lookUpEntityData)'
                        >
                            <x-admin::form.control-group.control
                                type="text"
                                placeholder="@lang('admin::app.common.start-typing')"
                            />

                            <x-admin::form.control-group.error control-name="comment" />
                        </x-admin::form.control-group>

                        <!-- Participants -->
                        <x-admin::form.control-group>
                            <x-admin::form.control-group.label>
                                @lang('admin::app.activities.edit.participants')
                            </x-admin::form.control-group.label>

                            <!-- Participants Multi lookup Vue Component -->
                            <v-multi-lookup-component>
                                <div
                                    class="relative rounded border border-gray-200 px-2 py-1 hover:border-gray-400 focus:border-gray-400 dark:border-gray-800 dark:hover:border-gray-400 dark:focus:border-gray-400"
                                    role="button"
                                >
                                    <ul class="flex flex-wrap items-center gap-1">
                                        <li>
                                            <input
                                                type="text"
                                                class="w-full px-1 py-1 dark:bg-gray-900 dark:text-gray-300"
                                                placeholder="@lang('admin::app.activities.edit.participants')"
                                            />
                                        </li>
                                    </ul>

                                    <span class="icon-down-arrow absolute top-1.5 text-2xl ltr:right-1.5 rtl:left-1.5"></span>
                                </div>
                            </v-multi-lookup-component>
                        </x-admin::form.control-group>

                        <!-- Lead -->
                        <x-admin::form.control-group class="!mb-0">
                            <x-admin::form.control-group.label>
                                @lang('admin::app.activities.edit.lead')
                            </x-admin::form.control-group.label>

                            <x-admin::attributes.edit.lookup/>

                            <!-- Lead Lookup Vue Component -->
                            <v-lookup-component
                                :attribute="{'code': 'lead_id', 'name': 'Lead', 'lookup_type': 'leads'}"
                                :value='@json($lookUpEntityData)'
                                can-add-new="true"
                            >
                                <x-admin::form.control-group.control
                                    type="text"
                                    placeholder="@lang('admin::app.common.start-typing')"
                                />
                            </v-lookup-component>
                        </x-admin::form.control-group>

                    {!! view_render_event('admin.activities.edit.form_controls.after') !!}
                </div>

                <!-- Right sub-component -->
                <div class="w-[360px] max-w-full gap-2 max-xl:w-full">
                    {!! view_render_event('admin.activities.edit.accordion.general.before') !!}

                    <x-admin::accordion>
                        <x-slot:header>
                            <div class="flex items-center justify-between">
                                <p class="p-2.5 text-base font-semibold text-gray-800 dark:text-white">
                                    @lang('admin::app.activities.edit.general')
                                </p>
                            </div>
                        </x-slot>

                        <x-slot:content>
                            <!-- Title -->
                            <x-admin::form.control-group>
                                <x-admin::form.control-group.label class="required">
                                    @lang('admin::app.activities.edit.title')
                                </x-admin::form.control-group.label>

                                <x-admin::form.control-group.control
                                    type="text"
                                    name="title"
                                    id="title"
                                    rules="required"
                                    :value="old('title') ?? $activity->title"
                                    :label="trans('admin::app.activities.edit.title')"
                                    :placeholder="trans('admin::app.activities.edit.title')"
                                />

                                <x-admin::form.control-group.error control-name="title" />
                            </x-admin::form.control-group>

                            <!-- Edit Type -->
                            <x-admin::form.control-group>
                                <x-admin::form.control-group.label class="required">
                                    @lang('admin::app.activities.edit.type')
                                </x-admin::form.control-group.label>

                                <x-admin::form.control-group.control
                                    type="select"
                                    name="type"
                                    id="type"
                                    :value="old('type') ?? $activity->type"
                                    rules="required"
                                    :label="trans('admin::app.activities.edit.type')"
                                    :placeholder="trans('admin::app.activities.edit.type')"
                                >
                                    <option value="call">
                                        @lang('admin::app.activities.edit.call')
                                    </option>

                                    <option value="meeting">
                                        @lang('admin::app.activities.edit.meeting')
                                    </option>

                                    <option value="lunch">
                                        @lang('admin::app.activities.edit.lunch')
                                    </option>
                                </x-admin::form.control-group.control>

                                <x-admin::form.control-group.error control-name="type" />
                            </x-admin::form.control-group>

                            <!-- Location -->
                            <x-admin::form.control-group class="!mb-0">
                                <x-admin::form.control-group.label>
                                    @lang('admin::app.activities.edit.location')
                                </x-admin::form.control-group.label>

                                <x-admin::form.control-group.control
                                    type="text"
                                    name="location"
                                    id="location"
                                    :value="old('location') ?? $activity->location"
                                    :label="trans('admin::app.activities.edit.location')"
                                    :placeholder="trans('admin::app.activities.edit.location')"
                                />

                                <x-admin::form.control-group.error control-name="location" />
                            </x-admin::form.control-group>
                        </x-slot>
                    </x-admin::accordion>

                    {!! view_render_event('admin.activities.edit.accordion.general.after') !!}
                </div>
            </div>
        </div>
    </x-admin::form>

    {!! view_render_event('admin.activities.edit.form.after') !!}

    @pushOnce('scripts')
        <script
            type="text/x-template"
            id="v-multi-lookup-component-template"
        >
            <!-- Search Button -->
            <div class="relative">
                <div class="relative rounded border border-gray-200 px-2 py-1 hover:border-gray-400 focus:border-gray-400 dark:border-gray-800" role="button">
                    <ul class="flex flex-wrap items-center gap-1">
                        <!-- Added Participants -->
                        <template v-for="userType in ['users', 'persons']">
                            <template v-if="! addedParticipants[userType].length">
                                <input
                                    type="hidden"
                                    :name="`participants[${userType}][]`"
                                    value=""
                                />
                            </template>

                            <li
                                class="flex items-center gap-1 rounded-md bg-slate-100 pl-2 dark:bg-slate-950 dark:text-gray-300"
                                v-for="(user, index) in addedParticipants[userType]"
                            >
                                <!-- Person and User Hidden Input Field -->
                                <input
                                    type="hidden"
                                    :name="`participants[${userType}][]`"
                                    :value="user.id"
                                />

                                @{{ user.name }}

                                <span
                                    class="icon-cross-large cursor-pointer p-0.5 text-xl"
                                    @click="remove(userType, user)"
                                ></span>
                            </li>
                        </template>

                        <!-- Search Input Box -->
                        <li>
                            <input
                                type="text"
                                class="w-full px-1 py-1 dark:bg-gray-900 dark:text-gray-300"
                                placeholder="@lang('admin::app.activities.edit.participants')"
                                v-model.lazy="searchTerm"
                                v-debounce="500"
                            />
                        </li>
                    </ul>

                    <!-- Search and Spinner Icon -->
                    <div>
                        <template v-if="! isSearching.users && ! isSearching.persons">
                            <span
                                class="absolute top-1.5 text-2xl ltr:right-1.5 rtl:left-1.5"
                                :class="[searchTerm.length >= 2 ? 'icon-up-arrow' : 'icon-down-arrow']"
                            ></span>
                        </template>

                        <template v-else>
                            <x-admin::spinner class="absolute top-2 ltr:right-2 rtl:left-2" />
                        </template>
                    </div>
                </div>

                <!-- Search Dropdown -->
                <div
                    class="absolute z-10 w-full rounded bg-white shadow-[0px_10px_20px_0px_#0000001F] dark:bg-gray-900"
                    v-if="searchTerm.length >= 2"
                >
                    <ul class="flex flex-col gap-1 p-2">
                        <!-- Users and Person Searched Participants -->
                        <li
                            class="flex flex-col gap-2"
                            v-for="userType in ['users', 'persons']"
                        >
                            <h3 class="text-sm font-bold text-gray-600 dark:text-gray-400">
                                <template v-if="userType === 'users'">
                                    @lang('admin::app.activities.edit.users')
                                </template>

                                <template v-else>
                                    @lang('admin::app.activities.edit.persons')
                                </template>
                            </h3>

                            <ul>
                                <li
                                    class="rounded-sm px-5 py-2 text-sm text-gray-800 dark:text-gray-300"
                                    v-if="! searchedParticipants[userType].length && ! isSearching[userType]"
                                >
                                    <p class="text-sm text-gray-500 dark:text-gray-400">
                                        @lang('admin::app.activities.edit.no-result-found')
                                    </p>
                                </li>

                                <li
                                    class="cursor-pointer rounded-sm px-3 py-2 text-sm text-gray-800 hover:bg-gray-100 dark:text-gray-300 dark:hover:bg-gray-950"
                                    v-for="user in searchedParticipants[userType]"
                                    @click="add(userType, user)"
                                >
                                    @{{ user.name }}
                                </li>
                            </ul>
                        </li>
                    </ul>
                </div>
            </div>
        </script>

        <script type="module">
            app.component('v-multi-lookup-component', {
                template: '#v-multi-lookup-component-template',

                data() {
                    return {
                        isSearching: {
                            users: false,

                            persons: false,
                        },

                        searchTerm: '',

                        addedParticipants: {
                            users: [],

                            persons: [],
                        },

                        searchedParticipants: {
                            users: [],

                            persons: [],
                        },

                        searchEnpoints: {
                            users: "{{ route('admin.settings.users.search') }}",

                            persons: "{{ route('admin.contacts.persons.search') }}",
                        },
                    };
                },

                watch: {
                    searchTerm(newVal, oldVal) {
                        this.search('users');

                        this.search('persons');
                    },
                },

                created() {
                    @json($activity->participants).forEach(participant => {
                        if (participant.user) {
                            this.addedParticipants.users.push(participant.user);
                        } else if (participant.person) {
                            this.addedParticipants.persons.push(participant.person);
                        }
                    });
                },

                methods: {
                    search(userType) {
                        if (this.searchTerm.length <= 1) {
                            this.searchedParticipants[userType] = [];

                            this.isSearching[userType] = false;

                            return;
                        }

                        this.isSearching[userType] = true;

                        this.$axios.get(this.searchEnpoints[userType], {
                                params: {
                                    search: 'name:' + this.searchTerm,
                                    searchFields: 'name:like',
                                }
                            })
                            .then ((response) => {
                                this.addedParticipants[userType].forEach(addedParticipant =>
                                    response.data.data = response.data.data.filter(participant => participant.id !== addedParticipant.id)
                                );

                                this.searchedParticipants[userType] = response.data.data;

                                this.isSearching[userType] = false;
                            })
                            .catch (function (error) {
                                this.isSearching[userType] = false;
                            });
                    },

                    add(userType, participant) {
                        this.addedParticipants[userType].push(participant);

                        this.searchTerm = '';

                        this.searchedParticipants = {
                            users: [],

                            persons: [],
                        };
                    },

                    remove(userType, participant) {
                        this.addedParticipants[userType] = this.addedParticipants[userType].filter(addedParticipant =>
                            addedParticipant.id !== participant.id
                        );
                    },
                },
            });
        </script>
    @endPushOnce
</x-admin::layouts><|MERGE_RESOLUTION|>--- conflicted
+++ resolved
@@ -49,23 +49,13 @@
                 <div class="box-shadow flex-1 gap-2 rounded-lg border border-gray-200 bg-white p-4 dark:border-gray-800 dark:bg-gray-900 max-xl:flex-auto">
                     {!! view_render_event('admin.activities.edit.form_controls.before') !!}
 
-<<<<<<< HEAD
                     <!-- Schedule Date -->
                     <x-admin::form.control-group>
-                        <div class="flex gap-2 max-sm:flex-wrap"> 
+                        <div class="flex gap-2 max-sm:flex-wrap">
                             <div class="w-full">
                                 <x-admin::form.control-group.label class="required">
                                     @lang('admin::app.activities.edit.schedule_from')
                                 </x-admin::form.control-group.label>
-=======
-                        <!-- Schedule Date -->
-                        <x-admin::form.control-group>
-                            <div class="flex gap-2">
-                                <div class="w-full">
-                                    <x-admin::form.control-group.label class="required">
-                                        @lang('admin::app.activities.edit.schedule_from')
-                                    </x-admin::form.control-group.label>
->>>>>>> 58e48906
 
                                 <x-admin::flat-picker.datetime class="!w-full" ::allow-input="true">
                                     <input
@@ -108,7 +98,7 @@
                             :label="trans('admin::app.activities.edit.comment')"
                             :placeholder="trans('admin::app.activities.edit.comment')"
                         />
-                        
+
                         <x-admin::form.control-group.error control-name="comment" />
                     </x-admin::form.control-group>
 
@@ -120,8 +110,8 @@
 
                         <!-- Participants Multi lookup Vue Component -->
                         <v-multi-lookup-component>
-                            <div 
-                                class="relative rounded border border-gray-200 px-2 py-1 hover:border-gray-400 focus:border-gray-400 dark:border-gray-800 dark:hover:border-gray-400 dark:focus:border-gray-400" 
+                            <div
+                                class="relative rounded border border-gray-200 px-2 py-1 hover:border-gray-400 focus:border-gray-400 dark:border-gray-800 dark:hover:border-gray-400 dark:focus:border-gray-400"
                                 role="button"
                             >
                                 <ul class="flex flex-wrap items-center gap-1">
