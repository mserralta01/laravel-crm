--- conflicted
+++ resolved
@@ -208,16 +208,11 @@
             'select-state'       => 'Please select state',
             'city'               => 'City',
             'postcode'           => 'Postcode',
-<<<<<<< HEAD
-            'address-validation' => 'The "Address" field is required'
-        ],
-=======
             'address-validation' => 'The "Address" field is required',
             'work'               => 'Work',
             'home'               => 'Home',
             'no-result-found'    => ':attribute not found with same name.',
             'add-as'             => 'Add as new :attribute'
         ]
->>>>>>> 5666961a
     ];
 ?>