--- conflicted
+++ resolved
@@ -181,7 +181,6 @@
             'create-success' => 'Success: :name created successfully.',
         ],
 
-<<<<<<< HEAD
         'acl' => [
             'settings'  => 'Settings',
             'users'     => 'Users',
@@ -189,7 +188,8 @@
             'create'    => 'Create',
             'edit'      => 'Edit',
             'delete'    => 'Delete',
-=======
+        ],
+
         'common' => [
             'address'            => 'Address',
             'country'            => 'Country',
@@ -199,7 +199,6 @@
             'city'               => 'City',
             'postcode'           => 'Postcode',
             'address-validation' => 'The "Address" field is required'
->>>>>>> 05a0e59f
-        ]
+        ],
     ];
 ?>