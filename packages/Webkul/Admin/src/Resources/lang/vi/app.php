<?php

return [
    'acl' => [
        'leads'           => 'Những Khách hàng tiềm năng',
        'lead'            => 'Khách hàng tiềm năng',
        'quotes'          => 'Báo giá',
        'mail'            => 'Thư',
        'inbox'           => 'Hộp thư đến',
        'draft'           => 'Thư nháp',
        'outbox'          => 'Hộp thư đi',
        'sent'            => 'Đã gửi',
        'trash'           => 'Thùng rác',
        'activities'      => 'Hoạt động',
        'webhook'         => 'Webhook',
        'contacts'        => 'Danh bạ',
        'persons'         => 'Cá nhân',
        'organizations'   => 'Tổ chức',
        'products'        => 'Sản phẩm',
        'settings'        => 'Cài đặt',
        'groups'          => 'Nhóm',
        'roles'           => 'Vai trò',
        'users'           => 'Người dùng',
        'user'            => 'Người dùng',
        'automation'      => 'Tự động hóa',
        'attributes'      => 'Thuộc tính',
        'pipelines'       => 'Quy trình',
        'sources'         => 'Nguồn',
        'types'           => 'Loại',
        'email-templates' => 'Mẫu email',
        'workflows'       => 'Quy trình làm việc',
        'other-settings'  => 'Cài đặt khác',
        'tags'            => 'Thẻ',
        'configuration'   => 'Cấu hình',
        'campaigns'       => 'Chiến dịch',
        'event'           => 'Sự kiện',
        'create'          => 'Tạo mới',
        'edit'            => 'Chỉnh sửa',
        'view'            => 'Xem',
        'print'           => 'In',
        'delete'          => 'Xóa',
        'export'          => 'Xuất khẩu',
        'mass-delete'     => 'Xóa hàng loạt',
    ],

    'users' => [
        'activate-warning' => 'Tài khoản của bạn chưa được kích hoạt. Vui lòng liên hệ quản trị viên.',
        'login-error'      => 'Thông tin đăng nhập không khớp với hồ sơ của chúng tôi.',
        'not-permission'   => 'Bạn không có quyền truy cập vào bảng quản trị.',

        'login' => [
            'email'                => 'Địa chỉ Email',
            'forget-password-link' => 'Quên Mật khẩu?',
            'password'             => 'Mật khẩu',
            'submit-btn'           => 'Đăng Nhập',
            'title'                => 'Đăng Nhập',
        ],

        'forget-password' => [
            'create' => [
                'email'           => 'Email Đã Đăng Ký',
                'email-not-exist' => 'Email Không Tồn Tại',
                'page-title'      => 'Quên Mật khẩu',
                'reset-link-sent' => 'Liên kết đặt lại mật khẩu đã được gửi',
                'sign-in-link'    => 'Quay lại Đăng Nhập?',
                'submit-btn'      => 'Đặt Lại',
                'title'           => 'Khôi Phục Mật khẩu',
            ],
        ],

        'reset-password' => [
            'back-link-title'  => 'Quay lại Đăng Nhập?',
            'confirm-password' => 'Xác Nhận Mật Khẩu',
            'email'            => 'Email Đã Đăng Ký',
            'password'         => 'Mật Khẩu',
            'submit-btn'       => 'Đặt Lại Mật Khẩu',
            'title'            => 'Đặt Lại Mật Khẩu',
        ],
    ],

    'account' => [
        'edit' => [
            'back-btn'          => 'Quay Lại',
            'change-password'   => 'Đổi Mật Khẩu',
            'confirm-password'  => 'Xác Nhận Mật Khẩu',
            'current-password'  => 'Mật Khẩu Hiện Tại',
            'email'             => 'Email',
            'general'           => 'Chung',
            'invalid-password'  => 'Mật khẩu hiện tại bạn nhập không đúng.',
            'name'              => 'Tên',
            'password'          => 'Mật Khẩu',
            'profile-image'     => 'Ảnh Hồ Sơ',
            'save-btn'          => 'Lưu Tài Khoản',
            'title'             => 'Tài Khoản Của Tôi',
            'update-success'    => 'Tài khoản đã được cập nhật thành công',
            'upload-image-info' => 'Tải lên Ảnh Hồ Sơ (110px X 110px) ở định dạng PNG hoặc JPG',
        ],
    ],

    'components' => [
        'activities' => [
            'actions' => [
                'mail' => [
                    'btn'          => 'Thư',
                    'title'        => 'Soạn thư',
                    'to'           => 'Tới',
                    'enter-emails' => 'Nhấn enter để thêm email',
                    'cc'           => 'CC',
                    'bcc'          => 'BCC',
                    'subject'      => 'Chủ đề',
                    'send-btn'     => 'Gửi',
                    'message'      => 'Tin nhắn',
                ],

                'file' => [
                    'btn'           => 'Tệp',
                    'title'         => 'Thêm tệp',
                    'title-control' => 'Tiêu đề',
                    'name'          => 'Tên',
                    'description'   => 'Mô tả',
                    'file'          => 'Tệp',
                    'save-btn'      => 'Lưu tệp',
                ],

                'note' => [
                    'btn'      => 'Ghi chú',
                    'title'    => 'Thêm ghi chú',
                    'comment'  => 'Bình luận',
                    'save-btn' => 'Lưu ghi chú',
                ],

                'activity' => [
                    'btn'           => 'Hoạt động',
                    'title'         => 'Thêm hoạt động',
                    'title-control' => 'Tiêu đề',
                    'description'   => 'Mô tả',
                    'schedule-from' => 'Lịch từ',
                    'schedule-to'   => 'Lịch đến',
                    'location'      => 'Địa điểm',
                    'call'          => 'Cuộc gọi',
                    'meeting'       => 'Cuộc họp',
                    'lunch'         => 'Bữa trưa',
                    'save-btn'      => 'Lưu hoạt động',

                    'participants' => [
                        'title'       => 'Người tham gia',
                        'placeholder' => 'Nhập để tìm kiếm người tham gia',
                        'users'       => 'Người dùng',
                        'persons'     => 'Người',
                        'no-results'  => 'Không có kết quả...',
                    ],
                ],
            ],

            'index' => [
                'from'         => 'Từ',
                'to'           => 'Đến',
                'cc'           => 'Cc',
                'bcc'          => 'Bcc',
                'all'          => 'Tất cả',
                'planned'      => 'Đã lên kế hoạch',
                'calls'        => 'Cuộc gọi',
                'meetings'     => 'Cuộc họp',
                'lunches'      => 'Bữa trưa',
                'files'        => 'Tệp tin',
                'quotes'       => 'Báo giá',
                'notes'        => 'Ghi chú',
                'emails'       => 'Email',
                'change-log'   => 'Nhật ký thay đổi',
                'by-user'      => 'Bởi :user',
                'scheduled-on' => 'Lên lịch vào',
                'location'     => 'Địa điểm',
                'participants' => 'Người tham gia',
                'mark-as-done' => 'Đánh dấu hoàn thành',
                'delete'       => 'Xóa',
                'edit'         => 'Chỉnh sửa',
                'view'         => 'Xem',
                'unlink'       => 'Gỡ liên kết',
                'empty'        => 'Trống',

                'empty-placeholders' => [
                    'all' => [
                        'title'       => 'Không có hoạt động nào',
                        'description' => 'Không có hoạt động nào cho mục này. Bạn có thể thêm hoạt động bằng cách nhấp vào nút bên trái.',
                    ],

                    'planned' => [
                        'title'       => 'Không có hoạt động đã lên kế hoạch nào',
                        'description' => 'Không có hoạt động đã lên kế hoạch cho mục này. Bạn có thể thêm hoạt động bằng cách nhấp vào nút bên trái.',
                    ],

                    'notes' => [
                        'title'       => 'Không có ghi chú nào',
                        'description' => 'Không có ghi chú cho mục này. Bạn có thể thêm ghi chú bằng cách nhấp vào nút bên trái.',
                    ],

                    'calls' => [
                        'title'       => 'Không có cuộc gọi nào',
                        'description' => 'Không có ghi chú cho mục này. Bạn có thể thêm ghi chú bằng cách nhấp vào nút bên trái.',
                    ],

                    'meetings' => [
                        'title'       => 'Không có cuộc họp nào',
                        'description' => 'Không có cuộc họp cho mục này. Bạn có thể thêm cuộc họp bằng cách nhấp vào nút bên trái.',
                    ],

                    'lunches' => [
                        'title'       => 'Không có bữa trưa nào',
                        'description' => 'Không có bữa trưa cho mục này. Bạn có thể thêm bữa trưa bằng cách nhấp vào nút bên trái.',
                    ],

                    'files' => [
                        'title'       => 'Không có tệp tin nào',
                        'description' => 'Không có tệp nào cho mục này. Bạn có thể thêm tệp bằng cách nhấp vào nút bên trái.',
                    ],

                    'emails' => [
                        'title'       => 'Không có email nào',
                        'description' => 'Không có email nào cho mục này. Bạn có thể thêm email bằng cách nhấp vào nút bên trái.',
                    ],

                    'system' => [
                        'title'       => 'Không có nhật ký thay đổi nào',
                        'description' => 'Không có nhật ký thay đổi nào cho mục này.',
                    ],
                ],
            ],
        ],

        'media' => [
            'images' => [
                'add-image-btn'     => 'Thêm hình ảnh',
                'ai-add-image-btn'  => 'Magic AI',
                'allowed-types'     => 'png, jpeg, jpg',
                'not-allowed-error' => 'Chỉ chấp nhận tệp hình ảnh (.jpeg, .jpg, .png, ..).',

                'placeholders' => [
                    'front'     => 'Mặt trước',
                    'next'      => 'Kế tiếp',
                    'size'      => 'Kích thước',
                    'use-cases' => 'Trường hợp sử dụng',
                    'zoom'      => 'Thu phóng',
                ],
            ],

            'videos' => [
                'add-video-btn'     => 'Thêm video',
                'allowed-types'     => 'mp4, webm, mkv',
                'not-allowed-error' => 'Chỉ chấp nhận tệp video (.mp4, .mov, .ogg ..).',
            ],
        ],

        'datagrid' => [
            'index' => [
                'no-records-selected'              => 'Chưa có bản ghi nào được chọn.',
                'must-select-a-mass-action-option' => 'Bạn phải chọn một tùy chọn hành động hàng loạt.',
                'must-select-a-mass-action'        => 'Bạn phải chọn một hành động hàng loạt.',
            ],

            'toolbar' => [
                'length-of' => ':length của',
                'of'        => 'của',
                'per-page'  => 'Mỗi Trang',
                'results'   => ':total Kết quả',
                'delete'    => 'Xóa',
                'selected'  => ':total Mục đã chọn',

                'mass-actions' => [
                    'submit'        => 'Gửi',
                    'select-option' => 'Chọn Tùy chọn',
                    'select-action' => 'Chọn Hành động',
                ],

                'filter' => [
                    'apply-filters-btn' => 'Áp dụng Bộ lọc',
                    'back-btn'          => 'Quay lại',
                    'create-new-filter' => 'Tạo Bộ lọc Mới',
                    'custom-filters'    => 'Bộ lọc Tùy chỉnh',
                    'delete-error'      => 'Đã xảy ra lỗi khi xóa bộ lọc, vui lòng thử lại.',
                    'delete-success'    => 'Bộ lọc đã được xóa thành công.',
                    'empty-description' => 'Không có bộ lọc nào được chọn để lưu. Vui lòng chọn bộ lọc để lưu.',
                    'empty-title'       => 'Thêm Bộ lọc để Lưu',
                    'name'              => 'Tên',
                    'quick-filters'     => 'Bộ lọc Nhanh',
                    'save-btn'          => 'Lưu',
                    'save-filter'       => 'Lưu Bộ lọc',
                    'saved-success'     => 'Bộ lọc đã được lưu thành công.',
                    'selected-filters'  => 'Bộ lọc đã chọn',
                    'title'             => 'Bộ lọc',
                    'update'            => 'Cập nhật',
                    'update-filter'     => 'Cập nhật Bộ lọc',
                    'updated-success'   => 'Bộ lọc đã được cập nhật thành công.',
                ],

                'search' => [
                    'title' => 'Tìm kiếm',
                ],
            ],

            'filters' => [
                'select' => 'Chọn',
                'title'  => 'Bộ lọc',

                'dropdown' => [
                    'searchable' => [
                        'at-least-two-chars' => 'Nhập ít nhất 2 ký tự...',
                        'no-results'         => 'Không tìm thấy kết quả...',
                    ],
                ],

                'custom-filters' => [
                    'clear-all' => 'Xóa tất cả',
                    'title'     => 'Bộ lọc Tùy chỉnh',
                ],

                'boolean-options' => [
                    'false' => 'Sai',
                    'true'  => 'Đúng',
                ],

                'date-options' => [
                    'last-month'        => 'Tháng trước',
                    'last-six-months'   => '6 Tháng trước',
                    'last-three-months' => '3 Tháng trước',
                    'this-month'        => 'Tháng này',
                    'this-week'         => 'Tuần này',
                    'this-year'         => 'Năm nay',
                    'today'             => 'Hôm nay',
                    'yesterday'         => 'Hôm qua',
                ],
            ],

            'table' => [
                'actions'              => 'Hành động',
                'no-records-available' => 'Không có Bản ghi nào.',
            ],
        ],

        'modal' => [
            'confirm' => [
                'agree-btn'    => 'Đồng ý',
                'disagree-btn' => 'Không đồng ý',
                'message'      => 'Bạn có chắc chắn muốn thực hiện hành động này không?',
                'title'        => 'Bạn có chắc chắn?',
            ],
        ],

        'tags' => [
            'index' => [
                'title'          => 'Thẻ',
                'added-tags'     => 'Thẻ đã thêm',
                'save-btn'       => 'Lưu Thẻ',
                'placeholder'    => 'Nhập để tìm thẻ',
                'add-tag'        => 'Thêm ":term"...',
                'aquarelle-red'  => 'Đỏ Aquarelle',
                'crushed-cashew' => 'Hạt điều nghiền',
                'beeswax'        => 'Sáp ong',
                'lemon-chiffon'  => 'Vàng Chanh',
                'snow-flurry'    => 'Tuyết Bay',
                'honeydew'       => 'Mật Ong',
            ],
        ],

        'layouts' => [
            'powered-by' => [
                'description' => 'Được hỗ trợ bởi :krayin, một dự án mã nguồn mở được phát triển bởi :webkul.',
            ],

            'header' => [
                'mega-search' => [
                    'title'   => 'Tìm kiếm',

                    'tabs' => [
                        'leads'    => 'Khách hàng tiềm năng',
                        'quotes'   => 'Báo giá',
                        'persons'  => 'Người',
                        'products' => 'Sản phẩm',
                    ],

                    'explore-all-products'          => 'Khám phá tất cả Sản phẩm',
                    'explore-all-leads'             => 'Khám phá tất cả Khách hàng tiềm năng',
                    'explore-all-contacts'          => 'Khám phá tất cả Liên hệ',
                    'explore-all-quotes'            => 'Khám phá tất cả Báo giá',
                    'explore-all-matching-products' => 'Khám phá tất cả sản phẩm khớp với ":query" (:count)',
                    'explore-all-matching-leads'    => 'Khám phá tất cả khách hàng tiềm năng khớp với ":query" (:count)',
                    'explore-all-matching-contacts' => 'Khám phá tất cả liên hệ khớp với ":query" (:count)',
                    'explore-all-matching-quotes'   => 'Khám phá tất cả báo giá khớp với ":query" (:count)',
                ],
            ],
        ],

        'attributes' => [
            'edit'   => [
                'delete' => 'Xóa',
            ],

            'lookup' => [
                'click-to-add'    => 'Nhấn để thêm',
                'search'          => 'Tìm kiếm',
                'no-result-found' => 'Không tìm thấy kết quả',
                'search'          => 'Tìm kiếm...',
            ],
        ],

        'lookup' => [
            'click-to-add' => 'Nhấn để Thêm',
            'no-results'   => 'Không tìm thấy kết quả',
            'add-as-new'   => 'Thêm như mới',
            'search'       => 'Tìm kiếm...',
        ],

        'flash-group' => [
            'success' => 'Thành công',
            'error'   => 'Lỗi',
            'warning' => 'Cảnh báo',
            'info'    => 'Thông tin',
        ],
    ],

    'quotes' => [
        'index' => [
            'title'          => 'Báo giá',
            'create-btn'     => 'Tạo Báo giá',
            'create-success' => 'Báo giá đã được tạo thành công.',
            'update-success' => 'Báo giá đã được cập nhật thành công.',
            'delete-success' => 'Báo giá đã được xóa thành công.',
            'delete-failed'  => 'Không thể xóa báo giá.',

            'datagrid' => [
                'subject'        => 'Chủ đề',
                'sales-person'   => 'Nhân viên bán hàng',
                'expired-at'     => 'Hết hạn vào',
                'created-at'     => 'Tạo vào',
                'expired-quotes' => 'Báo giá hết hạn',
                'person'         => 'Người',
                'subtotal'       => 'Tổng phụ',
                'discount'       => 'Giảm giá',
                'tax'            => 'Thuế',
                'adjustment'     => 'Điều chỉnh',
                'grand-total'    => 'Tổng cộng',
                'edit'           => 'Chỉnh sửa',
                'delete'         => 'Xóa',
                'print'          => 'In',
            ],

            'pdf' => [
                'title'            => 'Báo giá',
                'grand-total'      => 'Tổng cộng',
                'adjustment'       => 'Điều chỉnh',
                'discount'         => 'Giảm giá',
                'tax'              => 'Thuế',
                'sub-total'        => 'Tổng phụ',
                'amount'           => 'Số tiền',
                'quantity'         => 'Số lượng',
                'price'            => 'Giá',
                'product-name'     => 'Tên sản phẩm',
                'sku'              => 'Mã sản phẩm (SKU)',
                'shipping-address' => 'Địa chỉ giao hàng',
                'billing-address'  => 'Địa chỉ thanh toán',
                'expired-at'       => 'Hết hạn vào',
                'sales-person'     => 'Nhân viên bán hàng',
                'date'             => 'Ngày',
                'quote-id'         => 'ID Báo giá',
            ],
        ],

        'create' => [
            'title'             => 'Tạo Báo giá',
            'save-btn'          => 'Lưu Báo giá',
            'quote-info'        => 'Thông tin Báo giá',
            'quote-info-info'   => 'Nhập thông tin cơ bản của báo giá.',
            'address-info'      => 'Thông tin Địa chỉ',
            'address-info-info' => 'Thông tin về địa chỉ liên quan đến báo giá.',
            'quote-items'       => 'Mục Báo giá',
            'search-products'   => 'Tìm kiếm Sản phẩm',
            'link-to-lead'      => 'Liên kết tới lead',
            'quote-item-info'   => 'Thêm Yêu cầu Sản phẩm cho báo giá này.',
            'quote-name'        => 'Tên Báo giá',
            'quantity'          => 'Số lượng',
            'price'             => 'Giá',
            'discount'          => 'Giảm giá',
            'tax'               => 'Thuế',
            'total'             => 'Tổng cộng',
            'amount'            => 'Số tiền',
            'add-item'          => '+ Thêm Mục',
            'sub-total'         => 'Tổng phụ (:symbol)',
            'total-discount'    => 'Giảm giá (:symbol)',
            'total-tax'         => 'Thuế (:symbol)',
            'total-adjustment'  => 'Điều chỉnh (:symbol)',
            'grand-total'       => 'Tổng cộng (:symbol)',
            'discount-amount'   => 'Số tiền giảm giá',
            'tax-amount'        => 'Số tiền thuế',
            'adjustment-amount' => 'Số tiền điều chỉnh',
            'product-name'      => 'Tên Sản phẩm',
            'action'            => 'Hành động',
        ],

        'edit' => [
            'title'             => 'Chỉnh sửa Báo giá',
            'save-btn'          => 'Lưu Báo giá',
            'quote-info'        => 'Thông tin Báo giá',
            'quote-info-info'   => 'Nhập thông tin cơ bản của báo giá.',
            'address-info'      => 'Thông tin Địa chỉ',
            'address-info-info' => 'Thông tin về địa chỉ liên quan đến báo giá.',
            'quote-items'       => 'Mục Báo giá',
            'link-to-lead'      => 'Liên kết tới lead',
            'quote-item-info'   => 'Thêm Yêu cầu Sản phẩm cho báo giá này.',
            'quote-name'        => 'Tên Báo giá',
            'quantity'          => 'Số lượng',
            'price'             => 'Giá',
            'search-products'   => 'Tìm kiếm Sản phẩm',
            'discount'          => 'Giảm giá',
            'tax'               => 'Thuế',
            'total'             => 'Tổng cộng',
            'amount'            => 'Số tiền',
            'add-item'          => '+ Thêm Mục',
            'sub-total'         => 'Tổng phụ (:symbol)',
            'total-discount'    => 'Giảm giá (:symbol)',
            'total-tax'         => 'Thuế (:symbol)',
            'total-adjustment'  => 'Điều chỉnh (:symbol)',
            'grand-total'       => 'Tổng cộng (:symbol)',
            'discount-amount'   => 'Số tiền giảm giá',
            'tax-amount'        => 'Số tiền thuế',
            'adjustment-amount' => 'Số tiền điều chỉnh',
            'product-name'      => 'Tên Sản phẩm',
            'action'            => 'Hành động',
        ],
    ],

    'contacts' => [
        'persons' => [
            'index' => [
                'title'          => 'Người',
                'create-btn'     => 'Tạo Người',
                'create-success' => 'Người đã được tạo thành công.',
                'update-success' => 'Người đã được cập nhật thành công.',
                'delete-success' => 'Người đã được xóa thành công.',
                'delete-failed'  => 'Không thể xóa người này.',

                'datagrid' => [
                    'contact-numbers'   => 'Số Liên hệ',
                    'delete'            => 'Xóa',
                    'edit'              => 'Chỉnh sửa',
                    'emails'            => 'Email',
                    'id'                => 'ID',
                    'view'              => 'Xem',
                    'name'              => 'Tên',
                    'organization-name' => 'Tên Tổ chức',
                ],
            ],

            'view' => [
                'title'              => ':name',
                'about-person'       => 'Thông tin về Người',
                'about-organization' => 'Thông tin về Tổ chức',

                'activities' => [
                    'index' => [
                        'all'          => 'Tất cả',
                        'calls'        => 'Cuộc gọi',
                        'meetings'     => 'Cuộc họp',
                        'lunches'      => 'Bữa trưa',
                        'files'        => 'Tệp',
                        'quotes'       => 'Báo giá',
                        'notes'        => 'Ghi chú',
                        'emails'       => 'Email',
                        'by-user'      => 'Bởi :user',
                        'scheduled-on' => 'Đã lên lịch vào',
                        'location'     => 'Vị trí',
                        'participants' => 'Người tham gia',
                        'mark-as-done' => 'Đánh dấu là Đã hoàn thành',
                        'delete'       => 'Xóa',
                        'edit'         => 'Chỉnh sửa',
                    ],

                    'actions' => [
                        'mail' => [
                            'btn'      => 'Mail',
                            'title'    => 'Soạn Mail',
                            'to'       => 'Đến',
                            'cc'       => 'CC',
                            'bcc'      => 'BCC',
                            'subject'  => 'Chủ đề',
                            'send-btn' => 'Gửi',
                            'message'  => 'Tin nhắn',
                        ],

                        'file' => [
                            'btn'           => 'Tệp',
                            'title'         => 'Thêm Tệp',
                            'title-control' => 'Tiêu đề',
                            'name'          => 'Tên Tệp',
                            'description'   => 'Mô tả',
                            'file'          => 'Tệp',
                            'save-btn'      => 'Lưu Tệp',
                        ],

                        'note' => [
                            'btn'      => 'Ghi chú',
                            'title'    => 'Thêm Ghi chú',
                            'comment'  => 'Bình luận',
                            'save-btn' => 'Lưu Ghi chú',
                        ],

                        'activity' => [
                            'btn'           => 'Hoạt động',
                            'title'         => 'Thêm Hoạt động',
                            'title-control' => 'Tiêu đề',
                            'description'   => 'Mô tả',
                            'schedule-from' => 'Lên lịch từ',
                            'schedule-to'   => 'Lên lịch đến',
                            'location'      => 'Vị trí',
                            'call'          => 'Cuộc gọi',
                            'meeting'       => 'Cuộc họp',
                            'lunch'         => 'Bữa trưa',
                            'save-btn'      => 'Lưu Hoạt động',
                        ],
                    ],
                ],
            ],

            'create' => [
                'title'    => 'Tạo Người',
                'save-btn' => 'Lưu Người',
            ],

            'edit' => [
                'title'    => 'Chỉnh sửa Người',
                'save-btn' => 'Lưu Người',
            ],
        ],

        'organizations' => [
            'index' => [
                'title'          => 'Tổ chức',
                'create-btn'     => 'Tạo Tổ chức',
                'create-success' => 'Tổ chức đã được tạo thành công.',
                'update-success' => 'Tổ chức đã được cập nhật thành công.',
                'delete-success' => 'Tổ chức đã được xóa thành công.',
                'delete-failed'  => 'Không thể xóa tổ chức.',

                'datagrid' => [
                    'delete'        => 'Xóa',
                    'edit'          => 'Chỉnh sửa',
                    'id'            => 'ID',
                    'name'          => 'Tên',
                    'persons-count' => 'Số người',
                ],
            ],

            'create' => [
                'title'    => 'Tạo Tổ chức',
                'save-btn' => 'Lưu Tổ chức',
            ],

            'edit' => [
                'title'    => 'Chỉnh sửa Tổ chức',
                'save-btn' => 'Lưu Tổ chức',
            ],
        ],
    ],

    'products' => [
        'index' => [
            'title'          => 'Sản phẩm',
            'create-btn'     => 'Tạo Sản phẩm',
            'create-success' => 'Sản phẩm đã được tạo thành công.',
            'update-success' => 'Sản phẩm đã được cập nhật thành công.',
            'delete-success' => 'Sản phẩm đã được xóa thành công.',
            'delete-failed'  => 'Không thể xóa sản phẩm.',

            'datagrid'   => [
                'allocated' => 'Đã phân bổ',
                'delete'    => 'Xóa',
                'edit'      => 'Chỉnh sửa',
                'id'        => 'ID',
                'in-stock'  => 'Có sẵn',
                'name'      => 'Tên',
                'on-hand'   => 'Sẵn có',
                'price'     => 'Giá',
                'sku'       => 'SKU',
                'view'      => 'Xem',
            ],
        ],

        'create' => [
            'save-btn'  => 'Lưu Sản phẩm',
            'title'     => 'Tạo Sản phẩm',
            'general'   => 'Thông tin chung',
            'price'     => 'Giá',
        ],

        'edit' => [
            'title'     => 'Chỉnh sửa Sản phẩm',
            'save-btn'  => 'Lưu Sản phẩm',
            'general'   => 'Thông tin chung',
            'price'     => 'Giá',
        ],

        'view' => [
            'sku'         => 'SKU',
            'all'         => 'Tất cả',
            'notes'       => 'Ghi chú',
            'files'       => 'Tệp',
            'inventories' => 'Tồn kho',
            'change-logs' => 'Nhật ký thay đổi',

            'attributes' => [
                'about-product' => 'Thông tin về sản phẩm',
            ],

            'inventory' => [
                'source'     => 'Nguồn',
                'in-stock'   => 'Có sẵn',
                'allocated'  => 'Đã phân bổ',
                'on-hand'    => 'Sẵn có',
                'actions'    => 'Hành động',
                'assign'     => 'Phân bổ',
                'add-source' => 'Thêm nguồn',
                'location'   => 'Vị trí',
                'add-more'   => 'Thêm nữa',
                'save'       => 'Lưu',
            ],
        ],
    ],

    'settings' => [
        'title' => 'Cài đặt',

        'groups' => [
            'index' => [
                'create-btn'        => 'Tạo Nhóm',
                'title'             => 'Nhóm',
                'create-success'    => 'Nhóm đã được tạo thành công.',
                'update-success'    => 'Nhóm đã được cập nhật thành công.',
                'destroy-success'   => 'Nhóm đã được xóa thành công.',
                'delete-failed'     => 'Không thể xóa nhóm.',

                'datagrid'   => [
                    'delete'      => 'Xóa',
                    'description' => 'Mô tả',
                    'edit'        => 'Chỉnh sửa',
                    'id'          => 'ID',
                    'name'        => 'Tên',
                ],

                'edit' => [
                    'title' => 'Chỉnh sửa Nhóm',
                ],

                'create' => [
                    'name'        => 'Tên',
                    'title'       => 'Tạo Nhóm',
                    'description' => 'Mô tả',
                    'save-btn'    => 'Lưu Nhóm',
                ],
            ],
        ],

        'roles' => [
            'index' => [
                'being-used'                => 'Vai trò không thể xóa, vì đang được sử dụng trong người dùng quản trị.',
                'create-btn'                => 'Tạo Vai trò',
                'create-success'            => 'Vai trò đã được tạo thành công.',
                'current-role-delete-error' => 'Không thể xóa vai trò đã gán cho người dùng hiện tại.',
                'delete-failed'             => 'Không thể xóa vai trò.',
                'delete-success'            => 'Vai trò đã được xóa thành công.',
                'last-delete-error'         => 'Cần ít nhất một vai trò.',
                'settings'                  => 'Cài đặt',
                'title'                     => 'Vai trò',
                'update-success'            => 'Vai trò đã được cập nhật thành công.',
                'user-define-error'         => 'Không thể xóa vai trò hệ thống.',

                'datagrid'   => [
                    'all'             => 'Tất cả',
                    'custom'          => 'Tùy chỉnh',
                    'delete'          => 'Xóa',
                    'description'     => 'Mô tả',
                    'edit'            => 'Chỉnh sửa',
                    'id'              => 'ID',
                    'name'            => 'Tên',
                    'permission-type' => 'Loại quyền',
                ],
            ],

            'create' => [
                'access-control' => 'Kiểm soát truy cập',
                'all'            => 'Tất cả',
                'back-btn'       => 'Quay lại',
                'custom'         => 'Tùy chỉnh',
                'description'    => 'Mô tả',
                'general'        => 'Thông tin chung',
                'name'           => 'Tên',
                'permissions'    => 'Quyền',
                'save-btn'       => 'Lưu Vai trò',
                'title'          => 'Tạo Vai trò',
            ],

            'edit' => [
                'access-control' => 'Kiểm soát truy cập',
                'all'            => 'Tất cả',
                'back-btn'       => 'Quay lại',
                'custom'         => 'Tùy chỉnh',
                'description'    => 'Mô tả',
                'general'        => 'Thông tin chung',
                'name'           => 'Tên',
                'permissions'    => 'Quyền',
                'save-btn'       => 'Lưu Vai trò',
                'title'          => 'Chỉnh sửa Vai trò',
            ],
        ],
        'types' => [
            'index' => [
                'create-btn'     => 'Tạo Loại',
                'create-success' => 'Loại đã được tạo thành công.',
                'delete-failed'  => 'Không thể xóa loại.',
                'delete-success' => 'Loại đã được xóa thành công.',
                'title'          => 'Các Loại',
                'update-success' => 'Loại đã được cập nhật thành công.',

                'datagrid' => [
                    'delete'      => 'Xóa',
                    'description' => 'Mô tả',
                    'edit'        => 'Chỉnh sửa',
                    'id'          => 'ID',
                    'name'        => 'Tên',
                ],

                'create' => [
                    'name'     => 'Tên',
                    'save-btn' => 'Lưu Loại',
                    'title'    => 'Tạo Loại',
                ],

                'edit' => [
                    'title' => 'Chỉnh sửa Loại',
                ],
            ],
        ],

        'sources' => [
            'index' => [
                'create-btn'     => 'Tạo Nguồn',
                'create-success' => 'Nguồn đã được tạo thành công.',
                'delete-failed'  => 'Không thể xóa nguồn.',
                'delete-success' => 'Nguồn đã được xóa thành công.',
                'title'          => 'Các Nguồn',
                'update-success' => 'Nguồn đã được cập nhật thành công.',

                'datagrid' => [
                    'delete' => 'Xóa',
                    'edit'   => 'Chỉnh sửa',
                    'id'     => 'ID',
                    'name'   => 'Tên',
                ],

                'create' => [
                    'name'     => 'Tên',
                    'save-btn' => 'Lưu Nguồn',
                    'title'    => 'Tạo Nguồn',
                ],

                'edit' => [
                    'title' => 'Chỉnh sửa Nguồn',
                ],
            ],
        ],

        'workflows' => [
            'index' => [
                'title'          => 'Quy trình',
                'create-btn'     => 'Tạo Quy trình',
                'create-success' => 'Quy trình đã được tạo thành công.',
                'update-success' => 'Quy trình đã được cập nhật thành công.',
                'delete-success' => 'Quy trình đã được xóa thành công.',
                'delete-failed'  => 'Không thể xóa quy trình.',
                'datagrid'       => [
                    'delete'      => 'Xóa',
                    'description' => 'Mô tả',
                    'edit'        => 'Chỉnh sửa',
                    'id'          => 'ID',
                    'name'        => 'Tên',
                ],
            ],

            'helpers' => [
                'update-related-leads'       => 'Cập nhật các đầu mối liên quan',
                'send-email-to-sales-owner'  => 'Gửi email đến người sở hữu bán hàng',
                'send-email-to-participants' => 'Gửi email đến các tham gia',
                'add-webhook'                => 'Thêm Webhook',
                'update-lead'                => 'Cập nhật đầu mối',
                'update-person'              => 'Cập nhật người',
                'send-email-to-person'       => 'Gửi email đến người',
                'add-tag'                    => 'Thêm Thẻ',
                'add-note-as-activity'       => 'Thêm Ghi chú như Hoạt động',
                'update-quote'               => 'Cập nhật báo giá',
            ],

            'create' => [
                'title'                  => 'Tạo Quy trình',
                'event'                  => 'Sự kiện',
                'back-btn'               => 'Quay lại',
                'save-btn'               => 'Lưu Quy trình',
                'name'                   => 'Tên',
                'basic-details'          => 'Thông tin cơ bản',
                'description'            => 'Mô tả',
                'actions'                => 'Hành động',
                'basic-details-info'     => 'Nhập thông tin cơ bản của quy trình.',
                'event-info'             => 'Một sự kiện kích hoạt, kiểm tra, điều kiện và thực hiện các hành động đã được định nghĩa.',
                'conditions'             => 'Điều kiện',
                'conditions-info'        => 'Điều kiện là các quy tắc kiểm tra kịch bản, được kích hoạt trong các dịp cụ thể.',
                'actions-info'           => 'Một hành động không chỉ giảm khối lượng công việc mà còn làm cho tự động hóa CRM dễ dàng hơn.',
                'value'                  => 'Giá trị',
                'condition-type'         => 'Loại điều kiện',
                'all-condition-are-true' => 'Tất cả điều kiện đều đúng',
                'any-condition-are-true' => 'Bất kỳ điều kiện nào cũng đúng',
                'add-condition'          => 'Thêm Điều kiện',
                'add-action'             => 'Thêm Hành động',
                'yes'                    => 'Có',
                'no'                     => 'Không',
                'email'                  => 'Email',
                'is-equal-to'            => 'Bằng với',
                'is-not-equal-to'        => 'Không bằng với',
                'equals-or-greater-than' => 'Bằng hoặc lớn hơn',
                'equals-or-less-than'    => 'Bằng hoặc nhỏ hơn',
                'greater-than'           => 'Lớn hơn',
                'less-than'              => 'Nhỏ hơn',
                'type'                   => 'Loại',
                'contain'                => 'Chứa',
                'contains'               => 'Chứa',
                'does-not-contain'       => 'Không chứa',
            ],

            'edit' => [
                'title'                  => 'Chỉnh sửa Quy trình',
                'event'                  => 'Sự kiện',
                'back-btn'               => 'Quay lại',
                'save-btn'               => 'Lưu Quy trình',
                'name'                   => 'Tên',
                'basic-details'          => 'Thông tin cơ bản',
                'description'            => 'Mô tả',
                'actions'                => 'Hành động',
                'type'                   => 'Loại',
                'basic-details-info'     => 'Nhập thông tin cơ bản của quy trình.',
                'event-info'             => 'Một sự kiện kích hoạt, kiểm tra, điều kiện và thực hiện các hành động đã được định nghĩa.',
                'conditions'             => 'Điều kiện',
                'conditions-info'        => 'Điều kiện là các quy tắc kiểm tra kịch bản, được kích hoạt trong các dịp cụ thể.',
                'actions-info'           => 'Một hành động không chỉ giảm khối lượng công việc mà còn làm cho tự động hóa CRM dễ dàng hơn.',
                'value'                  => 'Giá trị',
                'condition-type'         => 'Loại điều kiện',
                'all-condition-are-true' => 'Tất cả điều kiện đều đúng',
                'any-condition-are-true' => 'Bất kỳ điều kiện nào cũng đúng',
                'add-condition'          => 'Thêm Điều kiện',
                'add-action'             => 'Thêm Hành động',
                'yes'                    => 'Có',
                'no'                     => 'Không',
                'email'                  => 'Email',
                'is-equal-to'            => 'Bằng với',
                'is-not-equal-to'        => 'Không bằng với',
                'equals-or-greater-than' => 'Bằng hoặc lớn hơn',
                'equals-or-less-than'    => 'Bằng hoặc nhỏ hơn',
                'greater-than'           => 'Lớn hơn',
                'less-than'              => 'Nhỏ hơn',
                'contain'                => 'Chứa',
                'contains'               => 'Chứa',
                'does-not-contain'       => 'Không chứa',
            ],
        ],

        'webforms' => [
            'index' => [
                'title'          => 'Biểu mẫu Web',
                'create-btn'     => 'Tạo Biểu mẫu Web',
                'create-success' => 'Biểu mẫu Web đã được tạo thành công.',
                'update-success' => 'Biểu mẫu Web đã được cập nhật thành công.',
                'delete-success' => 'Biểu mẫu Web đã được xóa thành công.',
                'delete-failed'  => 'Biểu mẫu Web không thể bị xóa.',

                'datagrid'       => [
                    'id'     => 'ID',
                    'title'  => 'Tiêu đề',
                    'edit'   => 'Chỉnh sửa',
                    'delete' => 'Xóa',
                ],
            ],

            'create' => [
                'title'                    => 'Tạo Biểu mẫu Web',
                'add-attribute-btn'        => 'Thêm Nút Thuộc Tính',
                'attribute-label-color'    => 'Màu Nhãn Thuộc Tính',
                'attributes'               => 'Thuộc Tính',
                'attributes-info'          => 'Thêm các thuộc tính tùy chỉnh vào biểu mẫu.',
                'background-color'         => 'Màu Nền',
                'create-lead'              => 'Tạo Dẫn Dắt',
                'customize-webform'        => 'Tùy Chỉnh Biểu Mẫu Web',
                'customize-webform-info'   => 'Tùy chỉnh biểu mẫu web của bạn với màu sắc của các phần tử theo lựa chọn của bạn.',
                'description'              => 'Mô tả',
                'display-custom-message'   => 'Hiển thị thông điệp tùy chỉnh',
                'form-background-color'    => 'Màu Nền Biểu Mẫu',
                'form-submit-btn-color'    => 'Màu Nút Gửi Biểu Mẫu',
                'form-submit-button-color' => 'Màu Nút Gửi Biểu Mẫu',
                'form-title-color'         => 'Màu Tiêu Đề Biểu Mẫu',
                'general'                  => 'Chung',
                'leads'                    => 'Dẫn Dắt',
                'person'                   => 'Người',
                'save-btn'                 => 'Lưu Biểu Mẫu Web',
                'submit-button-label'      => 'Nhãn Nút Gửi',
                'submit-success-action'    => 'Hành Động Thành Công Khi Gửi',
                'redirect-to-url'          => 'Chuyển Hướng Đến URL',
                'choose-value'             => 'Chọn Giá Trị',
                'select-file'              => 'Chọn Tập Tin',
                'select-image'             => 'Chọn Hình Ảnh',
                'enter-value'              => 'Nhập Giá Trị',
            ],

            'edit' => [
                'title'                     => 'Chỉnh Sửa Biểu Mẫu Web',
                'add-attribute-btn'         => 'Thêm Nút Thuộc Tính',
                'attribute-label-color'     => 'Màu Nhãn Thuộc Tính',
                'attributes'                => 'Thuộc Tính',
                'attributes-info'           => 'Thêm các thuộc tính tùy chỉnh vào biểu mẫu.',
                'background-color'          => 'Màu Nền',
                'code-snippet'              => 'Mã Snippet',
                'copied'                    => 'Đã Sao Chép',
                'copy'                      => 'Sao Chép',
                'create-lead'               => 'Tạo Dẫn Dắt',
                'customize-webform'         => 'Tùy Chỉnh Biểu Mẫu Web',
                'customize-webform-info'    => 'Tùy chỉnh biểu mẫu web của bạn với màu sắc của các phần tử theo lựa chọn của bạn.',
                'description'               => 'Mô tả',
                'display-custom-message'    => 'Hiển thị thông điệp tùy chỉnh',
                'embed'                     => 'Nhúng',
                'form-background-color'     => 'Màu Nền Biểu Mẫu',
                'form-submit-btn-color'     => 'Màu Nút Gửi Biểu Mẫu',
                'form-submit-button-color'  => 'Màu Nút Gửi Biểu Mẫu',
                'form-title-color'          => 'Màu Tiêu Đề Biểu Mẫu',
                'general'                   => 'Chung',
                'preview'                   => 'Xem Trước',
                'person'                    => 'Người',
                'public-url'                => 'URL Công Khai',
                'redirect-to-url'           => 'Chuyển Hướng Đến URL',
                'save-btn'                  => 'Lưu Biểu Mẫu Web',
                'submit-button-label'       => 'Nhãn Nút Gửi',
                'submit-success-action'     => 'Hành Động Thành Công Khi Gửi',
                'choose-value'              => 'Chọn Giá Trị',
                'select-file'               => 'Chọn Tập Tin',
                'select-image'              => 'Chọn Hình Ảnh',
                'enter-value'               => 'Nhập Giá Trị',
            ],
        ],

        'email-template' => [
            'index' => [
                'create-btn'     => 'Tạo Mẫu Email',
                'title'          => 'Mẫu Email',
                'create-success' => 'Mẫu Email đã được tạo thành công.',
                'update-success' => 'Mẫu Email đã được cập nhật thành công.',
                'delete-success' => 'Mẫu Email đã được xóa thành công.',
                'delete-failed'  => 'Mẫu Email không thể bị xóa.',

                'datagrid'   => [
                    'delete'       => 'Xóa',
                    'edit'         => 'Chỉnh sửa',
                    'id'           => 'ID',
                    'name'         => 'Tên',
                    'subject'      => 'Chủ đề',
                ],
            ],

            'create'     => [
                'title'                => 'Tạo Mẫu Email',
                'save-btn'             => 'Lưu Mẫu Email',
                'email-template'       => 'Mẫu Email',
                'subject'              => 'Chủ đề',
                'content'              => 'Nội dung',
                'subject-placeholders' => 'Biến thể Chủ đề',
                'general'              => 'Chung',
                'name'                 => 'Tên',
            ],

            'edit' => [
                'title'                => 'Chỉnh Sửa Mẫu Email',
                'save-btn'             => 'Lưu Mẫu Email',
                'email-template'       => 'Mẫu Email',
                'subject'              => 'Chủ đề',
                'content'              => 'Nội dung',
                'subject-placeholders' => 'Biến thể Chủ đề',
                'general'              => 'Chung',
                'name'                 => 'Tên',
            ],
        ],

        'marketing' => [
            'events' => [
                'index' => [
                    'create-btn'          => 'Tạo Sự kiện',
                    'title'               => 'Sự kiện',
                    'create-success'      => 'Sự kiện đã được tạo thành công.',
                    'update-success'      => 'Sự kiện đã được cập nhật thành công.',
                    'delete-success'      => 'Sự kiện đã được xóa thành công.',
                    'delete-failed'       => 'Không thể xóa sự kiện.',
                    'mass-delete-success' => 'Các sự kiện đã được xóa thành công',

                    'datagrid'   => [
                        'delete'       => 'Xóa',
                        'edit'         => 'Chỉnh sửa',
                        'id'           => 'ID',
                        'name'         => 'Tên',
                        'description'  => 'Mô tả',
                        'date'         => 'Ngày',
                    ],

                    'create'     => [
                        'title'       => 'Tạo Sự kiện',
                        'name'        => 'Tên',
                        'date'        => 'Ngày',
                        'description' => 'Mô tả',
                    ],

                    'edit' => [
                        'title' => 'Chỉnh sửa Sự kiện',
                    ],
                ],
            ],

            'campaigns' => [
                'index' => [
                    'create-btn'          => 'Tạo Chiến dịch',
                    'title'               => 'Chiến dịch',
                    'create-success'      => 'Chiến dịch đã được tạo thành công.',
                    'update-success'      => 'Chiến dịch đã được cập nhật thành công.',
                    'delete-success'      => 'Chiến dịch đã được xóa thành công.',
                    'delete-failed'       => 'Không thể xóa chiến dịch.',
                    'mass-delete-success' => 'Các chiến dịch đã được xóa thành công',

                    'datagrid'   => [
                        'id'       => 'ID',
                        'name'     => 'Tên',
                        'subject'  => 'Chủ đề',
                        'status'   => 'Trạng thái',
                        'active'   => 'Kích hoạt',
                        'inactive' => 'Không kích hoạt',
                        'edit'     => 'Chỉnh sửa',
                        'delete'   => 'Xóa',
                    ],

                    'create'     => [
                        'title'          => 'Tạo Chiến dịch',
                        'name'           => 'Tên',
                        'type'           => 'Loại',
                        'subject'        => 'Chủ đề',
                        'event'          => 'Sự kiện',
                        'email-template' => 'Mẫu Email',
                        'status'         => 'Trạng thái',
                    ],

                    'edit' => [
                        'title' => 'Chỉnh sửa Chiến dịch',
                    ],
                ],
            ],
        ],

        'tags' => [
            'index' => [
                'create-btn'     => 'Tạo Thẻ',
                'title'          => 'Thẻ',
                'create-success' => 'Thẻ đã được tạo thành công.',
                'update-success' => 'Thẻ đã được cập nhật thành công.',
                'delete-success' => 'Thẻ đã được xóa thành công.',
                'delete-failed'  => 'Thẻ không thể bị xóa.',

                'datagrid' => [
                    'delete'      => 'Xóa',
                    'edit'        => 'Chỉnh sửa',
                    'id'          => 'ID',
                    'name'        => 'Tên',
                    'users'       => 'Người dùng',
                    'created-at'  => 'Ngày tạo',
                ],

                'create' => [
                    'name'     => 'Tên',
                    'save-btn' => 'Lưu Thẻ',
                    'title'    => 'Tạo Thẻ',
                    'color'    => 'Màu sắc',
                ],

                'edit' => [
                    'title' => 'Chỉnh Sửa Thẻ',
                ],
            ],
        ],

        'users' => [
            'index' => [
                'create-btn'          => 'Tạo Người Dùng',
                'create-success'      => 'Người dùng đã được tạo thành công.',
                'delete-failed'       => 'Người dùng không thể bị xóa.',
                'delete-success'      => 'Người dùng đã được xóa thành công.',
                'last-delete-error'   => 'Cần ít nhất một người dùng.',
                'mass-delete-failed'  => 'Người dùng không thể bị xóa.',
                'mass-delete-success' => 'Người dùng đã được xóa thành công.',
                'mass-update-failed'  => 'Người dùng không thể được cập nhật.',
                'mass-update-success' => 'Người dùng đã được cập nhật thành công.',
                'title'               => 'Người Dùng',
                'update-success'      => 'Người dùng đã được cập nhật thành công.',
                'user-define-error'   => 'Không thể xóa người dùng hệ thống.',
                'active'              => 'Kích hoạt',
                'inactive'            => 'Không kích hoạt',

                'datagrid' => [
                    'active'        => 'Kích hoạt',
                    'created-at'    => 'Ngày tạo',
                    'delete'        => 'Xóa',
                    'edit'          => 'Chỉnh sửa',
                    'email'         => 'Email',
                    'id'            => 'ID',
                    'inactive'      => 'Không kích hoạt',
                    'name'          => 'Tên',
                    'status'        => 'Trạng thái',
                    'update-status' => 'Cập nhật Trạng thái',
                    'users'         => 'Người dùng',
                ],

                'create' => [
                    'confirm-password' => 'Xác nhận Mật khẩu',
                    'email'            => 'Email',
                    'general'          => 'Chung',
                    'global'           => 'Toàn cầu',
                    'group'            => 'Nhóm',
                    'individual'       => 'Cá nhân',
                    'name'             => 'Tên',
                    'password'         => 'Mật khẩu',
                    'permission'       => 'Quyền hạn',
                    'role'             => 'Vai trò',
                    'save-btn'         => 'Lưu Người Dùng',
                    'status'           => 'Trạng thái',
                    'title'            => 'Tạo Người Dùng',
                    'view-permission'  => 'Xem Quyền Hạn',
                ],

                'edit' => [
                    'title' => 'Chỉnh Sửa Người Dùng',
                ],
            ],
        ],

        'pipelines' => [
            'index' => [
                'title'                => 'Quy Trình',
                'create-btn'           => 'Tạo Quy Trình',
                'create-success'       => 'Quy trình đã được tạo thành công.',
                'update-success'       => 'Quy trình đã được cập nhật thành công.',
                'delete-success'       => 'Quy trình đã được xóa thành công.',
                'delete-failed'        => 'Quy trình không thể bị xóa.',
                'default-delete-error' => 'Quy trình mặc định không thể bị xóa.',

                'datagrid' => [
                    'delete'      => 'Xóa',
                    'edit'        => 'Chỉnh sửa',
                    'id'          => 'ID',
                    'is-default'  => 'Có phải là mặc định',
                    'name'        => 'Tên',
                    'no'          => 'Không',
                    'rotten-days' => 'Ngày Hỏng',
                    'yes'         => 'Có',
                ],
            ],

            'create' => [
                'title'                => 'Tạo Quy Trình',
                'save-btn'             => 'Lưu Quy Trình',
                'name'                 => 'Tên',
                'rotten-days'          => 'Ngày Hỏng',
                'mark-as-default'      => 'Đánh dấu là Mặc định',
                'general'              => 'Chung',
                'probability'          => 'Xác Suất (%)',
                'new-stage'            => 'Mới',
                'won-stage'            => 'Thắng',
                'lost-stage'           => 'Thua',
                'stage-btn'            => 'Thêm Giai Đoạn',
                'stages'               => 'Các Giai Đoạn',
                'duplicate-name'       => 'Trường "Tên" không được trùng lặp',
                'delete-stage'         => 'Xóa Giai Đoạn',
                'add-new-stages'       => 'Thêm Giai Đoạn Mới',
                'add-stage-info'       => 'Thêm giai đoạn mới cho Quy trình của bạn',
                'newly-added'          => 'Mới Thêm',
                'stage-delete-success' => 'Giai Đoạn đã được xóa thành công',
            ],

            'edit'  => [
                'title'                => 'Chỉnh Sửa Quy Trình',
                'save-btn'             => 'Lưu Quy Trình',
                'name'                 => 'Tên',
                'rotten-days'          => 'Ngày Hỏng',
                'mark-as-default'      => 'Đánh dấu là Mặc định',
                'general'              => 'Chung',
                'probability'          => 'Xác Suất (%)',
                'new-stage'            => 'Mới',
                'won-stage'            => 'Thắng',
                'lost-stage'           => 'Thua',
                'stage-btn'            => 'Thêm Giai Đoạn',
                'stages'               => 'Các Giai Đoạn',
                'duplicate-name'       => 'Trường "Tên" không được trùng lặp',
                'delete-stage'         => 'Xóa Giai Đoạn',
                'add-new-stages'       => 'Thêm Giai Đoạn Mới',
                'add-stage-info'       => 'Thêm giai đoạn mới cho Quy trình của bạn',
                'stage-delete-success' => 'Giai Đoạn đã được xóa thành công',
            ],
        ],

        'webhooks' => [
            'index' => [
                'title'          => 'Webhooks',
                'create-btn'     => 'Tạo Webhook',
                'create-success' => 'Webhook đã được tạo thành công.',
                'update-success' => 'Webhook đã được cập nhật thành công.',
                'delete-success' => 'Webhook đã được xóa thành công.',
                'delete-failed'  => 'Webhook không thể bị xóa.',

                'datagrid' => [
                    'id'          => 'ID',
                    'delete'      => 'Xóa',
                    'edit'        => 'Chỉnh sửa',
                    'name'        => 'Tên',
                    'entity-type' => 'Loại Đối Tượng',
                    'end-point'   => 'Điểm Kết Thúc',
                ],
            ],

            'create' => [
                'title'                 => 'Tạo Webhook',
                'save-btn'              => 'Lưu Webhook',
                'info'                  => 'Nhập thông tin chi tiết của webhooks',
                'url-and-parameters'    => 'URL Và Tham Số',
                'method'                => 'Phương Thức',
                'post'                  => 'Post',
                'put'                   => 'Put',
                'url-endpoint'          => 'Điểm Kết Thúc URL',
                'parameters'            => 'Tham Số',
                'add-new-parameter'     => 'Thêm Tham Số Mới',
                'url-preview'           => 'Xem Trước URL:',
                'headers'               => 'Tiêu Đề',
                'add-new-header'        => 'Thêm Tiêu Đề Mới',
                'body'                  => 'Nội Dung',
                'default'               => 'Mặc định',
                'x-www-form-urlencoded' => 'x-www-form-urlencoded',
                'key-and-value'         => 'Khóa và Giá trị',
                'add-new-payload'       => 'Thêm payload mới',
                'raw'                   => 'Thô',
                'general'               => 'Chung',
                'name'                  => 'Tên',
                'entity-type'           => 'Loại Đối Tượng',
                'insert-placeholder'    => 'Chèn Placeholder',
                'description'           => 'Mô Tả',
                'json'                  => 'Json',
                'text'                  => 'Văn bản',
            ],

            'edit' => [
                'title'                 => 'Chỉnh Sửa Webhook',
                'edit-btn'              => 'Lưu Webhook',
                'save-btn'              => 'Lưu Webhook',
                'info'                  => 'Nhập thông tin chi tiết của webhooks',
                'url-and-parameters'    => 'URL Và Tham Số',
                'method'                => 'Phương Thức',
                'post'                  => 'Post',
                'put'                   => 'Put',
                'url-endpoint'          => 'Điểm Kết Thúc URL',
                'parameters'            => 'Tham Số',
                'add-new-parameter'     => 'Thêm Tham Số Mới',
                'url-preview'           => 'Xem Trước URL:',
                'headers'               => 'Tiêu Đề',
                'add-new-header'        => 'Thêm Tiêu Đề Mới',
                'body'                  => 'Nội Dung',
                'default'               => 'Mặc định',
                'x-www-form-urlencoded' => 'x-www-form-urlencoded',
                'key-and-value'         => 'Khóa và Giá trị',
                'add-new-payload'       => 'Thêm payload mới',
                'raw'                   => 'Thô',
                'general'               => 'Chung',
                'name'                  => 'Tên',
                'entity-type'           => 'Loại Đối Tượng',
                'insert-placeholder'    => 'Chèn Placeholder',
                'description'           => 'Mô Tả',
                'json'                  => 'Json',
                'text'                  => 'Văn bản',
            ],
        ],

        'warehouses' => [
            'index' => [
                'title'          => 'Kho Hàng',
                'create-btn'     => 'Tạo Kho Hàng',
                'create-success' => 'Kho hàng đã được tạo thành công.',
                'name-exists'    => 'Tên kho hàng đã tồn tại.',
                'update-success' => 'Kho hàng đã được cập nhật thành công.',
                'delete-success' => 'Kho hàng đã được xóa thành công.',
                'delete-failed'  => 'Kho hàng không thể bị xóa.',

                'datagrid' => [
                    'id'              => 'ID',
                    'name'            => 'Tên',
                    'contact-name'    => 'Tên Liên Hệ',
                    'delete'          => 'Xóa',
                    'edit'            => 'Chỉnh sửa',
                    'view'            => 'Xem',
                    'created-at'      => 'Ngày Tạo',
                    'products'        => 'Sản Phẩm',
                    'contact-emails'  => 'Email Liên Hệ',
                    'contact-numbers' => 'Số Điện Thoại Liên Hệ',
                ],
            ],

            'create' => [
                'title'         => 'Tạo Kho Hàng',
                'save-btn'      => 'Lưu Kho Hàng',
                'contact-info'  => 'Thông Tin Liên Hệ',
            ],

            'edit' => [
                'title'         => 'Chỉnh Sửa Kho Hàng',
                'save-btn'      => 'Lưu Kho Hàng',
                'contact-info'  => 'Thông Tin Liên Hệ',
            ],

            'view' => [
                'all'         => 'Tất Cả',
                'notes'       => 'Ghi Chú',
                'files'       => 'Tệp',
                'location'    => 'Vị Trí',
                'change-logs' => 'Nhật Ký Thay Đổi',

                'locations' => [
                    'action'         => 'Hành Động',
                    'add-location'   => 'Thêm Vị Trí',
                    'create-success' => 'Vị trí đã được tạo thành công.',
                    'delete'         => 'Xóa',
                    'delete-failed'  => 'Vị trí không thể bị xóa.',
                    'delete-success' => 'Vị trí đã được xóa thành công.',
                    'name'           => 'Tên',
                    'save-btn'       => 'Lưu',
                ],

                'general-information' => [
                    'title' => 'Thông Tin Chung',
                ],

                'contact-information' => [
                    'title' => 'Thông Tin Liên Hệ',
                ],
            ],
        ],

        'attributes' => [
            'index' => [
                'title'              => 'Thuộc Tính',
                'create-btn'         => 'Tạo Thuộc Tính',
                'create-success'     => 'Thuộc tính đã được tạo thành công.',
                'update-success'     => 'Thuộc tính đã được cập nhật thành công.',
                'delete-success'     => 'Thuộc tính đã được xóa thành công.',
                'delete-failed'      => 'Thuộc tính không thể bị xóa.',
                'user-define-error'  => 'Không thể xóa thuộc tính hệ thống.',
                'mass-delete-failed' => 'Các thuộc tính hệ thống không thể bị xóa.',

                'datagrid' => [
                    'yes'         => 'Có',
                    'no'          => 'Không',
                    'id'          => 'ID',
                    'code'        => 'Mã',
                    'name'        => 'Tên',
                    'entity-type' => 'Loại Thực Thể',
                    'type'        => 'Loại',
                    'is-default'  => 'Mặc Định',
                    'edit'        => 'Chỉnh sửa',
                    'delete'      => 'Xóa',
                ],
            ],

            'create'  => [
                'title'                 => 'Tạo Thuộc Tính',
                'save-btn'              => 'Lưu Thuộc Tính',
                'code'                  => 'Mã',
                'name'                  => 'Tên',
                'entity-type'           => 'Loại Thực Thể',
                'type'                  => 'Loại',
                'validations'           => 'Xác Thực',
                'is-required'           => 'Bắt Buộc',
                'input-validation'      => 'Xác Thực Đầu Vào',
                'is-unique'             => 'Là Độc Nhất',
                'labels'                => 'Nhãn',
                'general'               => 'Chung',
                'numeric'               => 'Số',
                'decimal'               => 'Thập Phân',
                'url'                   => 'Url',
                'options'               => 'Tùy Chọn',
                'option-type'           => 'Loại Tùy Chọn',
                'lookup-type'           => 'Loại Tra Cứu',
                'add-option'            => 'Thêm Tùy Chọn',
                'save-option'           => 'Lưu Tùy Chọn',
                'option-name'           => 'Tên Tùy Chọn',
                'add-attribute-options' => 'Thêm Tùy Chọn Thuộc Tính',
                'text'                  => 'Văn Bản',
                'textarea'              => 'Khung Văn Bản',
                'price'                 => 'Giá',
                'boolean'               => 'Boolean',
                'select'                => 'Chọn',
                'multiselect'           => 'Chọn Nhiều',
                'email'                 => 'Email',
                'address'               => 'Địa Chỉ',
                'phone'                 => 'Điện Thoại',
                'datetime'              => 'Ngày Giờ',
                'date'                  => 'Ngày',
                'image'                 => 'Hình Ảnh',
                'file'                  => 'Tệp',
                'lookup'                => 'Tra Cứu',
                'entity_type'           => 'Loại thực thể',
                'checkbox'              => 'Hộp Kiểm',
                'is_required'           => 'Bắt Buộc',
                'is_unique'             => 'Là Độc Nhất',
                'actions'               => 'Hành Động',
            ],

            'edit'  => [
                'title'                 => 'Chỉnh Sửa Thuộc Tính',
                'save-btn'              => 'Lưu Thuộc Tính',
                'code'                  => 'Mã',
                'name'                  => 'Tên',
                'labels'                => 'Nhãn',
                'entity-type'           => 'Loại Thực Thể',
                'type'                  => 'Loại',
                'validations'           => 'Xác Thực',
                'is-required'           => 'Bắt Buộc',
                'input-validation'      => 'Xác Thực Đầu Vào',
                'is-unique'             => 'Là Độc Nhất',
                'general'               => 'Chung',
                'numeric'               => 'Số',
                'decimal'               => 'Thập Phân',
                'url'                   => 'Url',
                'options'               => 'Tùy Chọn',
                'option-type'           => 'Loại Tùy Chọn',
                'lookup-type'           => 'Loại Tra Cứu',
                'add-option'            => 'Thêm Tùy Chọn',
                'save-option'           => 'Lưu Tùy Chọn',
                'option-name'           => 'Tên Tùy Chọn',
                'add-attribute-options' => 'Thêm Tùy Chọn Thuộc Tính',
                'text'                  => 'Văn Bản',
                'textarea'              => 'Khung Văn Bản',
                'price'                 => 'Giá',
                'boolean'               => 'Boolean',
                'select'                => 'Chọn',
                'multiselect'           => 'Chọn Nhiều',
                'email'                 => 'Email',
                'address'               => 'Địa Chỉ',
                'phone'                 => 'Điện Thoại',
                'datetime'              => 'Ngày Giờ',
                'date'                  => 'Ngày',
                'image'                 => 'Hình Ảnh',
                'file'                  => 'Tệp',
                'lookup'                => 'Tra Cứu',
                'entity_type'           => 'Loại thực thể',
                'checkbox'              => 'Hộp Kiểm',
                'is_required'           => 'Bắt Buộc',
                'is_unique'             => 'Là Độc Nhất',
                'actions'               => 'Hành Động',
            ],
        ],

    ],

    'activities' => [
        'index' => [
            'title'      => 'Hoạt Động',

            'datagrid' => [
                'comment'       => 'Ghi Chú',
                'created_at'    => 'Thời Gian Tạo',
                'created_by'    => 'Người Tạo',
                'edit'          => 'Chỉnh Sửa',
                'id'            => 'ID',
                'done'          => 'Đã Hoàn Thành',
                'not-done'      => 'Chưa Hoàn Thành',
                'lead'          => 'Người Dẫn Dắt',
                'mass-delete'   => 'Xóa Hàng Loạt',
                'mass-update'   => 'Cập Nhật Hàng Loạt',
                'schedule-from' => 'Lịch Từ',
                'schedule-to'   => 'Lịch Đến',
                'schedule_from' => 'Lịch Từ',
                'schedule_to'   => 'Lịch Đến',
                'title'         => 'Tiêu Đề',
                'is_done'       => 'Đã Hoàn Thành',
                'type'          => 'Loại',
                'update'        => 'Cập Nhật',
                'call'          => 'Cuộc Gọi',
                'meeting'       => 'Cuộc Họp',
                'lunch'         => 'Bữa Trưa',
            ],
        ],

        'edit' => [
            'title'           => 'Chỉnh Sửa Hoạt Động',
            'back-btn'        => 'Quay Lại',
            'save-btn'        => 'Lưu Hoạt Động',
            'type'            => 'Loại Hoạt Động',
            'call'            => 'Cuộc Gọi',
            'meeting'         => 'Cuộc Họp',
            'lunch'           => 'Bữa Trưa',
            'schedule_to'     => 'Lịch Đến',
            'schedule_from'   => 'Lịch Từ',
            'location'        => 'Địa Điểm',
            'comment'         => 'Ghi Chú',
            'lead'            => 'Người Dẫn Dắt',
            'participants'    => 'Người Tham Gia',
            'general'         => 'Chung',
            'persons'         => 'Người',
            'no-result-found' => 'Không tìm thấy bản ghi.',
            'users'           => 'Người Dùng',
        ],

<<<<<<< HEAD
        'updated'              => 'Đã cập nhật :attribute',
        'created'              => 'Đã tạo',
        'duration-overlapping' => 'Người tham gia có một cuộc họp khác vào thời điểm này. Bạn có muốn tiếp tục không?',
        'create-success'       => 'Hoạt động được tạo thành công.',
        'update-success'       => 'Hoạt động được cập nhật thành công.',
        'overlapping-error'    => 'Người tham gia có một cuộc họp khác vào thời điểm này.',
        'destroy-success'      => 'Hoạt động đã được xóa thành công.',
        'delete-failed'        => 'Không thể xóa hoạt động.',
        'mass-update-success'  => 'Hoạt động được cập nhật thành công.',
        'mass-destroy-success' => 'Hoạt động đã được xóa thành công.',
        'mass-delete-failed'   => 'Không thể xóa hoạt động.',
=======
        'updated'              => 'Cập Nhật :attribute',
        'created'              => 'Đã Tạo',
        'duration-overlapping' => 'Người tham gia có cuộc họp khác vào thời điểm này. Bạn có muốn tiếp tục không?',
        'create-success'       => 'Hoạt động đã được tạo thành công.',
        'update-success'       => 'Hoạt động đã được cập nhật thành công.',
        'overlapping-error'    => 'Người tham gia có cuộc họp khác vào thời điểm này.',
        'destroy-success'      => 'Hoạt động đã được xóa thành công.',
        'delete-failed'        => 'Hoạt động không thể bị xóa.',
        'mass-update-success'  => 'Hoạt động được cập nhật thành công.',
        'mass-destroy-success' => 'Hoạt động được xóa thành công.',
        'mass-delete-failed'   => 'Không thể xóa các hoạt động.',
>>>>>>> e61ba940
    ],

    'mail' => [
        'index' => [
            'compose'           => 'Soạn Thư',
            'draft'             => 'Thư Nháp',
            'inbox'             => 'Hộp Thư Đến',
            'outbox'            => 'Hộp Thư Đi',
            'sent'              => 'Đã Gửi',
            'trash'             => 'Thùng Rác',
            'compose-mail-btn'  => 'Soạn Thư',
            'btn'               => 'Thư',
            'mail'              => [
                'title'         => 'Soạn Thư',
                'to'            => 'Đến',
                'enter-emails'  => 'Nhấn enter để thêm email',
                'cc'            => 'CC',
                'bcc'           => 'BCC',
                'subject'       => 'Chủ Đề',
                'send-btn'      => 'Gửi',
                'message'       => 'Tin Nhắn',
                'draft'         => 'Thư Nháp',
            ],

            'datagrid' => [
                'id'            => 'ID',
                'from'          => 'Từ',
                'to'            => 'Đến',
                'subject'       => 'Chủ Đề',
                'tag-name'      => 'Tên Thẻ',
                'created-at'    => 'Thời Gian Tạo',
                'move-to-inbox' => 'Chuyển Đến Hộp Thư Đến',
                'edit'          => 'Chỉnh Sửa',
                'view'          => 'Xem',
                'delete'        => 'Xóa',
            ],
        ],

        'create-success'      => 'Email đã được gửi thành công.',
        'update-success'      => 'Email đã được cập nhật thành công.',
        'mass-update-success' => 'Các email đã được cập nhật thành công.',
        'delete-success'      => 'Email đã được xóa thành công.',
        'delete-failed'       => 'Email không thể bị xóa.',

        'view' => [
            'title'                      => 'Thư',
            'subject'                    => ':subject',
            'link-mail'                  => 'Liên Kết Thư',
            'to'                         => 'Đến',
            'cc'                         => 'CC',
            'bcc'                        => 'BCC',
            'reply'                      => 'Trả Lời',
            'reply-all'                  => 'Trả Lời Tất Cả',
            'forward'                    => 'Chuyển Tiếp',
            'delete'                     => 'Xóa',
            'enter-mails'                => 'Nhập ID email',
            'rotten-days'                => 'Người dẫn dắt đã hỏng trong :days ngày',
            'search-an-existing-lead'    => 'Tìm kiếm người dẫn dắt hiện có',
            'search-an-existing-contact' => 'Tìm kiếm liên hệ hiện có',
            'message'                    => 'Tin Nhắn',
            'add-attachments'            => 'Thêm Tệp Đính Kèm',
            'discard'                    => 'Bỏ Qua',
            'send'                       => 'Gửi',
            'no-result-found'            => 'Không tìm thấy kết quả',
            'add-new-contact'            => 'Thêm Liên Hệ Mới',
            'description'                => 'Mô Tả',
            'search'                     => 'Tìm kiếm...',
            'add-new-lead'               => 'Thêm Người Dẫn Dắt Mới',
            'create-new-contact'         => 'Tạo Liên Hệ Mới',
            'save-contact'               => 'Lưu Liên Hệ',
            'create-lead'                => 'Tạo Người Dẫn Dắt',
            'linked-contact'             => 'Liên Hệ Đã Liên Kết',
            'link-to-contact'            => 'Liên Kết Với Liên Hệ',
            'link-to-lead'               => 'Liên Kết Với Người Dẫn Dắt',
            'linked-lead'                => 'Người Dẫn Dắt Đã Liên Kết',
            'lead-details'               => 'Chi Tiết Người Dẫn Dắt',
            'contact-person'             => 'Người Liên Hệ',
            'product'                    => 'Sản Phẩm',

            'tags' => [
                'create-success'  => 'Thẻ đã được tạo thành công.',
                'destroy-success' => 'Thẻ đã được xóa thành công.',
            ],
        ],
    ],

    'common' => [
        'custom-attributes' => [
            'select-country' => 'Chọn Quốc Gia',
            'select-state'   => 'Chọn Bang',
            'state'          => 'Bang',
            'city'           => 'Thành Phố',
            'postcode'       => 'Mã Bưu Chính',
            'work'           => 'Công Việc',
            'home'           => 'Nhà',
            'add-more'       => 'Thêm Nữa',
            'select'         => 'Chọn',
            'country'        => 'Quốc Gia',
            'address'        => 'Địa Chỉ',
        ],
    ],

    'leads' => [
        'create-success'    => 'Tạo khách hàng tiềm năng thành công.',
        'update-success'    => 'Cập nhật khách hàng tiềm năng thành công.',
        'destroy-success'   => 'Xóa khách hàng tiềm năng thành công.',
        'destroy-failed'    => 'Không thể xóa khách hàng tiềm năng.',

        'index' => [
            'title'      => 'Khách Hàng Tiềm Năng',
            'create-btn' => 'Tạo Khách Hàng Tiềm Năng',

            'datagrid' => [
                'id'                  => 'ID',
                'sales-person'        => 'Nhân Viên Kinh Doanh',
                'subject'             => 'Chủ Đề',
                'source'              => 'Nguồn',
                'lead-value'          => 'Giá Trị Khách Hàng',
                'lead-type'           => 'Loại Khách Hàng',
                'tag-name'            => 'Tên Thẻ',
                'contact-person'      => 'Người Liên Hệ',
                'stage'               => 'Giai Đoạn',
                'rotten-lead'         => 'Khách Hàng Tiềm Năng Hết Hạn',
                'expected-close-date' => 'Ngày Dự Kiến Đóng',
                'created-at'          => 'Tạo Vào Lúc',
                'no'                  => 'Không',
                'yes'                 => 'Có',
                'delete'              => 'Xóa',
                'mass-delete'         => 'Xóa Hàng Loạt',
                'mass-update'         => 'Cập Nhật Hàng Loạt',
            ],

            'kanban' => [
                'rotten-days'            => 'Khách hàng tiềm năng đã hết hạn trong :days ngày',
                'empty-list'             => 'Danh sách khách hàng tiềm năng của bạn trống',
                'empty-list-description' => 'Tạo một khách hàng tiềm năng để tổ chức các mục tiêu của bạn.',
                'create-lead-btn'        => 'Tạo Khách Hàng Tiềm Năng',

                'columns' => [
                    'contact-person'      => 'Người Liên Hệ',
                    'id'                  => 'ID',
                    'lead-type'           => 'Loại Khách Hàng',
                    'lead-value'          => 'Giá Trị Khách Hàng',
                    'sales-person'        => 'Nhân Viên Kinh Doanh',
                    'source'              => 'Nguồn',
                    'title'               => 'Tiêu Đề',
                    'tags'                => 'Thẻ',
                    'expected-close-date' => 'Ngày Dự Kiến Đóng',
                    'created-at'          => 'Tạo Vào Lúc',
                ],

                'toolbar' => [
                    'search' => [
                        'title' => 'Tìm Kiếm',
                    ],

                    'filters' => [
                        'apply-filters' => 'Áp Dụng Bộ Lọc',
                        'clear-all'     => 'Xóa Tất Cả',
                        'filter'        => 'Bộ Lọc',
                        'filters'       => 'Bộ Lọc',
                        'select'        => 'Chọn',
                    ],
                ],
            ],

            'view-switcher' => [
                'all-pipelines'       => 'Tất Cả Các Quy Trình',
                'create-new-pipeline' => 'Tạo Quy Trình Mới',
            ],
        ],

        'create' => [
            'title'          => 'Tạo Khách Hàng Tiềm Năng',
            'save-btn'       => 'Lưu',
            'details'        => 'Chi Tiết',
            'details-info'   => 'Nhập Thông Tin Cơ Bản Của Khách Hàng Tiềm Năng',
            'contact-person' => 'Người Liên Hệ',
            'contact-info'   => 'Thông Tin Về Người Liên Hệ',
            'products'       => 'Sản Phẩm',
            'products-info'  => 'Thông Tin Về Sản Phẩm',
        ],

        'edit' => [
            'title'          => 'Chỉnh Sửa Khách Hàng Tiềm Năng',
            'save-btn'       => 'Lưu',
            'details'        => 'Chi Tiết',
            'details-info'   => 'Nhập Thông Tin Cơ Bản Của Khách Hàng Tiềm Năng',
            'contact-person' => 'Người Liên Hệ',
            'contact-info'   => 'Thông Tin Về Người Liên Hệ',
            'products'       => 'Sản Phẩm',
            'products-info'  => 'Thông Tin Về Sản Phẩm',
        ],

        'common' => [
            'contact' => [
                'name'           => 'Tên',
                'email'          => 'Email',
                'contact-number' => 'Số Liên Lạc',
                'organization'   => 'Tổ Chức',
            ],

            'products' => [
                'product-name' => 'Tên Sản Phẩm',
                'quantity'     => 'Số Lượng',
                'price'        => 'Giá',
                'amount'       => 'Tổng Tiền',
                'action'       => 'Hành Động',
                'add-more'     => 'Thêm Nữa',
                'total'        => 'Tổng Cộng',
            ],
        ],

        'view' => [
            'title'       => 'Khách Hàng Tiềm Năng: :title',
            'rotten-days' => ':days Ngày',

            'tabs'        => [
                'description' => 'Mô Tả',
                'products'    => 'Sản Phẩm',
                'quotes'      => 'Báo Giá',
            ],

            'attributes' => [
                'title' => 'Về Khách Hàng Tiềm Năng',
            ],

            'quotes'=> [
                'subject'         => 'Chủ Đề',
                'expired-at'      => 'Hết Hạn Vào',
                'sub-total'       => 'Tạm Tính',
                'discount'        => 'Giảm Giá',
                'tax'             => 'Thuế',
                'adjustment'      => 'Điều Chỉnh',
                'grand-total'     => 'Tổng Cộng',
                'delete'          => 'Xóa',
                'edit'            => 'Chỉnh Sửa',
                'download'        => 'Tải Xuống',
                'destroy-success' => 'Xóa báo giá thành công.',
                'empty-title'     => 'Không Có Báo Giá',
                'empty-info'      => 'Không Có Báo Giá Cho Khách Hàng Tiềm Năng Này',
                'add-btn'         => 'Thêm Báo Giá',
            ],

            'products' => [
                'product-name' => 'Tên Sản Phẩm',
                'quantity'     => 'Số Lượng',
                'price'        => 'Giá',
                'amount'       => 'Tổng Tiền',
                'action'       => 'Hành Động',
                'add-more'     => 'Thêm Nữa',
                'total'        => 'Tổng Cộng',
                'empty-title'  => 'Không Có Sản Phẩm',
                'empty-info'   => 'Không Có Sản Phẩm Cho Khách Hàng Tiềm Năng Này',
                'add-product'  => 'Thêm Sản Phẩm',
            ],

            'persons' => [
                'title'     => 'Về Người Liên Hệ',
                'job-title' => ':job_title tại :organization',
            ],

            'stages' => [
                'won-lost'       => 'Thắng/Thua',
                'won'            => 'Thắng',
                'lost'           => 'Thua',
                'need-more-info' => 'Cần Thêm Thông Tin',
                'closed-at'      => 'Đóng Vào',
                'won-value'      => 'Giá Trị Thắng',
                'lost-reason'    => 'Lý Do Thua',
                'save-btn'       => 'Lưu',
            ],

            'tags' => [
                'create-success'  => 'Tạo thẻ thành công.',
                'destroy-success' => 'Xóa thẻ thành công.',
            ],
        ],
    ],

    'configuration' => [
        'index' => [
            'back'         => 'Quay Lại',
            'save-btn'     => 'Lưu Cấu Hình',
            'save-success' => 'Lưu Cấu Hình Thành Công.',
            'search'       => 'Tìm Kiếm',
            'title'        => 'Cấu Hình',

            'general'  => [
                'title'   => 'Chung',
                'info'    => 'Cấu Hình Chung',

                'general' => [
                    'title'           => 'Chung',
                    'info'            => 'Cập nhật cài đặt chung của bạn tại đây.',
                    'locale-settings' => [
                        'title'       => 'Cài Đặt Ngôn Ngữ',
                        'title-info'  => 'Định nghĩa ngôn ngữ sử dụng trong giao diện người dùng, chẳng hạn như tiếng Anh (en), tiếng Pháp (fr) hoặc tiếng Nhật (ja).',
                    ],
                ],
            ],
        ],
    ],

    'dashboard' => [
        'index' => [
            'title' => 'Bảng Điều Khiển',

            'revenue' => [
                'lost-revenue' => 'Doanh Thu Bị Mất',
                'won-revenue'  => 'Doanh Thu Đã Đạt',
            ],

            'over-all' => [
                'average-lead-value'    => 'Giá Trị Lead Trung Bình',
                'total-leads'           => 'Tổng Số Lead',
                'average-leads-per-day' => 'Số Lead Trung Bình Mỗi Ngày',
                'total-quotations'      => 'Tổng Số Báo Giá',
                'total-persons'         => 'Tổng Số Người Liên Hệ',
                'total-organizations'   => 'Tổng Số Tổ Chức',
            ],

            'total-leads' => [
                'title' => 'Leads',
                'total' => 'Tổng Số Lead',
                'won'   => 'Lead Đã Đạt',
                'lost'  => 'Lead Bị Mất',
            ],

            'revenue-by-sources' => [
                'title'       => 'Doanh Thu Theo Nguồn',
                'empty-title' => 'Không Có Dữ Liệu',
                'empty-info'  => 'Không có dữ liệu cho khoảng thời gian được chọn',
            ],

            'revenue-by-types' => [
                'title'       => 'Doanh Thu Theo Loại',
                'empty-title' => 'Không Có Dữ Liệu',
                'empty-info'  => 'Không có dữ liệu cho khoảng thời gian được chọn',
            ],

            'top-selling-products' => [
                'title'       => 'Sản Phẩm Bán Chạy Nhất',
                'empty-title' => 'Không Tìm Thấy Sản Phẩm',
                'empty-info'  => 'Không có sản phẩm nào cho khoảng thời gian được chọn',
            ],

            'top-persons' => [
                'title'       => 'Người Liên Hệ Hàng Đầu',
                'empty-title' => 'Không Tìm Thấy Người Liên Hệ',
                'empty-info'  => 'Không có người liên hệ nào cho khoảng thời gian được chọn',
            ],

            'open-leads-by-states' => [
                'title'       => 'Leads Mở Theo Tình Trạng',
                'empty-title' => 'Không Có Dữ Liệu',
                'empty-info'  => 'Không có dữ liệu cho khoảng thời gian được chọn',
            ],
        ],
    ],

    'layouts' => [
        'app-version'          => 'Phiên Bản : :version',
        'dashboard'            => 'Bảng Điều Khiển',
        'leads'                => 'Leads',
        'quotes'               => 'Báo Giá',
        'quote'                => 'Báo Giá',
        'mail'                 => [
            'title'   => 'Thư',
            'compose' => 'Soạn Thư',
            'inbox'   => 'Hộp Thư Đến',
            'draft'   => 'Thư Nháp',
            'outbox'  => 'Hộp Thư Đi',
            'sent'    => 'Đã Gửi',
            'trash'   => 'Thùng Rác',
            'setting' => 'Cài Đặt',
        ],
        'activities'           => 'Hoạt Động',
        'contacts'             => 'Liên Hệ',
        'persons'              => 'Người Liên Hệ',
        'person'               => 'Người Liên Hệ',
        'organizations'        => 'Tổ Chức',
        'organization'         => 'Tổ Chức',
        'products'             => 'Sản Phẩm',
        'product'              => 'Sản Phẩm',
        'settings'             => 'Cài Đặt',
        'user'                 => 'Người Dùng',
        'user-info'            => 'Quản lý tất cả người dùng và quyền hạn của họ trong CRM, những gì họ được phép làm.',
        'groups'               => 'Nhóm',
        'groups-info'          => 'Thêm, chỉnh sửa hoặc xóa nhóm khỏi CRM',
        'roles'                => 'Vai Trò',
        'role'                 => 'Vai Trò',
        'roles-info'           => 'Thêm, chỉnh sửa hoặc xóa vai trò khỏi CRM',
        'users'                => 'Người Dùng',
        'users-info'           => 'Thêm, chỉnh sửa hoặc xóa người dùng khỏi CRM',
        'lead'                 => 'Lead',
        'lead-info'            => 'Quản lý tất cả các cài đặt liên quan đến leads trong CRM',
        'pipelines'            => 'Pipelines',
        'pipelines-info'       => 'Thêm, chỉnh sửa hoặc xóa pipelines khỏi CRM',
        'sources'              => 'Nguồn',
        'sources-info'         => 'Thêm, chỉnh sửa hoặc xóa nguồn khỏi CRM',
        'types'                => 'Loại',
        'types-info'           => 'Thêm, chỉnh sửa hoặc xóa loại khỏi CRM',
        'automation'           => 'Tự Động Hóa',
        'automation-info'      => 'Quản lý tất cả các cài đặt liên quan đến tự động hóa trong CRM',
        'attributes'           => 'Thuộc Tính',
        'attribute'            => 'Thuộc Tính',
        'attributes-info'      => 'Thêm, chỉnh sửa hoặc xóa thuộc tính khỏi CRM',
        'email-templates'      => 'Mẫu Email',
        'email'                => 'Email',
        'email-templates-info' => 'Thêm, chỉnh sửa hoặc xóa mẫu email khỏi CRM',
        'events'               => 'Sự kiện',
        'events-info'          => 'Thêm, chỉnh sửa hoặc xóa sự kiện từ CRM',
        'campaigns'            => 'Chiến dịch',
        'campaigns-info'       => 'Thêm, chỉnh sửa hoặc xóa chiến dịch từ CRM',
        'workflows'            => 'Quy Trình',
        'workflows-info'       => 'Thêm, chỉnh sửa hoặc xóa quy trình khỏi CRM',
<<<<<<< HEAD
        'webhooks'             => 'Webhook',
        'webhooks-info'        => 'Thêm, chỉnh sửa hoặc xóa webhook từ CRM',
=======
        'webhooks'             => 'Webhooks',
        'webhooks-info'        => 'Thêm, chỉnh sửa hoặc xóa webhooks từ CRM',
>>>>>>> e61ba940
        'other-settings'       => 'Cài Đặt Khác',
        'other-settings-info'  => 'Quản lý tất cả các cài đặt khác trong CRM',
        'tags'                 => 'Thẻ',
        'tags-info'            => 'Thêm, chỉnh sửa hoặc xóa thẻ khỏi CRM',
        'my-account'           => 'Tài Khoản Của Tôi',
        'sign-out'             => 'Đăng Xuất',
        'back'                 => 'Quay lại',
        'name'                 => 'Tên',
<<<<<<< HEAD
        'configuration'        => 'Cấu hình',
        'activities'           => 'Hoạt động',
        'howdy'                => 'Xin chào!',
        'warehouses'           => 'Kho hàng',
        'warehouse'            => 'Kho hàng',
        'warehouses-info'      => 'Thêm, chỉnh sửa hoặc xóa kho hàng từ CRM',
=======
        'configuration'        => 'Cấu Hình',
        'activities'           => 'Hoạt động',
        'howdy'                => 'Xin Chào!',
        'warehouses'           => 'Kho Hàng',
        'warehouse'            => 'Kho Hàng',
        'warehouses-info'      => 'Thêm, chỉnh sửa hoặc xóa kho hàng khỏi CRM',
>>>>>>> e61ba940
    ],

    'user' => [
        'account' => [
            'name'                  => 'Tên',
            'email'                 => 'Email',
            'password'              => 'Mật Khẩu',
            'my_account'            => 'Tài Khoản Của Tôi',
            'update_details'        => 'Cập Nhật Thông Tin',
            'current_password'      => 'Mật Khẩu Hiện Tại',
            'confirm_password'      => 'Xác Nhận Mật Khẩu',
            'password-match'        => 'Mật khẩu hiện tại không khớp.',
            'account-save'          => 'Thay đổi tài khoản đã được lưu thành công.',
            'permission-denied'     => 'Từ Chối Quyền Truy Cập',
            'remove-image'          => 'Xóa Hình Ảnh',
            'upload_image_pix'      => 'Tải Lên Ảnh Hồ Sơ (100px x 100px)',
            'upload_image_format'   => 'Định Dạng PNG hoặc JPG',
            'image_upload_message'  => 'Chỉ chấp nhận hình ảnh (.jpeg, .jpg, .png, ..).',
        ],
    ],

    'emails' => [
        'common' => [
            'dear'   => 'Kính gửi :name',
            'cheers' => 'Trân trọng,</br>Đội ngũ :app_name',

            'user'   => [
                'dear'           => 'Kính gửi :username',
                'create-subject' => 'Bạn đã được thêm làm thành viên.',
                'create-body'    => 'Chúc mừng! Bạn đã trở thành thành viên của đội ngũ chúng tôi.',

                'forget-password' => [
                    'subject'           => 'Khách hàng yêu cầu đặt lại mật khẩu',
                    'dear'              => 'Kính gửi :username',
                    'reset-password'    => 'Đặt Lại Mật Khẩu',
                    'info'              => 'Bạn nhận được email này vì chúng tôi đã nhận được yêu cầu đặt lại mật khẩu cho tài khoản của bạn.',
                    'final-summary'     => 'Nếu bạn không yêu cầu đặt lại mật khẩu, không cần thực hiện thêm hành động nào.',
                    'thanks'            => 'Cảm ơn!',
                ],
            ],
        ],
    ],

    'errors' => [
        'dashboard' => 'Bảng điều khiển',
        'go-back'   => 'Quay lại',
<<<<<<< HEAD
        'support'   => 'Nếu sự cố vẫn tiếp diễn, vui lòng liên hệ với chúng tôi tại <a href=":link" class=":class">:email</a> để được hỗ trợ.',

        '404' => [
            'description' => 'Rất tiếc! Trang bạn đang tìm kiếm hiện không có ở đây. Có vẻ như chúng tôi không thể tìm thấy những gì bạn đang tìm kiếm.',
=======
        'support'   => 'Nếu vấn đề vẫn tiếp diễn, hãy liên hệ với chúng tôi tại <a href=":link" class=":class">:email</a> để được hỗ trợ.',

        '404' => [
            'description' => 'Ôi! Trang bạn đang tìm kiếm đang nghỉ phép. Có vẻ như chúng tôi không thể tìm thấy những gì bạn đang tìm.',
>>>>>>> e61ba940
            'title'       => '404 Không Tìm Thấy Trang',
        ],

        '401' => [
<<<<<<< HEAD
            'description' => 'Rất tiếc! Có vẻ như bạn không được phép truy cập vào trang này. Có vẻ bạn đang thiếu thông tin xác thực cần thiết.',
            'title'       => '401 Không Được Phép',
        ],

        '403' => [
            'description' => 'Rất tiếc! Trang này bị hạn chế. Có vẻ bạn không có quyền truy cập vào nội dung này.',
=======
            'description' => 'Ôi! Có vẻ như bạn không được phép truy cập vào trang này. Có vẻ như bạn thiếu thông tin xác thực cần thiết.',
            'title'       => '401 Chưa Được Ủy Quyền',
        ],

        '403' => [
            'description' => 'Ôi! Trang này bị giới hạn. Có vẻ như bạn không có quyền truy cập vào nội dung này.',
>>>>>>> e61ba940
            'title'       => '403 Cấm Truy Cập',
        ],

        '500' => [
<<<<<<< HEAD
            'description' => 'Rất tiếc! Đã xảy ra sự cố. Có vẻ như chúng tôi đang gặp khó khăn trong việc tải trang mà bạn đang tìm kiếm.',
=======
            'description' => 'Ôi! Có điều gì đó đã sai. Có vẻ như chúng tôi đang gặp sự cố khi tải trang bạn đang tìm.',
>>>>>>> e61ba940
            'title'       => '500 Lỗi Máy Chủ Nội Bộ',
        ],

        '503' => [
<<<<<<< HEAD
            'description' => 'Rất tiếc! Có vẻ chúng tôi đang tạm ngừng để bảo trì. Vui lòng quay lại sau.',
=======
            'description' => 'Ôi! Có vẻ như chúng tôi tạm thời đang bảo trì. Vui lòng quay lại sau.',
>>>>>>> e61ba940
            'title'       => '503 Dịch Vụ Không Khả Dụng',
        ],
    ],
];<|MERGE_RESOLUTION|>--- conflicted
+++ resolved
@@ -1617,7 +1617,6 @@
             'users'           => 'Người Dùng',
         ],
 
-<<<<<<< HEAD
         'updated'              => 'Đã cập nhật :attribute',
         'created'              => 'Đã tạo',
         'duration-overlapping' => 'Người tham gia có một cuộc họp khác vào thời điểm này. Bạn có muốn tiếp tục không?',
@@ -1629,19 +1628,6 @@
         'mass-update-success'  => 'Hoạt động được cập nhật thành công.',
         'mass-destroy-success' => 'Hoạt động đã được xóa thành công.',
         'mass-delete-failed'   => 'Không thể xóa hoạt động.',
-=======
-        'updated'              => 'Cập Nhật :attribute',
-        'created'              => 'Đã Tạo',
-        'duration-overlapping' => 'Người tham gia có cuộc họp khác vào thời điểm này. Bạn có muốn tiếp tục không?',
-        'create-success'       => 'Hoạt động đã được tạo thành công.',
-        'update-success'       => 'Hoạt động đã được cập nhật thành công.',
-        'overlapping-error'    => 'Người tham gia có cuộc họp khác vào thời điểm này.',
-        'destroy-success'      => 'Hoạt động đã được xóa thành công.',
-        'delete-failed'        => 'Hoạt động không thể bị xóa.',
-        'mass-update-success'  => 'Hoạt động được cập nhật thành công.',
-        'mass-destroy-success' => 'Hoạt động được xóa thành công.',
-        'mass-delete-failed'   => 'Không thể xóa các hoạt động.',
->>>>>>> e61ba940
     ],
 
     'mail' => [
@@ -2059,13 +2045,8 @@
         'campaigns-info'       => 'Thêm, chỉnh sửa hoặc xóa chiến dịch từ CRM',
         'workflows'            => 'Quy Trình',
         'workflows-info'       => 'Thêm, chỉnh sửa hoặc xóa quy trình khỏi CRM',
-<<<<<<< HEAD
         'webhooks'             => 'Webhook',
         'webhooks-info'        => 'Thêm, chỉnh sửa hoặc xóa webhook từ CRM',
-=======
-        'webhooks'             => 'Webhooks',
-        'webhooks-info'        => 'Thêm, chỉnh sửa hoặc xóa webhooks từ CRM',
->>>>>>> e61ba940
         'other-settings'       => 'Cài Đặt Khác',
         'other-settings-info'  => 'Quản lý tất cả các cài đặt khác trong CRM',
         'tags'                 => 'Thẻ',
@@ -2074,21 +2055,11 @@
         'sign-out'             => 'Đăng Xuất',
         'back'                 => 'Quay lại',
         'name'                 => 'Tên',
-<<<<<<< HEAD
         'configuration'        => 'Cấu hình',
-        'activities'           => 'Hoạt động',
         'howdy'                => 'Xin chào!',
         'warehouses'           => 'Kho hàng',
         'warehouse'            => 'Kho hàng',
         'warehouses-info'      => 'Thêm, chỉnh sửa hoặc xóa kho hàng từ CRM',
-=======
-        'configuration'        => 'Cấu Hình',
-        'activities'           => 'Hoạt động',
-        'howdy'                => 'Xin Chào!',
-        'warehouses'           => 'Kho Hàng',
-        'warehouse'            => 'Kho Hàng',
-        'warehouses-info'      => 'Thêm, chỉnh sửa hoặc xóa kho hàng khỏi CRM',
->>>>>>> e61ba940
     ],
 
     'user' => [
@@ -2135,54 +2106,30 @@
     'errors' => [
         'dashboard' => 'Bảng điều khiển',
         'go-back'   => 'Quay lại',
-<<<<<<< HEAD
         'support'   => 'Nếu sự cố vẫn tiếp diễn, vui lòng liên hệ với chúng tôi tại <a href=":link" class=":class">:email</a> để được hỗ trợ.',
 
         '404' => [
             'description' => 'Rất tiếc! Trang bạn đang tìm kiếm hiện không có ở đây. Có vẻ như chúng tôi không thể tìm thấy những gì bạn đang tìm kiếm.',
-=======
-        'support'   => 'Nếu vấn đề vẫn tiếp diễn, hãy liên hệ với chúng tôi tại <a href=":link" class=":class">:email</a> để được hỗ trợ.',
-
-        '404' => [
-            'description' => 'Ôi! Trang bạn đang tìm kiếm đang nghỉ phép. Có vẻ như chúng tôi không thể tìm thấy những gì bạn đang tìm.',
->>>>>>> e61ba940
             'title'       => '404 Không Tìm Thấy Trang',
         ],
 
         '401' => [
-<<<<<<< HEAD
             'description' => 'Rất tiếc! Có vẻ như bạn không được phép truy cập vào trang này. Có vẻ bạn đang thiếu thông tin xác thực cần thiết.',
             'title'       => '401 Không Được Phép',
         ],
 
         '403' => [
             'description' => 'Rất tiếc! Trang này bị hạn chế. Có vẻ bạn không có quyền truy cập vào nội dung này.',
-=======
-            'description' => 'Ôi! Có vẻ như bạn không được phép truy cập vào trang này. Có vẻ như bạn thiếu thông tin xác thực cần thiết.',
-            'title'       => '401 Chưa Được Ủy Quyền',
-        ],
-
-        '403' => [
-            'description' => 'Ôi! Trang này bị giới hạn. Có vẻ như bạn không có quyền truy cập vào nội dung này.',
->>>>>>> e61ba940
             'title'       => '403 Cấm Truy Cập',
         ],
 
         '500' => [
-<<<<<<< HEAD
             'description' => 'Rất tiếc! Đã xảy ra sự cố. Có vẻ như chúng tôi đang gặp khó khăn trong việc tải trang mà bạn đang tìm kiếm.',
-=======
-            'description' => 'Ôi! Có điều gì đó đã sai. Có vẻ như chúng tôi đang gặp sự cố khi tải trang bạn đang tìm.',
->>>>>>> e61ba940
             'title'       => '500 Lỗi Máy Chủ Nội Bộ',
         ],
 
         '503' => [
-<<<<<<< HEAD
             'description' => 'Rất tiếc! Có vẻ chúng tôi đang tạm ngừng để bảo trì. Vui lòng quay lại sau.',
-=======
-            'description' => 'Ôi! Có vẻ như chúng tôi tạm thời đang bảo trì. Vui lòng quay lại sau.',
->>>>>>> e61ba940
             'title'       => '503 Dịch Vụ Không Khả Dụng',
         ],
     ],
