--- conflicted
+++ resolved
@@ -209,11 +209,11 @@
       content: "\e93a";
     }
     
-    .icon-bookmark-not-selected:before {
+    .icon-bookmark:before {
       content: "\e92c";
     }
     
-    .icon-bookmark-selected:before {
+    .icon-bookmark-active:before {
       content: "\e92d";
     }
     
@@ -313,13 +313,8 @@
       content: "\e90b";
     }
     
-<<<<<<< HEAD
-    .icon-attachmetent:before {
-      content: "\e90c";
-=======
     .icon-attachment:before {
         content: "\e90c";
->>>>>>> 38307038
     }
     
     .icon-sent:before {
@@ -335,11 +330,7 @@
     }
     
     .icon-light:before {
-<<<<<<< HEAD
-      content: "\e910";
-=======
         content: "\e910";
->>>>>>> 38307038
     }
     
     .icon-dark:before {
