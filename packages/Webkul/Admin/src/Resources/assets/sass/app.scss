--- conflicted
+++ resolved
@@ -805,13 +805,12 @@
             }
         }
     }
-<<<<<<< HEAD
 
     .empty-activities {
         text-align: center;
         font-size: 16px;
         color: #546E7A;
-=======
+    }
 }
 
 .dashboard {
@@ -970,6 +969,5 @@
         &.dashed {
             border-style: dashed;
         }
->>>>>>> ccd686ad
     }
 }