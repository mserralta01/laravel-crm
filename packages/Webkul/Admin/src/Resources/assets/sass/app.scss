--- conflicted
+++ resolved
@@ -996,38 +996,42 @@
     }
 }
 
-<<<<<<< HEAD
 .table {
-    tbody {
-        tr {
-            td {
-                &.subject {
-                    width: 100%;
-                    overflow: hidden;
-                    text-overflow: ellipsis;
-
-                    .subject-wrapper {
-                        display: flex;
-                        align-items: center;
-                        
-                        .subject-content {
-                            max-width: 100%;
-                            flex: 0 0 auto;
-                            overflow: hidden;
-                            text-overflow: ellipsis;
-                        }
-
-                        .reply {
-                            flex: 0 1 auto;
-                            overflow: hidden;
-                            text-overflow: ellipsis;
-                        }
-                    }
-                }
-            }
-        }
-    }
-=======
+    tr {
+        td, th {
+            &.subject {
+                width: 100%;
+                overflow: hidden;
+                text-overflow: ellipsis;
+
+                .subject-wrapper {
+                    display: flex;
+                    align-items: center;
+                    
+                    .subject-content {
+                        max-width: 100%;
+                        flex: 0 0 auto;
+                        overflow: hidden;
+                        text-overflow: ellipsis;
+                        font-weight: $font-weight-medium;
+                    }
+
+                    .reply {
+                        flex: 0 1 auto;
+                        overflow: hidden;
+                        text-overflow: ellipsis;
+                    }
+                }
+            }
+
+            &.name,
+            &.created_at {
+                width: 200px;
+            }
+        }
+    }
+}
+
 .banner {
     &.header-banner {
         width: 100%;
@@ -1095,5 +1099,4 @@
             display: inline-block;
         }
     }
->>>>>>> 056a60aa
 }