<?php

use Illuminate\Support\Facades\Route;
<<<<<<< HEAD
use Webkul\Admin\Http\Controllers\Settings\GroupController;
use Webkul\Admin\Http\Controllers\Settings\RoleController;
use Webkul\Admin\Http\Controllers\Settings\SourceController;
use Webkul\Admin\Http\Controllers\Settings\TypeController;
=======
use Webkul\Admin\Http\Controllers\Setting\TypeController;
use Webkul\Admin\Http\Controllers\Setting\WorkflowController;
>>>>>>> db87a278

/**
 * Settings routes.
 */
Route::group(['middleware' => ['admin_locale'], 'prefix' => config('app.admin_path')], function () {
    Route::prefix('settings')->group(function () {
        /**
         * Groups routes.
         */
        Route::controller(GroupController::class)->prefix('groups')->group(function () {
            Route::get('', 'index')->name('admin.settings.groups.index');

            Route::post('create', 'store')->name('admin.settings.groups.store');

            Route::get('edit/{id}', 'edit')->name('admin.settings.groups.edit');

            Route::put('edit/{id}', 'update')->name('admin.settings.groups.update');

            Route::delete('{id}', 'destroy')->name('admin.settings.groups.delete');
        });

        /**
         * Type routes.
         */
        Route::controller(TypeController::class)->prefix('types')->group(function () {
            Route::get('', 'index')->name('admin.settings.types.index');

            Route::post('create', 'store')->name('admin.settings.types.store');

            Route::get('edit/{id?}', 'edit')->name('admin.settings.types.edit');

            Route::put('edit/{id}', 'update')->name('admin.settings.types.update');

            Route::delete('{id}', 'destroy')->name('admin.settings.types.delete');
        });

        /**
<<<<<<< HEAD
         * Roles routes.
         */
        Route::controller(RoleController::class)->prefix('roles')->group(function () {
            Route::get('', 'index')->name('admin.settings.roles.index');

            Route::get('create', 'create')->name('admin.settings.roles.create');

            Route::post('create', 'store')->name('admin.settings.roles.store');

            Route::get('edit/{id}', 'edit')->name('admin.settings.roles.edit');

            Route::put('edit/{id}', 'update')->name('admin.settings.roles.update');

            Route::delete('{id}', 'destroy')->name('admin.settings.roles.delete');
        });

        /**
         * Lead Sources routes.
         */
        Route::controller(SourceController::class)->prefix('sources')->group(function () {
            Route::get('', 'index')->name('admin.settings.sources.index');

            Route::post('create', 'store')->name('admin.settings.sources.store');

            Route::get('edit/{id?}', 'edit')->name('admin.settings.sources.edit');

            Route::put('edit/{id}', 'update')->name('admin.settings.sources.update');

            Route::delete('{id}', 'destroy')->name('admin.settings.sources.delete');
=======
         * Workflows Routes.
         */
        Route::controller(WorkflowController::class)->prefix('workflows')->group(function () {
            Route::get('', 'index')->name('admin.settings.workflows.index');

            Route::get('create', 'create')->name('admin.settings.workflows.create');

            Route::post('create', 'store')->name('admin.settings.workflows.store');

            Route::get('edit/{id?}', 'edit')->name('admin.settings.workflows.edit');

            Route::put('edit/{id}', 'update')->name('admin.settings.workflows.update');

            Route::delete('{id}', 'destroy')->name('admin.settings.workflows.delete');
>>>>>>> db87a278
        });
    });
});<|MERGE_RESOLUTION|>--- conflicted
+++ resolved
@@ -1,15 +1,11 @@
 <?php
 
 use Illuminate\Support\Facades\Route;
-<<<<<<< HEAD
 use Webkul\Admin\Http\Controllers\Settings\GroupController;
 use Webkul\Admin\Http\Controllers\Settings\RoleController;
 use Webkul\Admin\Http\Controllers\Settings\SourceController;
 use Webkul\Admin\Http\Controllers\Settings\TypeController;
-=======
-use Webkul\Admin\Http\Controllers\Setting\TypeController;
-use Webkul\Admin\Http\Controllers\Setting\WorkflowController;
->>>>>>> db87a278
+use Webkul\Admin\Http\Controllers\Settings\WorkflowController;
 
 /**
  * Settings routes.
@@ -47,7 +43,6 @@
         });
 
         /**
-<<<<<<< HEAD
          * Roles routes.
          */
         Route::controller(RoleController::class)->prefix('roles')->group(function () {
@@ -77,7 +72,9 @@
             Route::put('edit/{id}', 'update')->name('admin.settings.sources.update');
 
             Route::delete('{id}', 'destroy')->name('admin.settings.sources.delete');
-=======
+        });
+
+        /**
          * Workflows Routes.
          */
         Route::controller(WorkflowController::class)->prefix('workflows')->group(function () {
@@ -92,7 +89,6 @@
             Route::put('edit/{id}', 'update')->name('admin.settings.workflows.update');
 
             Route::delete('{id}', 'destroy')->name('admin.settings.workflows.delete');
->>>>>>> db87a278
         });
     });
 });