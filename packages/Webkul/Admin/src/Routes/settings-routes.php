<?php

use Illuminate\Support\Facades\Route;
<<<<<<< HEAD
use Webkul\Admin\Http\Controllers\Setting\TypeController;
use Webkul\Admin\Http\Controllers\Setting\WebhookController;
use Webkul\Admin\Http\Controllers\Setting\WorkflowController;
=======
use Webkul\Admin\Http\Controllers\Settings\GroupController;
use Webkul\Admin\Http\Controllers\Settings\RoleController;
use Webkul\Admin\Http\Controllers\Settings\SourceController;
use Webkul\Admin\Http\Controllers\Settings\TypeController;
use Webkul\Admin\Http\Controllers\Settings\WorkflowController;
>>>>>>> 63d86706

/**
 * Settings routes.
 */
Route::group(['middleware' => ['admin_locale'], 'prefix' => config('app.admin_path')], function () {
    Route::prefix('settings')->group(function () {
        /**
         * Groups routes.
         */
        Route::controller(GroupController::class)->prefix('groups')->group(function () {
            Route::get('', 'index')->name('admin.settings.groups.index');

            Route::post('create', 'store')->name('admin.settings.groups.store');

            Route::get('edit/{id}', 'edit')->name('admin.settings.groups.edit');

            Route::put('edit/{id}', 'update')->name('admin.settings.groups.update');

            Route::delete('{id}', 'destroy')->name('admin.settings.groups.delete');
        });

        /**
         * Type routes.
         */
        Route::controller(TypeController::class)->prefix('types')->group(function () {
            Route::get('', 'index')->name('admin.settings.types.index');

            Route::post('create', 'store')->name('admin.settings.types.store');

            Route::get('edit/{id?}', 'edit')->name('admin.settings.types.edit');

            Route::put('edit/{id}', 'update')->name('admin.settings.types.update');

            Route::delete('{id}', 'destroy')->name('admin.settings.types.delete');
        });

        /**
<<<<<<< HEAD
         * Webhook Routes.
=======
         * Roles routes.
         */
        Route::controller(RoleController::class)->prefix('roles')->group(function () {
            Route::get('', 'index')->name('admin.settings.roles.index');

            Route::get('create', 'create')->name('admin.settings.roles.create');

            Route::post('create', 'store')->name('admin.settings.roles.store');

            Route::get('edit/{id}', 'edit')->name('admin.settings.roles.edit');

            Route::put('edit/{id}', 'update')->name('admin.settings.roles.update');

            Route::delete('{id}', 'destroy')->name('admin.settings.roles.delete');
        });

        /**
         * Lead Sources routes.
         */
        Route::controller(SourceController::class)->prefix('sources')->group(function () {
            Route::get('', 'index')->name('admin.settings.sources.index');

            Route::post('create', 'store')->name('admin.settings.sources.store');

            Route::get('edit/{id?}', 'edit')->name('admin.settings.sources.edit');

            Route::put('edit/{id}', 'update')->name('admin.settings.sources.update');

            Route::delete('{id}', 'destroy')->name('admin.settings.sources.delete');
        });

        /**
         * Workflows Routes.
>>>>>>> 63d86706
         */
        Route::controller(WorkflowController::class)->prefix('workflows')->group(function () {
            Route::get('', 'index')->name('admin.settings.workflows.index');

            Route::get('create', 'create')->name('admin.settings.workflows.create');

            Route::post('create', 'store')->name('admin.settings.workflows.store');

            Route::get('edit/{id?}', 'edit')->name('admin.settings.workflows.edit');

            Route::put('edit/{id}', 'update')->name('admin.settings.workflows.update');

            Route::delete('{id}', 'destroy')->name('admin.settings.workflows.delete');
        });

        /**
         * Workflows Routes.
         */
        Route::controller(WebhookController::class)->prefix('webhooks')->group(function () {
            Route::get('', 'index')->name('admin.settings.webhooks.index');

            Route::get('create', 'create')->name('admin.settings.webhooks.create');

            Route::post('create', 'store')->name('admin.settings.webhooks.store');

            Route::get('edit/{id?}', 'edit')->name('admin.settings.webhooks.edit');

            Route::put('edit/{id}', 'update')->name('admin.settings.webhooks.update');

            Route::delete('{id}', 'destroy')->name('admin.settings.webhooks.delete');
        });
    });
});<|MERGE_RESOLUTION|>--- conflicted
+++ resolved
@@ -1,17 +1,12 @@
 <?php
 
 use Illuminate\Support\Facades\Route;
-<<<<<<< HEAD
-use Webkul\Admin\Http\Controllers\Setting\TypeController;
-use Webkul\Admin\Http\Controllers\Setting\WebhookController;
-use Webkul\Admin\Http\Controllers\Setting\WorkflowController;
-=======
 use Webkul\Admin\Http\Controllers\Settings\GroupController;
 use Webkul\Admin\Http\Controllers\Settings\RoleController;
 use Webkul\Admin\Http\Controllers\Settings\SourceController;
 use Webkul\Admin\Http\Controllers\Settings\TypeController;
 use Webkul\Admin\Http\Controllers\Settings\WorkflowController;
->>>>>>> 63d86706
+use Webkul\Admin\Http\Controllers\Settings\WebhookController;
 
 /**
  * Settings routes.
@@ -49,9 +44,6 @@
         });
 
         /**
-<<<<<<< HEAD
-         * Webhook Routes.
-=======
          * Roles routes.
          */
         Route::controller(RoleController::class)->prefix('roles')->group(function () {
@@ -85,7 +77,6 @@
 
         /**
          * Workflows Routes.
->>>>>>> 63d86706
          */
         Route::controller(WorkflowController::class)->prefix('workflows')->group(function () {
             Route::get('', 'index')->name('admin.settings.workflows.index');
@@ -102,7 +93,7 @@
         });
 
         /**
-         * Workflows Routes.
+         * Webhook Routes.
          */
         Route::controller(WebhookController::class)->prefix('webhooks')->group(function () {
             Route::get('', 'index')->name('admin.settings.webhooks.index');
