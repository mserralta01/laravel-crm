<?php

use Illuminate\Support\Facades\Route;
use Webkul\Admin\Http\Controllers\Settings\TagController;
use Webkul\Admin\Http\Controllers\Settings\RoleController;
use Webkul\Admin\Http\Controllers\Settings\TypeController;
use Webkul\Admin\Http\Controllers\Settings\UserController;
use Webkul\Admin\Http\Controllers\Settings\GroupController;
use Webkul\Admin\Http\Controllers\Settings\SourceController;
use Webkul\Admin\Http\Controllers\Settings\WorkflowController;
use Webkul\Admin\Http\Controllers\Settings\WebhookController;

/**
 * Settings routes.
 */
Route::group(['middleware' => ['admin_locale'], 'prefix' => config('app.admin_path')], function () {
    Route::prefix('settings')->group(function () {
        /**
         * Groups routes.
         */
        Route::controller(GroupController::class)->prefix('groups')->group(function () {
            Route::get('', 'index')->name('admin.settings.groups.index');

            Route::post('create', 'store')->name('admin.settings.groups.store');

            Route::get('edit/{id}', 'edit')->name('admin.settings.groups.edit');

            Route::put('edit/{id}', 'update')->name('admin.settings.groups.update');

            Route::delete('{id}', 'destroy')->name('admin.settings.groups.delete');
        });

        /**
         * Type routes.
         */
        Route::controller(TypeController::class)->prefix('types')->group(function () {
            Route::get('', 'index')->name('admin.settings.types.index');

            Route::post('create', 'store')->name('admin.settings.types.store');

            Route::get('edit/{id?}', 'edit')->name('admin.settings.types.edit');

            Route::put('edit/{id}', 'update')->name('admin.settings.types.update');

            Route::delete('{id}', 'destroy')->name('admin.settings.types.delete');
        });

        /**
         * Roles routes.
         */
        Route::controller(RoleController::class)->prefix('roles')->group(function () {
            Route::get('', 'index')->name('admin.settings.roles.index');

            Route::get('create', 'create')->name('admin.settings.roles.create');

            Route::post('create', 'store')->name('admin.settings.roles.store');

            Route::get('edit/{id}', 'edit')->name('admin.settings.roles.edit');

            Route::put('edit/{id}', 'update')->name('admin.settings.roles.update');

            Route::delete('{id}', 'destroy')->name('admin.settings.roles.delete');
        });

        /**
         * Lead Sources routes.
         */
        Route::controller(SourceController::class)->prefix('sources')->group(function () {
            Route::get('', 'index')->name('admin.settings.sources.index');

            Route::post('create', 'store')->name('admin.settings.sources.store');

            Route::get('edit/{id?}', 'edit')->name('admin.settings.sources.edit');

            Route::put('edit/{id}', 'update')->name('admin.settings.sources.update');

            Route::delete('{id}', 'destroy')->name('admin.settings.sources.delete');
        });

        /**
         * Workflows Routes.
         */
        Route::controller(WorkflowController::class)->prefix('workflows')->group(function () {
            Route::get('', 'index')->name('admin.settings.workflows.index');

            Route::get('create', 'create')->name('admin.settings.workflows.create');

            Route::post('create', 'store')->name('admin.settings.workflows.store');

            Route::get('edit/{id?}', 'edit')->name('admin.settings.workflows.edit');

            Route::put('edit/{id}', 'update')->name('admin.settings.workflows.update');

            Route::delete('{id}', 'destroy')->name('admin.settings.workflows.delete');
        });

        /**
<<<<<<< HEAD
         * Webhook Routes.
         */
        Route::controller(WebhookController::class)->prefix('webhooks')->group(function () {
            Route::get('', 'index')->name('admin.settings.webhooks.index');

            Route::get('create', 'create')->name('admin.settings.webhooks.create');

            Route::post('create', 'store')->name('admin.settings.webhooks.store');

            Route::get('edit/{id?}', 'edit')->name('admin.settings.webhooks.edit');

            Route::put('edit/{id}', 'update')->name('admin.settings.webhooks.update');

            Route::delete('{id}', 'destroy')->name('admin.settings.webhooks.delete');
=======
         * Tags Routes.
         */
        Route::controller(TagController::class)->prefix('tags')->group(function () {
            Route::get('', 'index')->name('admin.settings.tags.index');

            Route::post('create', 'store')->name('admin.settings.tags.store');

            Route::get('edit/{id?}', 'edit')->name('admin.settings.tags.edit');

            Route::put('edit/{id}', 'update')->name('admin.settings.tags.update');

            Route::get('search', 'search')->name('admin.settings.tags.search');

            Route::delete('{id}', 'destroy')->name('admin.settings.tags.delete');

            Route::put('mass-destroy', 'massDestroy')->name('admin.settings.tags.mass_delete');
        });

        /**
         * Users Routes.
         */
        Route::controller(UserController::class)->prefix('users')->group(function () {
            Route::get('', 'index')->name('admin.settings.users.index');

            Route::get('create', 'create')->name('admin.settings.users.create');

            Route::post('create', 'store')->name('admin.settings.users.store');

            Route::get('edit/{id?}', 'edit')->name('admin.settings.users.edit');

            Route::put('edit/{id}', 'update')->name('admin.settings.users.update');

            Route::delete('{id}', 'destroy')->name('admin.settings.users.delete');

            Route::put('mass-update', 'massUpdate')->name('admin.settings.users.mass_update');

            Route::put('mass-destroy', 'massDestroy')->name('admin.settings.users.mass_delete');
>>>>>>> 32056737
        });
    });
});<|MERGE_RESOLUTION|>--- conflicted
+++ resolved
@@ -95,7 +95,6 @@
         });
 
         /**
-<<<<<<< HEAD
          * Webhook Routes.
          */
         Route::controller(WebhookController::class)->prefix('webhooks')->group(function () {
@@ -110,7 +109,9 @@
             Route::put('edit/{id}', 'update')->name('admin.settings.webhooks.update');
 
             Route::delete('{id}', 'destroy')->name('admin.settings.webhooks.delete');
-=======
+        });
+
+        /**
          * Tags Routes.
          */
         Route::controller(TagController::class)->prefix('tags')->group(function () {
@@ -148,7 +149,6 @@
             Route::put('mass-update', 'massUpdate')->name('admin.settings.users.mass_update');
 
             Route::put('mass-destroy', 'massDestroy')->name('admin.settings.users.mass_delete');
->>>>>>> 32056737
         });
     });
 });