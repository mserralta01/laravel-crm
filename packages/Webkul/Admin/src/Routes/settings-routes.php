--- conflicted
+++ resolved
@@ -7,18 +7,12 @@
 use Webkul\Admin\Http\Controllers\Settings\UserController;
 use Webkul\Admin\Http\Controllers\Settings\GroupController;
 use Webkul\Admin\Http\Controllers\Settings\SourceController;
-<<<<<<< HEAD
-use Webkul\Admin\Http\Controllers\Settings\WebhookController;
-use Webkul\Admin\Http\Controllers\Settings\PipelineController;
-use Webkul\Admin\Http\Controllers\Settings\WorkflowController;
-use Webkul\Admin\Http\Controllers\Settings\AttributeController;
-=======
 use Webkul\Admin\Http\Controllers\Settings\WebFormController;
 use Webkul\Admin\Http\Controllers\Settings\WebhookController;
 use Webkul\Admin\Http\Controllers\Settings\PipelineController;
 use Webkul\Admin\Http\Controllers\Settings\WorkflowController;
 use Webkul\Admin\Http\Controllers\Settings\WarehouseController;
->>>>>>> 9d2fe41f
+use Webkul\Admin\Http\Controllers\Settings\AttributeController;
 
 /**
  * Settings routes.
@@ -198,7 +192,6 @@
         });
 
         /**
-<<<<<<< HEAD
          * Attributes Routes.
          */
         Route::controller(AttributeController::class)->prefix('attributes')->group(function () {
@@ -223,7 +216,9 @@
             Route::put('mass-destroy', 'massDestroy')->name('admin.settings.attributes.mass_delete');
 
             Route::get('download', 'download')->name('admin.settings.attributes.download');
-=======
+        });
+
+        /** 
          * Warehouses Routes.
          */
         Route::controller(WarehouseController::class)->prefix('warehouses')->group(function () {
@@ -244,7 +239,6 @@
             Route::put('edit/{id}', 'update')->name('admin.settings.warehouses.update');
 
             Route::delete('{id}', 'destroy')->name('admin.settings.warehouses.delete');
->>>>>>> 9d2fe41f
         });
     });
 });