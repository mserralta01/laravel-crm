--- conflicted
+++ resolved
@@ -6,7 +6,6 @@
 require 'settings-routes.php';
 
 /**
-<<<<<<< HEAD
  * Products routes.
  */
 require 'products-routes.php';
@@ -15,8 +14,8 @@
  * Contacts routes.
  */
 require 'contacts-routes.php';
-=======
- * Tinymce file upload handler.
+
+/**
+ * Rest routes.
  */
-require 'rest-routes.php';
->>>>>>> 9d6c75eb
+require 'rest-routes.php';