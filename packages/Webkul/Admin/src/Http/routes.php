<?php

use Illuminate\Support\Facades\Route;
use Webkul\Admin\Http\Controllers\DataGrid\SavedFilterController;

Route::group(['middleware' => ['web', 'admin_locale']], function () {
    Route::get('/', 'Webkul\Admin\Http\Controllers\Controller@redirectToLogin')->name('krayin.home');

    Route::get('create/{id}', 'Webkul\Admin\Http\Controllers\DataGrid\SavedFilterController@create')->name('admin.datagrid.saved_filters.destroy');

    Route::prefix(config('app.admin_path'))->group(function () {
        // Admin Routes
        Route::group(['middleware' => ['user']], function () {
            Route::delete('logout', 'Webkul\Admin\Http\Controllers\User\SessionController@destroy')->name('admin.session.destroy');

            // Dashboard Route
            Route::get('dashboard', 'Webkul\Admin\Http\Controllers\Admin\DashboardController@index')->name('admin.dashboard.index');

            Route::get('template', 'Webkul\Admin\Http\Controllers\Admin\DashboardController@template')->name('admin.dashboard.template');

            // API routes
            Route::group([
                'prefix'    => 'api',
            ], function () {
                Route::group([
                    'prefix'    => 'dashboard',
                ], function () {
                    Route::get('/', 'Webkul\Admin\Http\Controllers\Admin\DashboardController@getCardData')->name('admin.api.dashboard.card.index');

                    Route::get('/cards', 'Webkul\Admin\Http\Controllers\Admin\DashboardController@getCards')->name('admin.api.dashboard.cards.index');

                    Route::post('/cards', 'Webkul\Admin\Http\Controllers\Admin\DashboardController@updateCards')->name('admin.api.dashboard.cards.update');
                });
            });

            // Leads Routes
            Route::group([
<<<<<<< HEAD
=======
                'prefix'    => 'leads',
                'namespace' => 'Webkul\Admin\Http\Controllers\Lead',
            ], function () {
                Route::get('create', 'LeadController@create')->name('admin.leads.create');

                Route::post('create', 'LeadController@store')->name('admin.leads.store');

                Route::get('view/{id?}', 'LeadController@view')->name('admin.leads.view');

                Route::put('edit/{id?}', 'LeadController@update')->name('admin.leads.update');

                Route::get('search', 'LeadController@search')->name('admin.leads.search');

                Route::delete('{id}', 'LeadController@destroy')->name('admin.leads.delete');

                Route::put('mass-update', 'LeadController@massUpdate')->name('admin.leads.mass_update');

                Route::put('mass-destroy', 'LeadController@massDestroy')->name('admin.leads.mass_delete');

                Route::post('tags/{id}', 'TagController@store')->name('admin.leads.tags.store');

                Route::delete('{lead_id}/{tag_id?}', 'TagController@delete')->name('admin.leads.tags.delete');

                Route::get('get/{pipeline_id?}', 'LeadController@get')->name('admin.leads.get');

                Route::get('{pipeline_id?}', 'LeadController@index')->name('admin.leads.index');

                Route::group([
                    'prefix'    => 'quotes',
                ], function () {
                    Route::delete('{lead_id}/{quote_id?}', 'QuoteController@delete')->name('admin.leads.quotes.delete');
                });
            });

            // Quotes Routes
            Route::group([
>>>>>>> c0fed7e4
                'prefix'    => 'quotes',
                'namespace' => 'Webkul\Admin\Http\Controllers\Quote',
            ], function () {
                Route::get('', 'QuoteController@index')->name('admin.quotes.index');

                Route::get('create/{id?}', 'QuoteController@create')->name('admin.quotes.create');

                Route::post('create', 'QuoteController@store')->name('admin.quotes.store');

                Route::get('edit/{id?}', 'QuoteController@edit')->name('admin.quotes.edit');

                Route::put('edit/{id}', 'QuoteController@update')->name('admin.quotes.update');

                Route::get('print/{id?}', 'QuoteController@print')->name('admin.quotes.print');

                Route::delete('{id}', 'QuoteController@destroy')->name('admin.quotes.delete');

                Route::put('mass-destroy', 'QuoteController@massDestroy')->name('admin.quotes.mass_delete');
            });

            Route::group([
                'prefix'    => 'mail',
                'namespace' => 'Webkul\Admin\Http\Controllers\Mail',
            ], function () {
                Route::post('create', 'EmailController@store')->name('admin.mail.store');

                Route::put('edit/{id?}', 'EmailController@update')->name('admin.mail.update');

                Route::get('attachment-download/{id?}', 'EmailController@download')->name('admin.mail.attachment_download');

                Route::get('{route?}', 'EmailController@index')->name('admin.mail.index');

                Route::get('{route?}/{id?}', 'EmailController@view')->name('admin.mail.view');

                Route::delete('{id?}', 'EmailController@destroy')->name('admin.mail.delete');

                Route::put('mass-update', 'EmailController@massUpdate')->name('admin.mail.mass_update');

                Route::put('mass-destroy', 'EmailController@massDestroy')->name('admin.mail.mass_delete');
            });

            // Settings Routes
            Route::group([
                'prefix'    => 'settings',
                'namespace' => 'Webkul\Admin\Http\Controllers\Settings',
            ], function () {

                Route::get('', 'SettingController@index')->name('admin.settings.index');

                // Attributes Routes
                Route::prefix('attributes')->group(function () {
                    Route::get('', 'AttributeController@index')->name('admin.settings.attributes.index');

                    Route::get('create', 'AttributeController@create')->name('admin.settings.attributes.create');

                    Route::post('create', 'AttributeController@store')->name('admin.settings.attributes.store');

                    Route::get('edit/{id}', 'AttributeController@edit')->name('admin.settings.attributes.edit');

                    Route::put('edit/{id}', 'AttributeController@update')->name('admin.settings.attributes.update');

                    Route::get('lookup/{lookup?}', 'AttributeController@lookup')->name('admin.settings.attributes.lookup');

                    Route::get('lookup-entity/{lookup?}', 'AttributeController@lookupEntity')->name('admin.settings.attributes.lookup_entity');

                    Route::delete('{id}', 'AttributeController@destroy')->name('admin.settings.attributes.delete');

                    Route::put('mass-update', 'AttributeController@massUpdate')->name('admin.settings.attributes.mass_update');

                    Route::put('mass-destroy', 'AttributeController@massDestroy')->name('admin.settings.attributes.mass_delete');

                    Route::get('download', 'AttributeController@download')->name('admin.settings.attributes.download');
                });

                // Email Templates Routes
                Route::prefix('email-templates')->group(function () {
                    Route::get('', 'EmailTemplateController@index')->name('admin.settings.email_templates.index');

                    Route::get('create', 'EmailTemplateController@create')->name('admin.settings.email_templates.create');

                    Route::post('create', 'EmailTemplateController@store')->name('admin.settings.email_templates.store');

                    Route::get('edit/{id?}', 'EmailTemplateController@edit')->name('admin.settings.email_templates.edit');

                    Route::put('edit/{id}', 'EmailTemplateController@update')->name('admin.settings.email_templates.update');

                    Route::delete('{id}', 'EmailTemplateController@destroy')->name('admin.settings.email_templates.delete');
                });

                // Warehouses Routes
                Route::prefix('warehouses')->group(function () {
                    Route::get('', 'WarehouseController@index')->name('admin.settings.warehouses.index');

                    Route::get('search', 'WarehouseController@search')->name('admin.settings.warehouses.search');

                    Route::get('{id}/products', 'WarehouseController@products')->name('admin.settings.warehouses.products.index');

                    Route::get('create', 'WarehouseController@create')->name('admin.settings.warehouses.create');

                    Route::post('create', 'WarehouseController@store')->name('admin.settings.warehouses.store');

                    Route::get('view/{id}', 'WarehouseController@view')->name('admin.settings.warehouses.view');

                    Route::get('edit/{id?}', 'WarehouseController@edit')->name('admin.settings.warehouses.edit');

                    Route::put('edit/{id}', 'WarehouseController@update')->name('admin.settings.warehouses.update');

                    Route::delete('{id}', 'WarehouseController@destroy')->name('admin.settings.warehouses.delete');
                });

                // Warehouses Locations Routes
                Route::prefix('locations')->group(function () {
                    Route::get('search', 'LocationController@search')->name('admin.settings.locations.search');

                    Route::post('create', 'LocationController@store')->name('admin.settings.locations.store');

                    Route::put('edit/{id}', 'LocationController@update')->name('admin.settings.locations.update');

                    Route::delete('{id}', 'LocationController@destroy')->name('admin.settings.locations.delete');
                });
            });

            Route::controller(SavedFilterController::class)->prefix('datagrid/saved-filters')->group(function () {
                Route::post('', 'store')->name('admin.datagrid.saved_filters.store');

                Route::get('', 'get')->name('admin.datagrid.saved_filters.index');

                Route::put('{id}', 'update')->name('admin.datagrid.saved_filters.update');

                Route::delete('{id}', 'destroy')->name('admin.datagrid.saved_filters.destroy');
            });

            // Configuration Routes
            Route::group([
                'prefix'    => 'configuration',
                'namespace' => 'Webkul\Admin\Http\Controllers\Configuration',
            ], function () {
                Route::get('{slug?}', 'ConfigurationController@index')->name('admin.configuration.index');

                Route::post('{slug?}', 'ConfigurationController@store')->name('admin.configuration.index.store');

                Route::get('{slug}/{path}', 'ConfigurationController@download')->name('admin.configuration.download');
            });
        });
    });
});<|MERGE_RESOLUTION|>--- conflicted
+++ resolved
@@ -33,47 +33,8 @@
                 });
             });
 
-            // Leads Routes
-            Route::group([
-<<<<<<< HEAD
-=======
-                'prefix'    => 'leads',
-                'namespace' => 'Webkul\Admin\Http\Controllers\Lead',
-            ], function () {
-                Route::get('create', 'LeadController@create')->name('admin.leads.create');
-
-                Route::post('create', 'LeadController@store')->name('admin.leads.store');
-
-                Route::get('view/{id?}', 'LeadController@view')->name('admin.leads.view');
-
-                Route::put('edit/{id?}', 'LeadController@update')->name('admin.leads.update');
-
-                Route::get('search', 'LeadController@search')->name('admin.leads.search');
-
-                Route::delete('{id}', 'LeadController@destroy')->name('admin.leads.delete');
-
-                Route::put('mass-update', 'LeadController@massUpdate')->name('admin.leads.mass_update');
-
-                Route::put('mass-destroy', 'LeadController@massDestroy')->name('admin.leads.mass_delete');
-
-                Route::post('tags/{id}', 'TagController@store')->name('admin.leads.tags.store');
-
-                Route::delete('{lead_id}/{tag_id?}', 'TagController@delete')->name('admin.leads.tags.delete');
-
-                Route::get('get/{pipeline_id?}', 'LeadController@get')->name('admin.leads.get');
-
-                Route::get('{pipeline_id?}', 'LeadController@index')->name('admin.leads.index');
-
-                Route::group([
-                    'prefix'    => 'quotes',
-                ], function () {
-                    Route::delete('{lead_id}/{quote_id?}', 'QuoteController@delete')->name('admin.leads.quotes.delete');
-                });
-            });
-
             // Quotes Routes
             Route::group([
->>>>>>> c0fed7e4
                 'prefix'    => 'quotes',
                 'namespace' => 'Webkul\Admin\Http\Controllers\Quote',
             ], function () {
