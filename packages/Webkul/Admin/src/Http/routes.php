--- conflicted
+++ resolved
@@ -63,13 +63,9 @@
 
                     Route::get('edit/{id}', 'UserController@edit')->name('admin.settings.users.edit');
 
-<<<<<<< HEAD
                     Route::post('edit/{id}', 'UserController@update')->name('admin.settings.users.update');
 
                     Route::delete('{id}', 'UserController@destroy')->name('admin.settings.users.delete');
-=======
-                    Route::put('edit/{id}', 'UserController@update')->name('admin.settings.users.update');
->>>>>>> 0e54c2bb
                 });
 
                 // Roles Routes
@@ -82,13 +78,9 @@
 
                     Route::get('edit/{id}', 'RoleController@edit')->name('admin.settings.roles.edit');
 
-<<<<<<< HEAD
                     Route::post('edit/{id}', 'RoleController@update')->name('admin.settings.roles.update');
 
                     Route::delete('{id}', 'RoleController@destroy')->name('admin.settings.roles.delete');
-=======
-                    Route::put('edit/{id}', 'RoleController@update')->name('admin.settings.roles.update');
->>>>>>> 0e54c2bb
                 });
 
                 // Attributes Routes
