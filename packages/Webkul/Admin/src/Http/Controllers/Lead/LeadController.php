<?php

namespace Webkul\Admin\Http\Controllers\Lead;

use Carbon\Carbon;
use Illuminate\Http\JsonResponse;
use Illuminate\Http\RedirectResponse;
use Illuminate\Http\Resources\Json\AnonymousResourceCollection;
use Illuminate\Support\Facades\Event;
use Illuminate\View\View;
use Prettus\Repository\Criteria\RequestCriteria;
use Webkul\Admin\DataGrids\Lead\LeadDataGrid;
use Webkul\Admin\Http\Controllers\Controller;
use Webkul\Admin\Http\Requests\LeadForm;
use Webkul\Admin\Http\Requests\MassDestroyRequest;
use Webkul\Admin\Http\Requests\MassUpdateRequest;
use Webkul\Admin\Http\Resources\LeadResource;
use Webkul\Admin\Http\Resources\StageResource;
use Webkul\Lead\Repositories\LeadRepository;
use Webkul\Lead\Repositories\PipelineRepository;
use Webkul\Lead\Repositories\StageRepository;

class LeadController extends Controller
{
    /**
     * Create a new controller instance.
     *
     * @return void
     */
    public function __construct(
        protected LeadRepository $leadRepository,
        protected PipelineRepository $pipelineRepository,
        protected StageRepository $stageRepository
    ) {
        request()->request->add(['entity_type' => 'leads']);
    }

    /**
     * Display a listing of the resource.
     */
    public function index(): View|JsonResponse
    {
        if (request()->ajax()) {
            return datagrid(LeadDataGrid::class)->process();
        }

        if (request('pipeline_id')) {
            $pipeline = $this->pipelineRepository->find(request('pipeline_id'));
        } else {
            $pipeline = $this->pipelineRepository->getDefaultPipeline();
        }

        return view('admin::leads.index', compact('pipeline'));
    }

    /**
     * Returns a listing of the resource.
     */
    public function get(): JsonResponse
    {
        if (request()->query('pipeline_id')) {
            $pipeline = $this->pipelineRepository->find(request()->query('pipeline_id'));
        } else {
            $pipeline = $this->pipelineRepository->getDefaultPipeline();
        }

        if ($stageId = request()->query('pipeline_stage_id')) {
            $stages = $pipeline->stages->where('id', request()->query('pipeline_stage_id'));
        } else {
            $stages = $pipeline->stages;
        }

        foreach ($stages as $stage) {
            $query = $this->leadRepository
                ->pushCriteria(app(RequestCriteria::class))
                ->where([
                    'lead_pipeline_id'       => $pipeline->id,
                    'lead_pipeline_stage_id' => $stage->id,
                ]);

            $stage->lead_value = (clone $query)->sum('lead_value');

            $data[$stage->id] = (new StageResource($stage))->jsonSerialize();

            $data[$stage->id]['leads'] = [
                'data' => LeadResource::collection($paginator = $query->with([
                    'tags',
                    'type',
                    'source',
                    'user',
                    'person',
                    'person.organization',
                    'pipeline',
                    'pipeline.stages',
                    'stage',
                    'attribute_values',
                ])->paginate(10)),

                'meta' => [
                    'current_page' => $paginator->currentPage(),
                    'from'         => $paginator->firstItem(),
                    'last_page'    => $paginator->lastPage(),
                    'per_page'     => $paginator->perPage(),
                    'to'           => $paginator->lastItem(),
                    'total'        => $paginator->total(),
                ],
            ];
        }

        return response()->json($data);
    }

    /**
     * Show the form for creating a new resource.
     */
    public function create(): View
    {
        return view('admin::leads.create');
    }

    /**
     * Store a newly created resource in storage.
     */
    public function store(LeadForm $request): RedirectResponse
    {
        Event::dispatch('lead.create.before');

        $data = $request->all();

        $data['status'] = 1;

        if ($data['lead_pipeline_stage_id']) {
            $stage = $this->stageRepository->findOrFail($data['lead_pipeline_stage_id']);

            $data['lead_pipeline_id'] = $stage->lead_pipeline_id;
        } else {
            $pipeline = $this->pipelineRepository->getDefaultPipeline();

            $stage = $pipeline->stages()->first();

            $data['lead_pipeline_id'] = $pipeline->id;

            $data['lead_pipeline_stage_id'] = $stage->id;
        }

        if (in_array($stage->code, ['won', 'lost'])) {
            $data['closed_at'] = Carbon::now();
        }

        $lead = $this->leadRepository->create($data);

        Event::dispatch('lead.create.after', $lead);

        session()->flash('success', trans('admin::app.leads.create-success'));

        return redirect()->route('admin.leads.index', $data['lead_pipeline_id']);
    }

    /**
     * Show the form for editing the specified resource.
     */
    public function edit(int $id): View
    {
        $lead = $this->leadRepository->findOrFail($id);

        return view('admin::leads.edit', compact('lead'));
    }

    /**
     * Display a resource.
     */
    public function view(int $id): View
    {
        $lead = $this->leadRepository->findOrFail($id);

        if (
            $userIds = bouncer()->getAuthorizedUserIds()
            && ! in_array($lead->user_id, $userIds)
        ) {
            return redirect()->route('admin.leads.index');
        }

        return view('admin::leads.view', compact('lead'));
    }

    /**
     * Update the specified resource in storage.
     */
    public function update(LeadForm $request, int $id): RedirectResponse|JsonResponse
    {
        Event::dispatch('lead.update.before', $id);

<<<<<<< HEAD
        $data = $request->all();

        if (isset($data['lead_pipeline_stage_id'])) {
            $stage = $this->stageRepository->findOrFail($data['lead_pipeline_stage_id']);

            $data['lead_pipeline_id'] = $stage->lead_pipeline_id;
        } else {
            $pipeline = $this->pipelineRepository->getDefaultPipeline();

            $stage = $pipeline->stages()->first();

            $data['lead_pipeline_id'] = $pipeline->id;

            $data['lead_pipeline_stage_id'] = $stage->id;
        }

        $lead = $this->leadRepository->update($data, $id);
=======
        $lead = $this->leadRepository->update(request()->all(), $id);
>>>>>>> 93d7167a

        Event::dispatch('lead.update.after', $lead);

        if (request()->ajax()) {
            return response()->json([
                'message' => trans('admin::app.leads.update-success'),
            ]);
        }

<<<<<<< HEAD
        session()->flash('success', trans('admin::app.leads.update-success'));

        if (request()->has('closed_at')) {
            return redirect()->back();
        } else {
            return redirect()->route('admin.leads.index', $data['lead_pipeline_id']);
=======
            return redirect()->route('admin.leads.index', $lead->lead_pipeline_id);
>>>>>>> 93d7167a
        }
    }

    /**
     * Search person results.
     */
    public function search(): AnonymousResourceCollection
    {
        if ($userIds = bouncer()->getAuthorizedUserIds()) {
            $results = $this->leadRepository
                ->pushCriteria(app(RequestCriteria::class))
                ->findWhereIn('user_id', $userIds);
        } else {
            $results = $this->leadRepository
                ->pushCriteria(app(RequestCriteria::class))
                ->all();
        }

        return LeadResource::collection($results);
    }

    /**
     * Remove the specified resource from storage.
     */
    public function destroy(int $id): JsonResponse
    {
        $this->leadRepository->findOrFail($id);

        try {
            Event::dispatch('lead.delete.before', $id);

            $this->leadRepository->delete($id);

            Event::dispatch('lead.delete.after', $id);

            return response()->json([
                'message' => trans('admin::app.leads.destroy-success'),
            ], 200);
        } catch (\Exception $exception) {
            return response()->json([
                'message' => trans('admin::app.leads.destroy-failed'),
            ], 400);
        }
    }

    /**
     * Mass Update the specified resources.
     */
    public function massUpdate(MassUpdateRequest $massUpdateRequest): JsonResponse
    {
        $leads = $this->leadRepository->findWhereIn('id', $massUpdateRequest->input('indices'));

        try {
            foreach ($leads as $lead) {
                $lead = $this->leadRepository->find($lead->id);

                Event::dispatch('lead.update.before', $lead->id);

                $lead->update(['lead_pipeline_stage_id' => $massUpdateRequest->input('value')]);

                Event::dispatch('lead.update.before', $lead->id);
            }

<<<<<<< HEAD
            return response()->json([
                'message' => trans('admin::app.leads.update-success'),
            ]);
        } catch (\Exception $th) {
            return response()->json([
                'message' => trans('admin::app.leads.destroy-failed'),
            ], 400);
        }
=======
        return response()->json([
            'message' => trans('admin::app.leads.update-success'),
        ]);
>>>>>>> 93d7167a
    }

    /**
     * Mass Delete the specified resources.
     */
    public function massDestroy(MassDestroyRequest $massDestroyRequest): JsonResponse
    {
        $leads = $this->leadRepository->findWhereIn('id', $massDestroyRequest->input('indices'));

        try {
            foreach ($leads as $lead) {
                Event::dispatch('lead.delete.before', $lead->id);

                $this->leadRepository->delete($lead->id);

                Event::dispatch('lead.delete.after', $lead->id);
            }

<<<<<<< HEAD
            return response()->json([
                'message' => trans('admin::app.leads.destroy-success'),
            ]);
        } catch (\Exception $exception) {
            return response()->json([
                'message' => trans('admin::app.leads.destroy-failed'),
            ]);
        }
=======
        return response()->json([
            'message' => trans('admin::app.leads.destroy-success'),
        ]);
>>>>>>> 93d7167a
    }
}<|MERGE_RESOLUTION|>--- conflicted
+++ resolved
@@ -190,7 +190,6 @@
     {
         Event::dispatch('lead.update.before', $id);
 
-<<<<<<< HEAD
         $data = $request->all();
 
         if (isset($data['lead_pipeline_stage_id'])) {
@@ -208,9 +207,6 @@
         }
 
         $lead = $this->leadRepository->update($data, $id);
-=======
-        $lead = $this->leadRepository->update(request()->all(), $id);
->>>>>>> 93d7167a
 
         Event::dispatch('lead.update.after', $lead);
 
@@ -220,16 +216,12 @@
             ]);
         }
 
-<<<<<<< HEAD
         session()->flash('success', trans('admin::app.leads.update-success'));
 
         if (request()->has('closed_at')) {
             return redirect()->back();
         } else {
             return redirect()->route('admin.leads.index', $data['lead_pipeline_id']);
-=======
-            return redirect()->route('admin.leads.index', $lead->lead_pipeline_id);
->>>>>>> 93d7167a
         }
     }
 
@@ -293,7 +285,6 @@
                 Event::dispatch('lead.update.before', $lead->id);
             }
 
-<<<<<<< HEAD
             return response()->json([
                 'message' => trans('admin::app.leads.update-success'),
             ]);
@@ -302,11 +293,6 @@
                 'message' => trans('admin::app.leads.destroy-failed'),
             ], 400);
         }
-=======
-        return response()->json([
-            'message' => trans('admin::app.leads.update-success'),
-        ]);
->>>>>>> 93d7167a
     }
 
     /**
@@ -325,7 +311,6 @@
                 Event::dispatch('lead.delete.after', $lead->id);
             }
 
-<<<<<<< HEAD
             return response()->json([
                 'message' => trans('admin::app.leads.destroy-success'),
             ]);
@@ -334,10 +319,5 @@
                 'message' => trans('admin::app.leads.destroy-failed'),
             ]);
         }
-=======
-        return response()->json([
-            'message' => trans('admin::app.leads.destroy-success'),
-        ]);
->>>>>>> 93d7167a
     }
 }