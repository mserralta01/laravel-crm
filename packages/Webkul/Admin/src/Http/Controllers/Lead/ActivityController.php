<?php

namespace Webkul\Admin\Http\Controllers\Lead;

use Illuminate\Support\Facades\DB;
use Webkul\Activity\Repositories\ActivityRepository;
<<<<<<< HEAD
=======
use Webkul\Email\Repositories\EmailRepository;
use Webkul\Email\Repositories\AttachmentRepository;
>>>>>>> 3205cbd1
use Webkul\Admin\Http\Controllers\Controller;
use Webkul\Admin\Http\Resources\ActivityResource;
use Webkul\Email\Repositories\EmailRepository;

class ActivityController extends Controller
{
    /**
     * Create a new controller instance.
     *
     * @return void
     */
    public function __construct(
        protected ActivityRepository $activityRepository,
        protected EmailRepository $emailRepository,
        protected AttachmentRepository $attachmentRepository
    ) {}

    /**
     * Display a listing of the resource.
     *
     * @param  int  $id
     * @return \Illuminate\Http\Response
     */
    public function index($id)
    {
        $activities = $this->activityRepository
            ->leftJoin('lead_activities', 'activities.id', '=', 'lead_activities.activity_id')
            ->where('lead_activities.lead_id', $id)
            ->get();

        return ActivityResource::collection($this->concatEmailAsActivities($id, $activities));
    }

    /**
     * Store a newly created resource in storage.
     */
    public function concatEmailAsActivities($leadId, $activities)
    {
        $emails = DB::table('emails as child')
            ->select('child.*')
            ->join('emails as parent', 'child.parent_id', '=', 'parent.id')
            ->where('parent.lead_id', $leadId)
            ->union(DB::table('emails as parent')->where('parent.lead_id', $leadId))
            ->get();

        return $activities->concat($emails->map(function ($email) {
            return (object) [
                'id'            => $email->id,
                'parent_id'     => $email->parent_id,
                'title'         => $email->subject,
                'type'          => 'email',
                'is_done'       => 1,
                'comment'       => $email->reply,
                'schedule_from' => null,
                'schedule_to'   => null,
                'user'          => auth()->guard('user')->user(),
                'participants'  => [],
                'location'      => null,
                'additional'    => [
                    'folders' => json_decode($email->folders),
                    'from'    => json_decode($email->from),
                    'to'      => json_decode($email->reply_to),
                    'cc'      => json_decode($email->cc),
                    'bcc'     => json_decode($email->bcc),
                ],
                'files'         => $this->attachmentRepository->findWhere(['email_id' => $email->id])->map(function($attachment) {
                    return (object) [
                        'id'         => $attachment->id,
                        'name'       => $attachment->name,
                        'path'       => $attachment->path,
                        'created_at' => $attachment->created_at,
                        'updated_at' => $attachment->updated_at,
                    ];
                }),
                'created_at'    => $email->created_at,
                'updated_at'    => $email->updated_at,
            ];
        }));
    }
}<|MERGE_RESOLUTION|>--- conflicted
+++ resolved
@@ -4,13 +4,9 @@
 
 use Illuminate\Support\Facades\DB;
 use Webkul\Activity\Repositories\ActivityRepository;
-<<<<<<< HEAD
-=======
-use Webkul\Email\Repositories\EmailRepository;
-use Webkul\Email\Repositories\AttachmentRepository;
->>>>>>> 3205cbd1
 use Webkul\Admin\Http\Controllers\Controller;
 use Webkul\Admin\Http\Resources\ActivityResource;
+use Webkul\Email\Repositories\AttachmentRepository;
 use Webkul\Email\Repositories\EmailRepository;
 
 class ActivityController extends Controller
@@ -74,7 +70,7 @@
                     'cc'      => json_decode($email->cc),
                     'bcc'     => json_decode($email->bcc),
                 ],
-                'files'         => $this->attachmentRepository->findWhere(['email_id' => $email->id])->map(function($attachment) {
+                'files'         => $this->attachmentRepository->findWhere(['email_id' => $email->id])->map(function ($attachment) {
                     return (object) [
                         'id'         => $attachment->id,
                         'name'       => $attachment->name,
