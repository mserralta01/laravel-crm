--- conflicted
+++ resolved
@@ -5,11 +5,8 @@
 use Webkul\Activity\Contracts\Activity as ActivityContract;
 use Webkul\Contact\Repositories\PersonRepository;
 use Webkul\Lead\Repositories\LeadRepository;
-<<<<<<< HEAD
 use Webkul\Product\Repositories\ProductRepository;
-=======
 use Webkul\Warehouse\Repositories\WarehouseRepository;
->>>>>>> 221fb53d
 
 class Activity
 {
@@ -21,11 +18,8 @@
     public function __construct(
         protected LeadRepository $leadRepository,
         protected PersonRepository $personRepository,
-<<<<<<< HEAD
-        protected ProductRepository $productRepository
-=======
+        protected ProductRepository $productRepository,
         protected WarehouseRepository $warehouseRepository
->>>>>>> 221fb53d
     ) {}
 
     /**
@@ -45,19 +39,17 @@
             if (! $person->activities->contains($activity->id)) {
                 $person->activities()->attach($activity->id);
             }
-<<<<<<< HEAD
+        } elseif (request()->input('warehouse_id')) {
+            $warehouse = $this->warehouseRepository->find(request()->input('warehouse_id'));
+
+            if (! $warehouse->activities->contains($activity->id)) {
+                $warehouse->activities()->attach($activity->id);
+            }
         } elseif (request()->input('product_id')) {
             $product = $this->productRepository->find(request()->input('product_id'));
 
             if (! $product->activities->contains($activity->id)) {
                 $product->activities()->attach($activity->id);
-=======
-        } elseif (request()->input('warehouse_id')) {
-            $warehouse = $this->warehouseRepository->find(request()->input('warehouse_id'));
-
-            if (! $warehouse->activities->contains($activity->id)) {
-                $warehouse->activities()->attach($activity->id);
->>>>>>> 221fb53d
             }
         }
     }
