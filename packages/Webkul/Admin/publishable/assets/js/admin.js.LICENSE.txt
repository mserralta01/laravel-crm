--- conflicted
+++ resolved
@@ -1,31 +1,18 @@
 /*!
-<<<<<<< HEAD
- * Vue.js v2.7.14
- * (c) 2014-2022 Evan You
-=======
  * Vue.js v2.7.16
  * (c) 2014-2023 Evan You
->>>>>>> 62b739d9
  * Released under the MIT License.
  */
 
 /*!
-<<<<<<< HEAD
- * jQuery JavaScript Library v3.7.0
-=======
  * jQuery JavaScript Library v3.7.1
->>>>>>> 62b739d9
  * https://jquery.com/
  *
  * Copyright OpenJS Foundation and other contributors
  * Released under the MIT license
  * https://jquery.org/license
  *
-<<<<<<< HEAD
- * Date: 2023-05-11T18:29Z
-=======
  * Date: 2023-08-28T13:37Z
->>>>>>> 62b739d9
  */
 
 /**
