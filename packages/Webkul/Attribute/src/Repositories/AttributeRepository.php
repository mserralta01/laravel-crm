<?php

namespace Webkul\Attribute\Repositories;

use Illuminate\Container\Container;
use Illuminate\Support\Str;
use Webkul\Core\Eloquent\Repository;

class AttributeRepository extends Repository
{
    /**
     * Create a new repository instance.
     *
     * @return void
     */
    public function __construct(
        protected AttributeOptionRepository $attributeOptionRepository,
        Container $container
    ) {
        parent::__construct($container);
    }

    /**
     * Specify Model class name
     *
     * @return mixed
     */
    public function model()
    {
        return 'Webkul\Attribute\Contracts\Attribute';
    }

    /**
     * @return \Webkul\Attribute\Contracts\Attribute
     */
    public function create(array $data)
    {
        $options = isset($data['options']) ? $data['options'] : [];

        $attribute = $this->model->create($data);

        if (in_array($attribute->type, ['select', 'multiselect', 'checkbox']) && count($options)) {
            $sortOrder = 1;

            foreach ($options as $optionInputs) {
                $this->attributeOptionRepository->create(array_merge([
                    'attribute_id' => $attribute->id,
                    'sort_order'   => $sortOrder++,
                ], $optionInputs));
            }
        }

        return $attribute;
    }

    /**
     * @param  int  $id
     * @param  string  $attribute
     * @return \Webkul\Attribute\Contracts\Attribute
     */
    public function update(array $data, $id, $attribute = 'id')
    {
        $attribute = $this->find($id);

        $attribute->update($data);

        if (! in_array($attribute->type, ['select', 'multiselect', 'checkbox'])) {
            return $attribute;
        }

        if (! isset($data['options'])) {
            return $attribute;
        }

        foreach ($data['options'] as $optionId => $optionInputs) {
            $isNew = $optionInputs['isNew'] == 'true';

            if ($isNew) {
                $this->attributeOptionRepository->create(array_merge([
                    'attribute_id' => $attribute->id,
                ], $optionInputs));
            } else {
                $isDelete = $optionInputs['isDelete'] == 'true';

                if ($isDelete) {
                    $this->attributeOptionRepository->delete($optionId);
                } else {
                    $this->attributeOptionRepository->update($optionInputs, $optionId);
                }
            }
        }

        return $attribute;
    }

    /**
     * @param  string  $code
     * @return \Webkul\Attribute\Contracts\Attribute
     */
    public function getAttributeByCode($code)
    {
        static $attributes = [];

        if (array_key_exists($code, $attributes)) {
            return $attributes[$code];
        }

        return $attributes[$code] = $this->findOneByField('code', $code);
    }

    /**
     * @param  int  $lookup
     * @param  string  $query
     * @param  array  $columns
     * @return array
     */
    public function getLookUpOptions($lookup, $query = '', $columns = [])
    {
        $lookup = config('attribute_lookups.'.$lookup);

        if (! count($columns)) {
            $columns = [($lookup['value_column'] ?? 'id').' as id', ($lookup['label_column'] ?? 'name').' as name'];
        }

        if (Str::contains($lookup['repository'], 'UserRepository')) {
            $userRepository = app($lookup['repository'])->where('status', 1);

            $currentUser = auth()->guard('user')->user();

            if ($currentUser?->view_permission === 'group') {
                return $userRepository->leftJoin('user_groups', 'users.id', '=', 'user_groups.user_id')
                    ->where('users.name', 'like', '%'.urldecode($query).'%')
                    ->get();
<<<<<<< HEAD
            } elseif ($currentUser->view_permission === 'individual') {
                return $userRepository->where('users.id', $currentUser->id)->get();
=======
            } elseif ($currentUser?->view_permission === 'individual') {
                return $userRepository->where('users.id', $currentUser->id);
>>>>>>> 99a51ee8
            }

            return $userRepository->where('users.name', 'like', '%'.urldecode($query).'%')->get();
        }

        return app($lookup['repository'])->findWhere([
            [$lookup['label_column'] ?? 'name', 'like', '%'.urldecode($query).'%'],
        ], $columns);
    }

    /**
     * @param  string  $lookup
     * @param  int|array  $entityId
     * @param  array  $columns
     * @return mixed
     */
    public function getLookUpEntity($lookup, $entityId = null, $columns = [])
    {
        if (! $entityId) {
            return;
        }

        $lookup = config('attribute_lookups.'.$lookup);

        if (! count($columns)) {
            $columns = [($lookup['value_column'] ?? 'id').' as id', ($lookup['label_column'] ?? 'name').' as name'];
        }

        if (is_array($entityId)) {
            return app($lookup['repository'])->findWhereIn(
                'id',
                $entityId,
                $columns
            );
        } else {
            return app($lookup['repository'])->find($entityId, $columns);
        }
    }
}<|MERGE_RESOLUTION|>--- conflicted
+++ resolved
@@ -131,13 +131,8 @@
                 return $userRepository->leftJoin('user_groups', 'users.id', '=', 'user_groups.user_id')
                     ->where('users.name', 'like', '%'.urldecode($query).'%')
                     ->get();
-<<<<<<< HEAD
-            } elseif ($currentUser->view_permission === 'individual') {
-                return $userRepository->where('users.id', $currentUser->id)->get();
-=======
             } elseif ($currentUser?->view_permission === 'individual') {
                 return $userRepository->where('users.id', $currentUser->id);
->>>>>>> 99a51ee8
             }
 
             return $userRepository->where('users.name', 'like', '%'.urldecode($query).'%')->get();
