--- conflicted
+++ resolved
@@ -53,16 +53,11 @@
      */
     private static function extractTextFromBase64File($base64File)
     {
-<<<<<<< HEAD
         if (
             empty($base64File)
             || ! base64_decode($base64File, true)
         ) {
             throw new Exception('admin::app.leads.file.invalid-base64');
-=======
-        if (empty($base64File) || ! base64_decode($base64File, true)) {
-            throw new Exception('Invalid base64 data.');
->>>>>>> 2e43df62
         }
 
         $tempFile = tempnam(sys_get_temp_dir(), 'file_');
@@ -73,13 +68,8 @@
 
         try {
             $text = match ($mimeType) {
-<<<<<<< HEAD
                 'application/pdf' => self::extractTextFromPdf($tempFile),
                 default => self::extractTextFromImage($base64File),
-=======
-                'application/pdf' => self::extractTextFromPdf($tempFile), // PDF → Extract text
-                default           => self::extractTextFromImage($base64File), // Image → Send to AI directly
->>>>>>> 2e43df62
             };
 
             if (empty($text)) {
@@ -88,11 +78,7 @@
 
             return $text;
         } catch (Exception $e) {
-<<<<<<< HEAD
             throw new Exception($e->getMessage());
-=======
-            throw new Exception('Failed to extract text: '.$e->getMessage());
->>>>>>> 2e43df62
         } finally {
             @unlink($tempFile);
         }
@@ -156,30 +142,18 @@
             ]);
 
             if ($response->failed()) {
-<<<<<<< HEAD
                 throw new Exception($response->body());
-=======
-                throw new Exception('AI request failed: '.$response->body());
->>>>>>> 2e43df62
             }
 
             $data = $response->json();
 
             if (isset($data['error'])) {
-<<<<<<< HEAD
                 throw new Exception($data['error']['message']);
-=======
-                throw new Exception('AI error: '.$data['error']['message']);
->>>>>>> 2e43df62
             }
 
             return $data;
         } catch (Exception $e) {
-<<<<<<< HEAD
             return ['error' => $e->getMessage()];
-=======
-            return ['error' => 'Failed to process AI request: '.$e->getMessage()];
->>>>>>> 2e43df62
         }
     }
 
@@ -224,11 +198,7 @@
 
             return $parser->parseFile($filePath)->getText();
         } catch (Exception $e) {
-<<<<<<< HEAD
             throw new Exception($e->getMessage());
-=======
-            throw new Exception('PDF extraction error: '.$e->getMessage());
->>>>>>> 2e43df62
         }
     }
 
