<?php

namespace Webkul\Core\Console\Commands;

use Illuminate\Console\Command;

class Version extends Command
{
    /**
     * The name and signature of the console command.
     *
     * @var string
     */
    protected $signature = 'krayin-crm:version';

    /**
     * The console command description.
     *
     * @var string
     */
<<<<<<< HEAD
    protected $description = 'Displays current version of Krayin installed';
=======
    protected $description = 'Displays current version of Krayin CRM installed';
>>>>>>> 86a42d64

    /**
     * Create a new command instance.
     *
     * @return void
     */
    public function __construct()
    {
        parent::__construct();
    }

    /**
     * Execute the console command.
     *
     * @return mixed
     */
    public function handle()
    {
        $this->comment('v' . config('app.version'));
    }
}<|MERGE_RESOLUTION|>--- conflicted
+++ resolved
@@ -18,11 +18,7 @@
      *
      * @var string
      */
-<<<<<<< HEAD
-    protected $description = 'Displays current version of Krayin installed';
-=======
     protected $description = 'Displays current version of Krayin CRM installed';
->>>>>>> 86a42d64
 
     /**
      * Create a new command instance.
