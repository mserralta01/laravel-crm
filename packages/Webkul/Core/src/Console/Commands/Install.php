--- conflicted
+++ resolved
@@ -49,11 +49,7 @@
         $this->info($migrate);
 
         // running `php artisan db:seed`
-<<<<<<< HEAD
-        $this->warn('Step: Seeding basic data for Krayin kickstart...');
-=======
         $this->warn('Step: Seeding basic data for Krayin CRM kickstart...');
->>>>>>> 86a42d64
         $result = $this->call('db:seed');
         $this->info($result);
 
@@ -80,11 +76,7 @@
         // final information
         $this->info('-----------------------------');
         $this->info('Congratulations!');
-<<<<<<< HEAD
-        $this->info('The installation has been finished and you can now use Krayin.');
-=======
         $this->info('The installation has been finished and you can now use Krayin CRM.');
->>>>>>> 86a42d64
         $this->info('Go to '. url(config('app.admin_url')) .' and authenticate with:');
         $this->info('Email: admin@example.com');
         $this->info('Password: admin123');
@@ -147,11 +139,7 @@
      */
     protected function addDatabaseDetails()
     {
-<<<<<<< HEAD
-        $dbName = $this->ask('What is the database name to be used by Krayin ?');
-=======
         $dbName = $this->ask('What is the database name to be used by Krayin CRM ?');
->>>>>>> 86a42d64
         $this->envUpdate('DB_DATABASE=', $dbName);
 
         $dbUser = $this->anticipate('What is your database username?', ['root']);
