<?php

namespace Webkul\Core;

use Carbon\Carbon;
use Webkul\Core\Repositories\CoreConfigRepository;
use Webkul\Core\Repositories\CountryRepository;
use Webkul\Core\Repositories\CountryStateRepository;

class Core
{
    /**
     * The Krayin version.
     *
     * @var string
     */
<<<<<<< HEAD
    const KRAYIN_VERSION = 'dev-master';
=======
    const KRAYIN_VERSION = '2.0.x-dev';
>>>>>>> 9b318211

    /**
     * Create a new instance.
     *
     * @return void
     */
    public function __construct(
        protected CountryRepository $countryRepository,
        protected CoreConfigRepository $coreConfigRepository,
        protected CountryStateRepository $countryStateRepository
    ) {}

    /**
     * Get the version number of the Krayin.
     *
     * @return string
     */
    public function version()
    {
        return static::KRAYIN_VERSION;
    }

    /**
     * Retrieve all timezones.
     */
    public function timezones(): array
    {
        $timezones = [];

        foreach (timezone_identifiers_list() as $timezone) {
            $timezones[$timezone] = $timezone;
        }

        return $timezones;
    }

    /**
     * Retrieve all locales.
     */
    public function locales(): array
    {
        $options = [];

        foreach (config('app.available_locales') as $key => $title) {
            $options[] = [
                'title' => $title,
                'value' => $key,
            ];
        }

        return $options;
    }

    /**
     * Retrieve all countries.
     *
     * @return \Illuminate\Support\Collection
     */
    public function countries()
    {
        return $this->countryRepository->all();
    }

    /**
     * Returns country name by code.
     */
    public function country_name(string $code): string
    {
        $country = $this->countryRepository->findOneByField('code', $code);

        return $country ? $country->name : '';
    }

    /**
     * Returns state name by code.
     */
    public function state_name(string $code): string
    {
        $state = $this->countryStateRepository->findOneByField('code', $code);

        return $state ? $state->name : $code;
    }

    /**
     * Retrieve all country states.
     *
     * @return \Illuminate\Support\Collection
     */
    public function states(string $countryCode)
    {
        return $this->countryStateRepository->findByField('country_code', $countryCode);
    }

    /**
     * Retrieve all grouped states by country code.
     *
     * @return \Illuminate\Support\Collection
     */
    public function groupedStatesByCountries()
    {
        $collection = [];

        foreach ($this->countryStateRepository->all() as $state) {
            $collection[$state->country_code][] = $state->toArray();
        }

        return $collection;
    }

    /**
     * Retrieve all grouped states by country code.
     *
     * @return \Illuminate\Support\Collection
     */
    public function findStateByCountryCode($countryCode = null, $stateCode = null)
    {
        $collection = [];

        $collection = $this->countryStateRepository->findByField([
            'country_code' => $countryCode,
            'code'         => $stateCode,
        ]);

        if (count($collection)) {
            return $collection->first();
        } else {
            return false;
        }
    }

    /**
     * Create singleton object through single facade.
     *
     * @param  string  $className
     * @return mixed
     */
    public function getSingletonInstance($className)
    {
        static $instances = [];

        if (array_key_exists($className, $instances)) {
            return $instances[$className];
        }

        return $instances[$className] = app($className);
    }

    /**
     * Format date
     *
     * @return string
     */
    public function formatDate($date, $format = 'd M Y h:iA')
    {
        return Carbon::parse($date)->format($format);
    }

    /**
     * Week range.
     *
     * @param  string  $date
     * @param  int  $day
     * @return string
     */
    public function xWeekRange($date, $day)
    {
        $ts = strtotime($date);

        if (! $day) {
            $start = (date('D', $ts) == 'Sun') ? $ts : strtotime('last sunday', $ts);

            return date('Y-m-d', $start);
        } else {
            $end = (date('D', $ts) == 'Sat') ? $ts : strtotime('next saturday', $ts);

            return date('Y-m-d', $end);
        }
    }

    /**
     * Return currency symbol from currency code.
     *
     * @param  float  $price
     * @return string
     */
    public function currencySymbol($code)
    {
        $formatter = new \NumberFormatter(app()->getLocale().'@currency='.$code, \NumberFormatter::CURRENCY);

        return $formatter->getSymbol(\NumberFormatter::CURRENCY_SYMBOL);
    }

    /**
     * Format price with base currency symbol. This method also give ability to encode
     * the base currency symbol and its optional.
     *
     * @param  float  $price
     * @return string
     */
    public function formatBasePrice($price)
    {
        if (is_null($price)) {
            $price = 0;
        }

        $formatter = new \NumberFormatter(app()->getLocale(), \NumberFormatter::CURRENCY);

        return $formatter->formatCurrency($price, config('app.currency'));
    }

    /**
     * Get the config field.
     */
    public function getConfigField(string $fieldName): ?array
    {
        return system_config()->getConfigField($fieldName);
    }

    /**
     * Retrieve information for configuration.
     */
    public function getConfigData(string $field): mixed
    {
        return system_config()->getConfigData($field);
    }
}<|MERGE_RESOLUTION|>--- conflicted
+++ resolved
@@ -14,11 +14,7 @@
      *
      * @var string
      */
-<<<<<<< HEAD
-    const KRAYIN_VERSION = 'dev-master';
-=======
-    const KRAYIN_VERSION = '2.0.x-dev';
->>>>>>> 9b318211
+    const KRAYIN_VERSION = '2.1.x-master';
 
     /**
      * Create a new instance.
