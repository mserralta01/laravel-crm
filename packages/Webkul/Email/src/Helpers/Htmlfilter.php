<?php

namespace Webkul\Email\Helpers;

class Htmlfilter
{
    public function tln_tagprint($tagname, $attary, $tagtype)
    {
        if ($tagtype == 2) {
            $fulltag = '</'.$tagname.'>';
        } else {
            $fulltag = '<'.$tagname;
            if (is_array($attary) && count($attary)) {
                $atts = [];

                foreach ($attary as $attname => $attvalue) {
                    array_push($atts, "$attname=$attvalue");
                }

                $fulltag .= ' '.implode(' ', $atts);
            }

            if ($tagtype == 3) {
                $fulltag .= ' /';
            }

            $fulltag .= '>';
        }

        return $fulltag;
    }

    /**
     * A small helper function to use with array_walk. Modifies a by-ref
     * value and makes it lowercase.
     *
     * @param  string  $val  a value passed by-ref.
     * @return void since it modifies a by-ref value.
     */
    public function tln_casenormalize(&$val)
    {
        $val = strtolower($val);
    }

    /**
     * This function skips any whitespace from the current position within
     * a string and to the next non-whitespace value.
     *
     * @param  string  $body  the string
     * @param  int  $offset  the offset within the string where we should start
     *                       looking for the next non-whitespace character.
     * @return int the location within the $body where the next non-whitespace char is located.
     */
    public function tln_skipspace($body, $offset)
    {
        preg_match('/^(\s*)/s', substr($body, $offset), $matches);

        try {
            if (! empty($matches[1])) {
                $count = strlen($matches[1]);
                $offset += $count;
            }
        } catch (\Exception $e) {
        }

        return $offset;
    }

    /**
     * This function looks for the next character within a string.  It's
     * really just a glorified "strpos", except it catches the failures
     * nicely.
     *
     * @param  string  $body  The string to look for needle in.
     * @param  int  $offset  Start looking from this position.
     * @param  string  $needle  The character/string to look for.
     * @return int location of the next occurrence of the needle, or strlen($body) if needle wasn't found.
     */
    public function tln_findnxstr($body, $offset, $needle)
    {
        $pos = strpos($body, $needle, $offset);

        if ($pos === false) {
            $pos = strlen($body);
        }

        return $pos;
    }

    /**
     * This function takes a PCRE-style regexp and tries to match it
     * within the string.
     *
     * @param  string  $body  The string to look for needle in.
     * @param  int  $offset  Start looking from here.
     * @param  string  $reg  A PCRE-style regex to match.
     * @return array|bool Returns a false if no matches found, or an array
     *                    with the following members:
     *                    - integer with the location of the match within $body
     *                    - string with whatever content between offset and the match
     *                    - string with whatever it is we matched
     */
    public function tln_findnxreg($body, $offset, $reg)
    {
        $matches = $retarr = [];

        $preg_rule = '%^(.*?)('.$reg.')%s';

        preg_match($preg_rule, substr($body, $offset), $matches);

        if (! isset($matches[0]) || ! $matches[0]) {
            $retarr = false;
        } else {
            $retarr[0] = $offset + strlen($matches[1]);

            $retarr[1] = $matches[1];

            $retarr[2] = $matches[2];
        }

        return $retarr;
    }

    /**
     * This function looks for the next tag.
     *
     * @param  string  $body  String where to look for the next tag.
     * @param  int  $offset  Start looking from here.
     * @return array|bool false if no more tags exist in the body, or
     *                    an array with the following members:
     *                    - string with the name of the tag
     *                    - array with attributes and their values
     *                    - integer with tag type (1, 2, or 3)
     *                    - integer where the tag starts (starting "<")
     *                    - integer where the tag ends (ending ">")
     *                    first three members will be false, if the tag is invalid.
     */
    public function tln_getnxtag($body, $offset)
    {
        if ($offset > strlen($body)) {
            return false;
        }

        $lt = $this->tln_findnxstr($body, $offset, '<');

        if ($lt == strlen($body)) {
            return false;
        }

        /**
         * We are here:
         * blah blah <tag attribute="value">
         * \---------^
         */
        $pos = $this->tln_skipspace($body, $lt + 1);

        if ($pos >= strlen($body)) {
            return [false, false, false, $lt, strlen($body)];
        }

        /**
         * There are 3 kinds of tags:
         * 1. Opening tag, e.g.:
         *    <a href="blah">
         * 2. Closing tag, e.g.:
         *    </a>
         * 3. XHTML-style content-less tag, e.g.:
         *    <img src="blah"/>
         */
        switch (substr($body, $pos, 1)) {
            case '/':
                $tagtype = 2;

                $pos++;
                break;

            case '!':
                /**
                 * A comment or an SGML declaration.
                 */
                if (substr($body, $pos + 1, 2) == '--') {
                    $gt = strpos($body, '-->', $pos);

                    if ($gt === false) {
                        $gt = strlen($body);
                    } else {
                        $gt += 2;
                    }

                    return [false, false, false, $lt, $gt];
                } else {
                    $gt = $this->tln_findnxstr($body, $pos, '>');

                    return [false, false, false, $lt, $gt];
                }
                break;

            default:
                $tagtype = 1;
                break;

        }

        /**
         * Look for next [\W-_], which will indicate the end of the tag name.
         */
        $regary = $this->tln_findnxreg($body, $pos, '[^\w\-_]');

        if ($regary == false) {
            return [false, false, false, $lt, strlen($body)];
        }

        [$pos, $tagname, $match] = $regary;

        $tagname = strtolower($tagname);

        /**
         * $match can be either of these:
         * '>'  indicating the end of the tag entirely.
         * '\s' indicating the end of the tag name.
         * '/'  indicating that this is type-3 xhtml tag.
         *
         * Whatever else we find there indicates an invalid tag.
         */
        switch ($match) {
            case '/':
                /**
                 * This is an xhtml-style tag with a closing / at the
                 * end, like so: <img src="blah"/>. Check if it's followed
                 * by the closing bracket. If not, then this tag is invalid
                 */
                if (substr($body, $pos, 2) == '/>') {
                    $pos++;

                    $tagtype = 3;
                } else {
                    $gt = $this->tln_findnxstr($body, $pos, '>');

                    $retary = [false, false, false, $lt, $gt];

                    return $retary;
                }

<<<<<<< HEAD
=======
                break;

>>>>>>> 74d3afaf
                // intentional fall-through
            case '>':
                return [$tagname, false, $tagtype, $lt, $pos];
                break;

            default:
                /**
                 * Check if it's whitespace
                 */
                if (! preg_match('/\s/', $match)) {
                    /**
                     * This is an invalid tag! Look for the next closing ">".
                     */
                    $gt = $this->tln_findnxstr($body, $lt, '>');

                    return [false, false, false, $lt, $gt];
                }
                break;
        }

        /**
         * At this point we're here:
         * <tagname  attribute='blah'>
         * \-------^
         *
         * At this point we loop in order to find all attributes.
         */
        $attary = [];

        while ($pos <= strlen($body)) {
            $pos = $this->tln_skipspace($body, $pos);

            if ($pos == strlen($body)) {
                /**
                 * Non-closed tag.
                 */
                return [false, false, false, $lt, $pos];
            }

            /**
             * See if we arrived at a ">" or "/>", which means that we reached
             * the end of the tag.
             */
            $matches = [];

            if (preg_match('%^(\s*)(>|/>)%s', substr($body, $pos), $matches)) {
                /**
                 * Yep. So we did.
                 */
                $pos += strlen($matches[1]);

                if ($matches[2] == '/>') {
                    $tagtype = 3;

                    $pos++;
                }

                return [$tagname, $attary, $tagtype, $lt, $pos];
            }

            /**
             * There are several types of attributes, with optional
             * [:space:] between members.
             * Type 1:
             *   attrname[:space:]=[:space:]'CDATA'
             * Type 2:
             *   attrname[:space:]=[:space:]"CDATA"
             * Type 3:
             *   attr[:space:]=[:space:]CDATA
             * Type 4:
             *   attrname
             *
             * We leave types 1 and 2 the same, type 3 we check for
             * '"' and convert to "&quot" if needed, then wrap in
             * double quotes. Type 4 we convert into:
             * attrname="yes".
             */
            $regary = $this->tln_findnxreg($body, $pos, '[^\w\-_]');

            if ($regary == false) {
                /**
                 * Looks like body ended before the end of tag.
                 */
                return [false, false, false, $lt, strlen($body)];
            }

            [$pos, $attname, $match] = $regary;

            $attname = strtolower($attname);

            /**
             * We arrived at the end of attribute name. Several things possible
             * here:
             * '>'  means the end of the tag and this is attribute type 4
             * '/'  if followed by '>' means the same thing as above
             * '\s' means a lot of things -- look what it's followed by.
             *      anything else means the attribute is invalid.
             */
            switch ($match) {
                case '/':
                    /**
                     * This is an xhtml-style tag with a closing / at the
                     * end, like so: <img src="blah"/>. Check if it's followed
                     * by the closing bracket. If not, then this tag is invalid
                     */
                    if (substr($body, $pos, 2) == '/>') {
                        $pos++;
                        $tagtype = 3;
                    } else {
                        $gt = $this->tln_findnxstr($body, $pos, '>');
                        $retary = [false, false, false, $lt, $gt];

                        return $retary;
                    }

<<<<<<< HEAD
=======
                    break;

>>>>>>> 74d3afaf
                    // intentional fall-through
                case '>':
                    $attary[$attname] = '"yes"';

                    return [$tagname, $attary, $tagtype, $lt, $pos];
                    break;

                default:
                    /**
                     * Skip whitespace and see what we arrive at.
                     */
                    $pos = $this->tln_skipspace($body, $pos);

                    $char = substr($body, $pos, 1);
                    /**
                     * Two things are valid here:
                     * '=' means this is attribute type 1 2 or 3.
                     * \w means this was attribute type 4.
                     * anything else we ignore and re-loop. End of tag and
                     * invalid stuff will be caught by our checks at the beginning
                     * of the loop.
                     */
                    if ($char == '=') {
                        $pos++;

                        $pos = $this->tln_skipspace($body, $pos);
                        /**
                         * Here are 3 possibilities:
                         * "'"  attribute type 1
                         * '"'  attribute type 2
                         * everything else is the content of tag type 3
                         */
                        $quot = substr($body, $pos, 1);

                        if ($quot == '\'') {
                            $regary = $this->tln_findnxreg($body, $pos + 1, '\'');

                            if ($regary == false) {
                                return [false, false, false, $lt, strlen($body)];
                            }

                            [$pos, $attval, $match] = $regary;

                            $pos++;

                            $attary[$attname] = '\''.$attval.'\'';
                        } elseif ($quot == '"') {
                            $regary = $this->tln_findnxreg($body, $pos + 1, '\"');

                            if ($regary == false) {
                                return [false, false, false, $lt, strlen($body)];
                            }

                            [$pos, $attval, $match] = $regary;

                            $pos++;

                            $attary[$attname] = '"'.$attval.'"';
                        } else {
                            /**
                             * These are hateful. Look for \s, or >.
                             */
                            $regary = $this->tln_findnxreg($body, $pos, '[\s>]');

                            if ($regary == false) {
                                return [false, false, false, $lt, strlen($body)];
                            }

                            [$pos, $attval, $match] = $regary;

                            $attval = preg_replace('/\"/s', '&quot;', $attval);

                            $attary[$attname] = '"'.$attval.'"';
                        }
                    } elseif (preg_match('|[\w/>]|', $char)) {
                        $attary[$attname] = '"yes"';
                    } else {
                        $gt = $this->tln_findnxstr($body, $pos, '>');

                        return [false, false, false, $lt, $gt];
                    }
                    break;
            }
        }

        /**
         * The fact that we got here indicates that the tag end was never
         * found. Return invalid tag indication so it gets stripped.
         */
        return [false, false, false, $lt, strlen($body)];
    }

    /**
     * Translates entities into literal values so they can be checked.
     *
     * @param  string  $attvalue  the by-ref value to check.
     * @param  string  $regex  the regular expression to check against.
     * @param  bool  $hex  whether the entites are hexadecimal.
     * @return bool True or False depending on whether there were matches.
     */
    public function tln_deent(&$attvalue, $regex, $hex = false)
    {
        preg_match_all($regex, $attvalue, $matches);

        if (is_array($matches) && count($matches[0]) > 0) {
            $repl = [];

            for ($i = 0; $i < count($matches[0]); $i++) {
                $numval = $matches[1][$i];

                if ($hex) {
                    $numval = hexdec($numval);
                }

                $repl[$matches[0][$i]] = chr($numval);
            }

            $attvalue = strtr($attvalue, $repl);

            return true;
        } else {
            return false;
        }
    }

    /**
     * This function checks attribute values for entity-encoded values
     * and returns them translated into 8-bit strings so we can run
     * checks on them.
     *
     * @param  string  $attvalue  A string to run entity check against.
     * @return Void, modifies a reference value.
     */
    public function tln_defang(&$attvalue)
    {
        /**
         * Skip this if there aren't ampersands or backslashes.
         */
        if (strpos($attvalue, '&') === false
            && strpos($attvalue, '\\') === false
        ) {
            return;
        }

        do {
            $m = false;
            $m = $m || $this->tln_deent($attvalue, '/\&#0*(\d+);*/s');
            $m = $m || $this->tln_deent($attvalue, '/\&#x0*((\d|[a-f])+);*/si', true);
            $m = $m || $this->tln_deent($attvalue, '/\\\\(\d+)/s', true);
        } while ($m == true);

        $attvalue = stripslashes($attvalue);
    }

    /**
     * Kill any tabs, newlines, or carriage returns. Our friends the
     * makers of the browser with 95% market value decided that it'd
     * be funny to make "java[tab]script" be just as good as "javascript".
     *
     * @param  string  $attvalue  The attribute value before extraneous spaces removed.
     * @return Void, modifies a reference value.
     */
    public function tln_unspace(&$attvalue)
    {
        if (strcspn($attvalue, "\t\r\n\0 ") != strlen($attvalue)) {
            $attvalue = str_replace(
                ["\t", "\r", "\n", "\0", ' '],
                ['', '', '', '', ''],
                $attvalue
            );
        }
    }

    /**
     * This function runs various checks against the attributes.
     *
     * @param  string  $tagname  String with the name of the tag.
     * @param  array  $attary  Array with all tag attributes.
     * @param  array  $rm_attnames  See description for tln_sanitize
     * @param  array  $bad_attvals  See description for tln_sanitize
     * @param  array  $add_attr_to_tag  See description for tln_sanitize
     * @param  string  $trans_image_path
     * @param  bool  $block_external_images
     * @return array with modified attributes.
     */
    public function tln_fixatts(
        $tagname,
        $attary,
        $rm_attnames,
        $bad_attvals,
        $add_attr_to_tag,
        $trans_image_path,
        $block_external_images
    ) {
        /**
         * Convert to array if is not.
         */
        $attary = is_array($attary) ? $attary : [];

        foreach ($attary as $attname => $attvalue) {
            /**
             * See if this attribute should be removed.
             */
            foreach ($rm_attnames as $matchtag => $matchattrs) {
                if (preg_match($matchtag, $tagname)) {
                    foreach ($matchattrs as $matchattr) {
                        if (preg_match($matchattr, $attname)) {
                            unset($attary[$attname]);

                            continue 2;
                        }
                    }
                }
            }

            $this->tln_defang($attvalue);

            $this->tln_unspace($attvalue);

            /**
             * Now let's run checks on the attvalues.
             * I don't expect anyone to comprehend this. If you do,
             * get in touch with me so I can drive to where you live and
             * shake your hand personally. :)
             */
            foreach ($bad_attvals as $matchtag => $matchattrs) {
                if (preg_match($matchtag, $tagname)) {
                    foreach ($matchattrs as $matchattr => $valary) {
                        if (preg_match($matchattr, $attname)) {
                            [$valmatch, $valrepl] = $valary;

                            $newvalue = preg_replace($valmatch, $valrepl, $attvalue);

                            if ($newvalue != $attvalue) {
                                $attary[$attname] = $newvalue;
                                $attvalue = $newvalue;
                            }
                        }
                    }
                }
            }
        }

        /**
         * See if we need to append any attributes to this tag.
         */
        foreach ($add_attr_to_tag as $matchtag => $addattary) {
            if (preg_match($matchtag, $tagname)) {
                $attary = array_merge($attary, $addattary);
            }
        }

        return $attary;
    }

    public function tln_fixurl($attname, &$attvalue, $trans_image_path, $block_external_images)
    {
        $sQuote = '"';

        $attvalue = trim($attvalue);

        if ($attvalue && ($attvalue[0] == '"' || $attvalue[0] == "'")) {
            // remove the double quotes
            $sQuote = $attvalue[0];

            $attvalue = trim(substr($attvalue, 1, -1));
        }

        /**
         * Replace empty src tags with the blank image.  src is only used
         * for frames, images, and image inputs.  Doing a replace should
         * not affect them working as should be, however it will stop
         * IE from being kicked off when src for img tags are not set
         */
        if ($attvalue == '') {
            $attvalue = $sQuote.$trans_image_path.$sQuote;
        } else {
            // first, disallow 8 bit characters and control characters
            if (preg_match('/[\0-\37\200-\377]+/', $attvalue)) {
                switch ($attname) {
                    case 'href':
                        $attvalue = $sQuote.'http://invalid-stuff-detected.example.com'.$sQuote;
                        break;

                    default:
                        $attvalue = $sQuote.$trans_image_path.$sQuote;
                        break;

                }
            } else {
                $aUrl = parse_url($attvalue);

                if (isset($aUrl['scheme'])) {
                    switch (strtolower($aUrl['scheme'])) {
                        case 'mailto':
                        case 'http':
                        case 'https':
                        case 'ftp':
                            if ($attname != 'href') {
                                if ($block_external_images == true) {
                                    $attvalue = $sQuote.$trans_image_path.$sQuote;
                                } else {
                                    if (! isset($aUrl['path'])) {
                                        $attvalue = $sQuote.$trans_image_path.$sQuote;
                                    }
                                }
                            } else {
                                $attvalue = $sQuote.$attvalue.$sQuote;
                            }
                            break;

                        case 'outbind':
                            $attvalue = $sQuote.$attvalue.$sQuote;
                            break;

                        case 'cid':
                            $attvalue = $sQuote.$attvalue.$sQuote;
                            break;

                        default:
                            $attvalue = $sQuote.$trans_image_path.$sQuote;
                            break;
                    }
                } else {
                    if (! isset($aUrl['path']) || $aUrl['path'] != $trans_image_path) {
                        $$attvalue = $sQuote.$trans_image_path.$sQuote;
                    }
                }
            }
        }
    }

    public function tln_fixstyle($body, $pos, $trans_image_path, $block_external_images)
    {
        $me = 'tln_fixstyle';

        $content = '';

        $sToken = '';

        $bSucces = false;

        $bEndTag = false;

        for ($i = $pos,$iCount = strlen($body); $i < $iCount; $i++) {
            $char = $body[$i];

            switch ($char) {
                case '<':
                    $sToken = $char;
                    break;
                case '/':
                    if ($sToken == '<') {
                        $sToken .= $char;

                        $bEndTag = true;
                    } else {
                        $content .= $char;
                    }

                    break;

                case '>':
                    if ($bEndTag) {
                        $sToken .= $char;

                        if (preg_match('/\<\/\s*style\s*\>/i', $sToken, $aMatch)) {
                            $newpos = $i + 1;

                            $bSucces = true;

                            break 2;

                        } else {
                            $content .= $sToken;
                        }

                        $bEndTag = false;
                    } else {
                        $content .= $char;
                    }
                    break;
                case '!':
                    if ($sToken == '<') {
                        if (isset($body[$i + 2]) && substr($body, $i, 3) == '!--') {
                            $i = strpos($body, '-->', $i + 3);

                            if (! $i) {
                                $i = strlen($body);
                            }

                            $sToken = '';
                        }
                    } else {
                        $content .= $char;
                    }
                    break;
                default:
                    if ($bEndTag) {
                        $sToken .= $char;
                    } else {
                        $content .= $char;
                    }
                    break;
            }
        }

        if (! $bSucces) {
            return [false, strlen($body)];
        }

        /**
         * First look for general BODY style declaration, which would be
         * like so:
         * body {background: blah-blah}
         * and change it to .bodyclass so we can just assign it to a <div>
         */
        $content = preg_replace("|body(\s*\{.*?\})|si", '.bodyclass\\1', $content);

        $trans_image_path = $trans_image_path;

        // first check for 8bit sequences and disallowed control characters
        if (preg_match('/[\16-\37\200-\377]+/', $content)) {
            $content = '<!-- style block removed by html filter due to presence of 8bit characters -->';

            return [$content, $newpos];
        }

        // remove @import line
        $content = preg_replace("/^\s*(@import.*)$/mi", "\n<!-- @import rules forbidden -->\n", $content);

        $content = preg_replace('/(\\\\)?u(\\\\)?r(\\\\)?l(\\\\)?/i', 'url', $content);

        preg_match_all("/url\s*\((.+)\)/si", $content, $aMatch);

        if (count($aMatch)) {
            $aValue = $aReplace = [];

            foreach ($aMatch[1] as $sMatch) {
                $urlvalue = $sMatch;
                $this->tln_fixurl('style', $urlvalue, $trans_image_path, $block_external_images);
                $aValue[] = $sMatch;
                $aReplace[] = $urlvalue;
            }

            $content = str_replace($aValue, $aReplace, $content);
        }

        /**
         * Remove any backslashes, entities, and extraneous whitespace.
         */
        $contentTemp = $content;
        $this->tln_defang($contentTemp);
        $this->tln_unspace($contentTemp);

        $match = ['/\/\*.*\*\//',
            '/expression/i',
            '/behaviou*r/i',
            '/binding/i',
            '/include-source/i',
            '/javascript/i',
            '/script/i',
            '/position/i'];

        $replace = ['', 'idiocy', 'idiocy', 'idiocy', 'idiocy', 'idiocy', 'idiocy', ''];

        $contentNew = preg_replace($match, $replace, $contentTemp);

        if ($contentNew !== $contentTemp) {
            $content = $contentNew;
        }

        return [$content, $newpos];
    }

    public function tln_body2div($attary, $trans_image_path)
    {
        $me = 'tln_body2div';

        $divattary = ['class' => "'bodyclass'"];

        $has_bgc_stl = $has_txt_stl = false;

        $styledef = '';

        if (is_array($attary) && count($attary) > 0) {
            foreach ($attary as $attname=>$attvalue) {
                $quotchar = substr($attvalue, 0, 1);

                $attvalue = str_replace($quotchar, '', $attvalue);

                switch ($attname) {
                    case 'background':
                        $styledef .= "background-image: url('$trans_image_path'); ";
                        break;

                    case 'bgcolor':
                        $has_bgc_stl = true;

                        $styledef .= "background-color: $attvalue; ";
                        break;

                    case 'text':
                        $has_txt_stl = true;

                        $styledef .= "color: $attvalue; ";
                        break;

                }
            }

            // Outlook defines a white bgcolor and no text color. This can lead to white text on a white bg with certain themes.
            if ($has_bgc_stl && ! $has_txt_stl) {
                $styledef .= 'color: #000000; ';
            }

            if (strlen($styledef) > 0) {
                $divattary['style'] = "\"$styledef\"";
            }
        }

        return $divattary;
    }

    /**
     * @param  string  $body  The HTML you wish to filter
     * @param  array  $tag_list  see description above
     * @param  array  $rm_tags_with_content  see description above
     * @param  array  $self_closing_tags  see description above
     * @param  bool  $force_tag_closing  see description above
     * @param  array  $rm_attnames  see description above
     * @param  array  $bad_attvals  see description above
     * @param  array  $add_attr_to_tag  see description above
     * @param  string  $trans_image_path
     * @param  bool  $block_external_images
     * @return string Sanitized html safe to show on your pages.
     */
    public function tln_sanitize(
        $body,
        $tag_list,
        $rm_tags_with_content,
        $self_closing_tags,
        $force_tag_closing,
        $rm_attnames,
        $bad_attvals,
        $add_attr_to_tag,
        $trans_image_path,
        $block_external_images
    ) {
        /**
         * Normalize rm_tags and rm_tags_with_content.
         */
        $rm_tags = array_shift($tag_list);

        @array_walk($tag_list, [$this, 'tln_casenormalize']);

        @array_walk($rm_tags_with_content, [$this, 'tln_casenormalize']);

        @array_walk($self_closing_tags, [$this, 'tln_casenormalize']);

        /**
         * See if tag_list is of tags to remove or tags to allow.
         * false  means remove these tags
         * true   means allow these tags
         */
        $curpos = 0;
        $open_tags = [];
        $trusted = '';
        $skip_content = false;

        /**
         * Take care of netscape's stupid javascript entities like
         * &{alert('boo')};
         */
        $body = preg_replace('/&(\{.*?\};)/si', '&amp;\\1', $body);

        while (($curtag = $this->tln_getnxtag($body, $curpos)) != false) {
            [$tagname, $attary, $tagtype, $lt, $gt] = $curtag;
            $free_content = substr($body, $curpos, $lt - $curpos);

            /**
             * Take care of <style>
             */
            if ($tagname == 'style' && $tagtype == 1) {
                [$free_content, $curpos] =
                    $this->tln_fixstyle($body, $gt + 1, $trans_image_path, $block_external_images);

                if ($free_content != false) {
                    if (! empty($attary)) {
                        $attary = $this->tln_fixatts($tagname,
                            $attary,
                            $rm_attnames,
                            $bad_attvals,
                            $add_attr_to_tag,
                            $trans_image_path,
                            $block_external_images
                        );
                    }

                    $trusted .= $this->tln_tagprint($tagname, $attary, $tagtype);

                    if (isset($this->$free_content)) {
                        $trusted .= $this->$free_content;
                    }

                    $trusted .= $this->tln_tagprint($tagname, false, 2);
                }

                continue;
            }

            if ($skip_content == false) {
                $trusted .= $free_content;
            }

            if ($tagname != false) {
                if ($tagtype == 2) {
                    if ($skip_content == $tagname) {
                        $tagname = false;

                        $skip_content = false;
                    } else {
                        if ($skip_content == false) {
                            if ($tagname == 'body') {
                                $tagname = 'div';
                            }

                            if (isset($open_tags[$tagname]) &&
                                $open_tags[$tagname] > 0
                            ) {
                                $open_tags[$tagname]--;
                            } else {
                                $tagname = false;
                            }
                        }
                    }
                } else {
                    if (! $skip_content) {
                        if (
                            $tagtype == 1
                            && in_array($tagname, $self_closing_tags)
                        ) {
                            $tagtype = 3;
                        }

                        /**
                         * See if we should skip this tag and any content
                         * inside it.
                         */
                        if (
                            $tagtype == 1
                            && in_array($tagname, $rm_tags_with_content)
                        ) {
                            $skip_content = $tagname;
                        } else {
                            if ((
                                ! $rm_tags
                                && in_array($tagname, $tag_list))
                                || (
                                    $rm_tags
                                    && ! in_array($tagname, $tag_list)
                                )
                            ) {
                                $tagname = false;
                            } else {
                                /**
                                 * Convert body into div.
                                 */
                                if ($tagname == 'body') {
                                    $tagname = 'div';
                                    $attary = $this->tln_body2div($attary, $trans_image_path);
                                }

                                if ($tagtype == 1) {
                                    if (isset($open_tags[$tagname])) {
                                        $open_tags[$tagname]++;
                                    } else {
                                        $open_tags[$tagname] = 1;
                                    }
                                }

                                /**
                                 * This is where we run other checks.
                                 */
                                if (is_array($attary) && count($attary) > 0) {
                                    $attary = $this->tln_fixatts(
                                        $tagname,
                                        $attary,
                                        $rm_attnames,
                                        $bad_attvals,
                                        $add_attr_to_tag,
                                        $trans_image_path,
                                        $block_external_images
                                    );
                                }
                            }
                        }
                    }
                }

                if ($tagname != false && $skip_content == false) {
                    $trusted .= $this->tln_tagprint($tagname, $attary, $tagtype);
                }
            }

            $curpos = $gt + 1;
        }

        $trusted .= substr($body, $curpos, strlen($body) - $curpos);

        if ($force_tag_closing == true) {
            foreach ($open_tags as $tagname => $opentimes) {
                while ($opentimes > 0) {
                    $trusted .= '</'.$tagname.'>';

                    $opentimes--;
                }
            }
            $trusted .= "\n";
        }

        return $trusted;
    }

    /**
     * Use the nifty htmlfilter library
     *
     * @param  mixed  $body
     * @param  mixed  $trans_image_path
     * @param  mixed  $block_external_images
     * @return string
     */
    public function HTMLFilter($body, $trans_image_path, $block_external_images = false)
    {
        $tag_list = [
            false,
            'object',
            'meta',
            'html',
            'head',
            'base',
            'link',
            'frame',
            'iframe',
            'plaintext',
            'marquee',
        ];

        $rm_tags_with_content = [
            'script',
            'applet',
            'embed',
            'title',
            'frameset',
            'xmp',
            'xml',
        ];

        $self_closing_tags = [
            'img',
            'br',
            'hr',
            'input',
            'outbind',
        ];

        $force_tag_closing = true;

        $rm_attnames = [
            '/.*/' => [
                '/^on.*/i',
                '/^dynsrc/i',
                '/^data.*/i',
                '/^lowsrc.*/i',
            ],
        ];

        $bad_attvals = [
            '/.*/' => [
                '/^src|background/i' => [
                    [
                        '/^([\'"])\s*\S+script\s*:.*([\'"])/si',
                        '/^([\'"])\s*mocha\s*:*.*([\'"])/si',
                        '/^([\'"])\s*about\s*:.*([\'"])/si',
                    ], [
                        "\\1$trans_image_path\\2",
                        "\\1$trans_image_path\\2",
                        "\\1$trans_image_path\\2",
                    ],
                ],

                '/^href|action/i' => [
                    [
                        '/^([\'"])\s*\S+script\s*:.*([\'"])/si',
                        '/^([\'"])\s*mocha\s*:*.*([\'"])/si',
                        '/^([\'"])\s*about\s*:.*([\'"])/si',
                    ], [
                        '\\1#\\1',
                        '\\1#\\1',
                        '\\1#\\1',
                    ],
                ],
            ],
        ];

        if ($block_external_images) {
            array_push(
                $bad_attvals['/.*/']['/^src|background/i'][0],
                '/^([\'\"])\s*https*:.*([\'\"])/si'
            );

            array_push(
                $bad_attvals['/.*/']['/^src|background/i'][1],
                "\\1$trans_image_path\\1"
            );
        }

        $add_attr_to_tag = [
            '/^a$/i' => ['target' => '"_blank"'],
        ];

        $trusted = $this->tln_sanitize(
            $body,
            $tag_list,
            $rm_tags_with_content,
            $self_closing_tags,
            $force_tag_closing,
            $rm_attnames,
            $bad_attvals,
            $add_attr_to_tag,
            $trans_image_path,
            $block_external_images
        );

        return $trusted;
    }

    public function AutoLinkUrls($str, $popup = false)
    {
        $str = $this->AutoEmailUrls($str);

        if (preg_match_all("#(^|\s|\()((http(s?)://)|(www\.))(\w+[^\s\)\<]+)#i", $str, $matches)) {
            $pop = ($popup == true) ? ' target="_blank" ' : '';

            for ($i = 0; $i < count($matches['0']); $i++) {
                $period = '';

                if (preg_match("|\.$|", $matches['6'][$i])) {
                    $period = '.';

                    $matches['6'][$i] = substr($matches['6'][$i], 0, -1);
                }

                $str = str_replace($matches['0'][$i],
                    $matches['1'][$i].'<a href="http'.
                    $matches['4'][$i].'://'.
                    $matches['5'][$i].
                    $matches['6'][$i].'"'.$pop.'>http'.
                    $matches['4'][$i].'://'.
                    $matches['5'][$i].
                    $matches['6'][$i].'</a>'.
                    $period, $str);
<<<<<<< HEAD
            } // end for
        } // end if
=======
            }
        }
>>>>>>> 74d3afaf

        return $str;
    }

    public function AutoEmailUrls($string)
    {
        $search = ['/<p>__<\/p>/', '/([a-zA-Z0-9._-]+@[a-zA-Z0-9.-]+\.[a-zA-Z]{2,4})/'];
        $replace = ['<hr />', '<a href="mailto:$1">$1</a>'];

        return preg_replace($search, $replace, $string);
    }
}<|MERGE_RESOLUTION|>--- conflicted
+++ resolved
@@ -241,11 +241,6 @@
                     return $retary;
                 }
 
-<<<<<<< HEAD
-=======
-                break;
-
->>>>>>> 74d3afaf
                 // intentional fall-through
             case '>':
                 return [$tagname, false, $tagtype, $lt, $pos];
@@ -361,11 +356,6 @@
                         return $retary;
                     }
 
-<<<<<<< HEAD
-=======
-                    break;
-
->>>>>>> 74d3afaf
                     // intentional fall-through
                 case '>':
                     $attary[$attname] = '"yes"';
@@ -1228,13 +1218,8 @@
                     $matches['5'][$i].
                     $matches['6'][$i].'</a>'.
                     $period, $str);
-<<<<<<< HEAD
-            } // end for
-        } // end if
-=======
-            }
-        }
->>>>>>> 74d3afaf
+            }
+        }
 
         return $str;
     }
