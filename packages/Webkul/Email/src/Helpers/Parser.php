--- conflicted
+++ resolved
@@ -61,11 +61,7 @@
     }
 
     /**
-<<<<<<< HEAD
      * Free the held resouces.
-=======
-     * Free the held resources
->>>>>>> 748a3eb5
      *
      * @return void
      */
@@ -767,11 +763,7 @@
      */
     private function decodeHeader($input)
     {
-<<<<<<< HEAD
         // sometimes we have 2 label From so we take only the first
-=======
-        // Sometimes we have 2 label From so we take only the first
->>>>>>> 748a3eb5
         if (is_array($input)) {
             return $this->decodeSingleHeader($input[0]);
         }
