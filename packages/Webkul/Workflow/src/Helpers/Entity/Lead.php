<?php

namespace Webkul\Workflow\Helpers\Entity;

use Illuminate\Support\Facades\Mail;
use Illuminate\Support\Facades\Http;
use Illuminate\Support\Arr;
use Webkul\Admin\Notifications\Common;
use Webkul\Attribute\Repositories\AttributeRepository;
use Webkul\EmailTemplate\Repositories\EmailTemplateRepository;
use Webkul\Lead\Repositories\LeadRepository;
use Webkul\Activity\Repositories\ActivityRepository;
use Webkul\Contact\Repositories\PersonRepository;
use Webkul\Tag\Repositories\TagRepository;

class Lead extends AbstractEntity
{
    /**
     * @var string  $code
     */
    protected $entityType = 'leads';

    /**
     * Create a new repository instance.
     *
     * @return void
     */
    public function __construct(
<<<<<<< HEAD
        AttributeRepository $attributeRepository,
        EmailTemplateRepository $emailTemplateRepository,
        LeadRepository $leadRepository,
        ActivityRepository $activityRepository,
        PersonRepository $personRepository,
        TagRepository $tagRepository
    ) {
        $this->attributeRepository = $attributeRepository;

        $this->emailTemplateRepository = $emailTemplateRepository;

        $this->leadRepository = $leadRepository;

        $this->activityRepository = $activityRepository;

        $this->personRepository = $personRepository;

        $this->tagRepository = $tagRepository;
=======
        protected AttributeRepository $attributeRepository,
        protected EmailTemplateRepository $emailTemplateRepository,
        protected LeadRepository $leadRepository,
        protected ActivityRepository $activityRepository,
        protected PersonRepository $personRepository,
        protected TagRepository $tagRepository
    ) {
>>>>>>> 62b739d9
    }

    /**
     * Returns entity
     * 
     * @param  \Webkul\Lead\Contracts\Lead|integer  $entity
     * @return \Webkul\Lead\Contracts\Lead
     */
    public function getEntity($entity)
    {
        if (!$entity instanceof \Webkul\Lead\Contracts\Lead) {
            $entity = $this->leadRepository->find($entity);
        }

        return $entity;
    }

    /**
     * Returns attributes
     *
     * @param  string  $entityType
     * @param  array  $skipAttributes
     * @return array
     */
    public function getAttributes($entityType, $skipAttributes = ['textarea', 'image', 'file', 'address'])
    {
        $attributes[] = [
            'id'          => 'lead_pipeline_stage_id',
            'type'        => 'select',
            'name'        => 'Stage',
            'lookup_type' => 'lead_pipeline_stages',
            'options'     => collect([]),
        ];

        return array_merge(
            parent::getAttributes($entityType, $skipAttributes),
            $attributes
        );
    }

    /**
     * Returns workflow actions
     * 
     * @return array
     */
    public function getActions()
    {
        $emailTemplates = $this->emailTemplateRepository->all(['id', 'name']);

        return [
            [
                'id'         => 'update_lead',
                'name'       => __('admin::app.settings.workflows.update-lead'),
                'attributes' => $this->getAttributes('leads'),
            ], [
                'id'         => 'update_person',
                'name'       => __('admin::app.settings.workflows.update-person'),
                'attributes' => $this->getAttributes('persons'),
            ], [
                'id'      => 'send_email_to_person',
                'name'    => __('admin::app.settings.workflows.send-email-to-person'),
                'options' => $emailTemplates,
            ], [
                'id'      => 'send_email_to_sales_owner',
                'name'    => __('admin::app.settings.workflows.send-email-to-sales-owner'),
                'options' => $emailTemplates,
            ], [
                'id'   => 'add_tag',
                'name' => __('admin::app.settings.workflows.add-tag'),
            ], [
                'id'   => 'add_note_as_activity',
                'name' => __('admin::app.settings.workflows.add-note-as-activity'),
            ], [
                'id'   => 'trigger_webhook',
                'name' => __('admin::app.settings.workflows.add-webhook'),
                'request_methods' => [
                    'get' => __('admin::app.settings.workflows.get_method'),
                    'post' => __('admin::app.settings.workflows.post_method'),
                    'put' => __('admin::app.settings.workflows.put_method'),
                    'patch' => __('admin::app.settings.workflows.patch_method'),
                    'delete' => __('admin::app.settings.workflows.delete_method'),
                ],
                'encodings' => [
                    'json' => __('admin::app.settings.workflows.encoding_json'),
                    'http_query' => __('admin::app.settings.workflows.encoding_http_query')
                ]
            ],
        ];
    }

    /**
     * Execute workflow actions
     * 
     * @param  \Webkul\Workflow\Contracts\Workflow  $workflow
     * @param  \Webkul\Lead\Contracts\Lead  $lead
     * @return array
     */
    public function executeActions($workflow, $lead)
    {
        foreach ($workflow->actions as $action) {
            switch ($action['id']) {
                case 'update_lead':
                    $this->leadRepository->update([
                        'entity_type'        => 'leads',
                        $action['attribute'] => $action['value'],
                    ], $lead->id);

                    break;

                case 'update_person':
                    $this->personRepository->update([
                        'entity_type'        => 'persons',
                        $action['attribute'] => $action['value'],
                    ], $lead->person_id);

                    break;

                case 'send_email_to_person':
                    $emailTemplate = $this->emailTemplateRepository->find($action['value']);

                    if (! $emailTemplate) {
                        break;
                    }

                    try {
                        Mail::queue(new Common([
                            'to'      => data_get($lead->person->emails, '*.value'),
                            'subject' => $this->replacePlaceholders($lead, $emailTemplate->subject),
                            'body'    => $this->replacePlaceholders($lead, $emailTemplate->content),
                        ]));
                    } catch (\Exception $e) {}

                    break;

                case 'send_email_to_sales_owner':
                    $emailTemplate = $this->emailTemplateRepository->find($action['value']);

                    if (! $emailTemplate) {
                        break;
                    }

                    try {
                        Mail::queue(new Common([
                            'to'      => $lead->user->email,
                            'subject' => $this->replacePlaceholders($lead, $emailTemplate->subject),
                            'body'    => $this->replacePlaceholders($lead, $emailTemplate->content),
                        ]));
                    } catch (\Exception $e) {}

                    break;

                case 'add_tag':
                    $colors = [
                        '#337CFF',
                        '#FEBF00',
                        '#E5549F',
                        '#27B6BB',
                        '#FB8A3F',
                        '#43AF52'
                    ];

                    if (! $tag = $this->tagRepository->findOneByField('name', $action['value'])) {
                        $tag = $this->tagRepository->create([
                            'name'    => $action['value'],
                            'color'   => $colors[rand(0, 5)],
                            'user_id' => auth()->guard('user')->user()->id,
                        ]);
                    }

                    if (! $lead->tags->contains($tag->id)) {
                        $lead->tags()->attach($tag->id);
                    }

                    break;

                case 'add_note_as_activity':
                    $activity = $this->activityRepository->create([
                        'type'    => 'note',
                        'comment' => $action['value'],
                        'is_done' => 1,
                        'user_id' => $userId = auth()->guard('user')->user()->id,
                    ]);

                    $lead->activities()->attach($activity->id);

                    break;

                case 'trigger_webhook':
                    if (isset($action['hook'])) {
                        try {
                            $this->triggerWebhook(
                                $action['hook'],
                                $lead
                            );
                        } catch (\Exception $e) {}
                    }

                    break;
            }
        }
    }

    /**
     * trigger webhook
     * 
     * @param  $hook
     * @param  $lead
     * @return void
     */
    private function triggerWebhook($hook, $lead)
    {
        if (in_array($hook['method'], ['get', 'delete'])) {
            Http::withHeaders(
                $this->formatHeaders($hook)
            )->{$hook['method']}(
                $hook['url']
            );
        } else {
            Http::withHeaders(
                $this->formatHeaders($hook)
            )->{$hook['method']}(
                $hook['url'],
                $this->getRequestBody($hook, $lead)
            );
        }
    }

    /**
     * format headers
     * 
     * @param  $hook
     * @return array
     */
    private function formatHeaders($hook)
    {
        $results = ($hook['encoding'] == 'json')
            ? array('Content-Type: application/json')
            : array('Content-Type: application/x-www-form-urlencoded');

        if (isset($hook['headers'])) {
            array_walk(
                $hook['headers'],
                function (&$arr, $key) use (&$results) {
                    $results[$arr['key']] = $arr['value'];
                }
            );
        }

        return $results;
    }

    /**
     * prepare request body
     * 
     * @param  $hook
     * @param  $lead
     * @return array
     */
    private function getRequestBody($hook, $lead)
    {
        if (
            ! isset($hook['simple']) &&
            ! isset($hook['custom'])
        ) {
            return;
        }

        $lead_result = $person_result = $quote_result = $activity_result = $custom_results = array();

        if (isset($hook['simple'])) {
            array_walk($hook['simple'], function (&$field, $key) use (&$simple_formatted) {
                if (strpos($field, 'lead_') === 0) {
                    $simple_formatted['lead'][] = substr_replace(
                        $field,
                        '',
                        0,
                        5
                    );
                } else if (strpos($field, 'person_') === 0) {
                    $simple_formatted['person'][] = substr_replace(
                        $field,
                        '',
                        0,
                        7
                    );
                } else if (strpos($field, 'quote_') === 0) {
                    $simple_formatted['quote'][] = substr_replace(
                        $field,
                        '',
                        0,
                        6
                    );
                } else if (strpos($field, 'activity_') === 0) {
                    $simple_formatted['activity'][] = substr_replace(
                        $field,
                        '',
                        0,
                        9
                    );
                }
            });

            foreach ($simple_formatted as $entity => $fields) {
                if ($entity == 'lead') {
                    $lead_result = $this->leadRepository
                        ->find($lead->id)
                        ->get($fields)
                        ->first()
                        ->toArray();
                } else if ($entity == 'person') {
                    $person_result = $this->personRepository
                        ->find($lead->person_id)
                        ->get($fields)
                        ->first()
                        ->toArray();
                } else if ($entity == 'quote') {
                    $quote_result = $lead
                        ->quotes()
                        ->where(
                            'lead_id',
                            $lead->id
                        )
                        ->get($fields)
                        ->toArray();
                } else if ($entity == 'activity') {
                    $activity_result = $lead
                        ->activities()
                        ->where(
                            'lead_id',
                            $lead->id
                        )
                        ->get($fields)
                        ->toArray();
                }
            }
        }

        if (isset($hook['custom'])) {
            $custom_unformatted = preg_split(
                "/[\r\n,]+/",
                $hook['custom']
            );

            array_walk(
                $custom_unformatted,
                function (&$raw, $key) use (&$custom_results) {
                    $arr = explode('=', $raw);

                    $custom_results[$arr[0]] = $arr[1];
                }
            );
        }

        $results = array_merge(
            $lead_result,
            $person_result,
            $quote_result
                ? ['quotes' => $quote_result]
                : array(),
            $activity_result
                ? ['activities' => $activity_result]
                : array(),
            $custom_results
        );

        return ($hook['encoding'] == 'http_query')
            ? Arr::query($results)
            : json_encode($results);
    }
}<|MERGE_RESOLUTION|>--- conflicted
+++ resolved
@@ -26,26 +26,6 @@
      * @return void
      */
     public function __construct(
-<<<<<<< HEAD
-        AttributeRepository $attributeRepository,
-        EmailTemplateRepository $emailTemplateRepository,
-        LeadRepository $leadRepository,
-        ActivityRepository $activityRepository,
-        PersonRepository $personRepository,
-        TagRepository $tagRepository
-    ) {
-        $this->attributeRepository = $attributeRepository;
-
-        $this->emailTemplateRepository = $emailTemplateRepository;
-
-        $this->leadRepository = $leadRepository;
-
-        $this->activityRepository = $activityRepository;
-
-        $this->personRepository = $personRepository;
-
-        $this->tagRepository = $tagRepository;
-=======
         protected AttributeRepository $attributeRepository,
         protected EmailTemplateRepository $emailTemplateRepository,
         protected LeadRepository $leadRepository,
@@ -53,7 +33,6 @@
         protected PersonRepository $personRepository,
         protected TagRepository $tagRepository
     ) {
->>>>>>> 62b739d9
     }
 
     /**
