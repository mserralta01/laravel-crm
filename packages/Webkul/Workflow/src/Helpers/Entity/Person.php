--- conflicted
+++ resolved
@@ -23,26 +23,11 @@
      * @return void
      */
     public function __construct(
-<<<<<<< HEAD
-        AttributeRepository $attributeRepository,
-        EmailTemplateRepository $emailTemplateRepository,
-        LeadRepository $leadRepository,
-        PersonRepository $personRepository
-    ) {
-        $this->attributeRepository = $attributeRepository;
-
-        $this->emailTemplateRepository = $emailTemplateRepository;
-
-        $this->leadRepository = $leadRepository;
-
-        $this->personRepository = $personRepository;
-=======
         protected AttributeRepository $attributeRepository,
         protected EmailTemplateRepository $emailTemplateRepository,
         protected LeadRepository $leadRepository,
         protected PersonRepository $personRepository
     ) {
->>>>>>> 62b739d9
     }
 
     /**
