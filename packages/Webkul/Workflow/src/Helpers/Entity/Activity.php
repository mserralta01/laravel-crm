--- conflicted
+++ resolved
@@ -26,30 +26,12 @@
      * @return void
      */
     public function __construct(
-<<<<<<< HEAD
-        AttributeRepository $attributeRepository,
-        EmailTemplateRepository $emailTemplateRepository,
-        LeadRepository $leadRepository,
-        PersonRepository $personRepository,
-        ActivityRepository $activityRepository
-    ) {
-        $this->attributeRepository = $attributeRepository;
-
-        $this->emailTemplateRepository = $emailTemplateRepository;
-
-        $this->leadRepository = $leadRepository;
-
-        $this->personRepository = $personRepository;
-
-        $this->activityRepository = $activityRepository;
-=======
         protected AttributeRepository $attributeRepository,
         protected EmailTemplateRepository $emailTemplateRepository,
         protected LeadRepository $leadRepository,
         protected PersonRepository $personRepository,
         protected ActivityRepository $activityRepository
     ) {
->>>>>>> 62b739d9
     }
 
     /**
