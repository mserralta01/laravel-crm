@import url("https://fonts.googleapis.com/css2?family=Roboto:wght@400;500&display=swap");

// Icon scss
@import "icons";
@import "variables";
@import "mixins";
@import "animations";

* {
    box-sizing: border-box;
    -webkit-font-smoothing: antialiased;
    -moz-osx-font-smoothing: grayscale;
}

*:focus {
    outline: none;
}

body {
    color: $font-color;
    font-family: $font-family;
    font-size: $font-size-lg;
    font-weight: $font-weight-regular;
    letter-spacing: -0.26px;
    line-height: 22px;
    background: $white;
}

a {
    color: $link-color;

    &:link,
    &:hover,
    &:visited,
    &:focus,
    &:active {
        text-decoration: none;
        color: $primary-color;
    }
}

::selection {
    background-color: $primary-color;
    color: $white;
}

textarea {
    resize: none;
}

ul {
    margin: 0;
    padding: 0;
    list-style: none;
}

h1 {
    font-size: $font-size-xxl;
    font-weight: $font-weight-medium;
    color: $font-color;
    margin-top: 0;
}

h2 {
    font-size: $font-size-xl;
    font-weight: $font-weight-medium;
    color: $font-color;
}

h3 {
    font-size: $font-size-lg;
    font-weight: $font-weight-medium;
    color: $font-color;
}

h4 {
    font-size: $font-size-md;
    font-weight: $font-weight-medium;
    color: $font-color;
}

h5 {
    font-size: $font-size-sm;
    font-weight: $font-weight-medium;
    color: $font-color;
}

.hide {
    display: none !important;
}

.btn {
    @include border-radius(2px);
    border: none;
    color: $white;
    cursor: pointer;
    transition: 0.2s cubic-bezier(0.4, 0, 0.2, 1);
    font: inherit;
    font-weight: $font-weight-medium;
    display: inline-block;
    border: 2px solid transparent;
    padding: 10px 14px;

    &:hover,
    &:active,
    &:focus {
        opacity: 0.75;
    }

    &.btn-sm {
        padding: 6px 12px;
        font-size: $font-size-sm;
    }

    &.btn-md {
        padding: 10px 14px;
    }

    &.btn-lg {
        padding: 12px 18px;
        font-size: $font-size-xxl;
    }
    
    &.btn-xl {
        padding: 14px 22px;
        font-size: $font-size-xxl;
    }

    &.btn-primary {
        background: $primary-color;
        color: $white;
    }

    &.btn-primary-outline {
        background: $white;
        color: $primary-color;
        border: 2px solid $primary-color;
    }

    &.btn-secondary {
        background: $secondary-color;
        color: $white;
    }

    &.btn-secondary-outline {
        background: $white;
        color: $secondary-color;
        border: 2px solid $secondary-color;
    }

    &.btn-danger {
        background: $danger-color;
        color: $white;
    }

    &.btn-danger-outline {
        background: $white;
        color: $danger-color;
        border: 2px solid $danger-color;
    }

    &.btn-success {
        background: $success-color;
        color: $white;
    }

    &.btn-success-outline {
        background: $white;
        color: $success-color;
        border: 2px solid $success-color;
    }

    &.btn-warning {
        background: $warning-color;
        color: $white;
    }

    &.btn-warning-outline {
        background: $white;
        color: $warning-color;
        border: 2px solid $warning-color;
    }

    &.btn-white {
        background: $white;
        color: $primary-color;

        &.text-black {
            color: $black;
        }
    }

    &.btn-white-outline {
        background: $white;
        color: $primary-color;
        border: 2px solid $primary-color;
    }

    &:disabled,
    &[disabled="disabled"],
    &[disabled="disabled"]:hover,
    &[disabled="disabled"]:active {
        cursor: not-allowed;
        background: #b1b1ae;
        box-shadow: none;
        opacity: 1;
    }
}

.dropdown-list {
    width: 215px;
    margin-bottom: 20px;
    @include box-shadow(0px 4px 4px rgba(0, 0, 0, 0.25));
    background-color: $white;
    position: absolute;
    display: none;
    z-index: 10;
    text-align: left;

    &.bottom-left {
        top: 42px;
        left: 0px;
    }

    &.bottom-right {
        top: 42px;
        right: 0px;
    }

    &.top-left {
        bottom: 0px;
        left: 42px;
    }

    &.top-right {
        bottom: 0px;
        right: 42px;
    }

    .dropdown-container {
        padding: 12px;
        overflow-y: auto;

        ul {
            margin: 0px;
            list-style-type: none;
            padding: 0px;

            li {
                padding: 5px 0px;
                font-size: $font-size-md;

                a {
                    &:link,
                    &:active,
                    &:visited,
                    &:focus {
                        color: $secondary-font-color;
                        display: block;
                    }

                    &:hover {
                        color: $primary-color;
                    }
                }
            }
        }
    }
}

.table {
    width: 100%;
    overflow-x: auto !important;

    .table-header {
        margin-bottom: 20px;

        .table-action {
            display: inline-block;
        }
    }

    table {
        width: 100%;
        text-align: left;
        margin-top: 20px;
        background: $white;
        font-size: $font-size-md;
        border-collapse: collapse;
        border: solid 1px $border-color;

        thead {
            th {
                padding: 10px;
                color: $secondary-font-color;
                font-weight: $font-weight-medium;
                border-bottom: 1px solid $border-color;
                border-right: 1px solid $border-color;
            }
        }

        tbody {
            tr {
                td {
                    padding: 10px;
                    color: $secondary-font-color;
                    border-bottom: 1px solid $border-color;
                    border-right: 1px solid $border-color;
                    vertical-align: top;

                    &.actions {
                        .action {
                            display: inline-flex;
                        }

                        .icon {
                            cursor: pointer;
                            vertical-align: middle;
                        }
                    }

                    &.empty {
                        text-align: center;
                    }
                }

                &:last-child td {
                    border-bottom: 0;
                }

                &.active,
                &:hover {
                    td {
                        background: $table-active-cell-color;
                    }
                }

                &.no-records {
                    text-align: center;
                }
            }
        }
    }

    .control-group {
        width: 100%;
        margin-bottom: 0;
        min-width: 140px;

        .control {
            width: 100%;
            margin: 0;
        }
    }

    .dropdown-container {
        width: 100%;
        padding: 0px;
        position: relative;
        margin-bottom: 0px;

        &.dropdown-list {
            ul {
                position: absolute;
                padding: 15px;
                margin-bottom: 20px;
                background-color: $white;
                width: 100%;
                margin-top: 10px;
                
                li {
                    .control-group {
                        margin-bottom: 15px;
                    }
                }
            }
        
            .apply-filter {
                padding: 10px;
                width: 100%;
            }
        }
    }

    .filtered-tags {
        margin-bottom: 20px;

        .filter-tag {
            margin-right: 20px;
            display: inline-block;
    
            .wrapper {
                margin-left: 10px;
                padding: 5px 10px 5px 10px;
                align-items: center;
                background: #E7E7E7;
                font-size: 14px;
                height: 40px;
                color: #000311;
                letter-spacing: -0.22px;
                @include border-radius(2px);
        
                .icon.cross-icon {
                    margin-left: 10px;
                    cursor: pointer;
                }
            }
        }
    }

    .search-filter {
        .control {
            height: 36px;
            width: 280px;
            font-size: 15px;
            padding-left: 10px;
            -webkit-appearance: none;
            color: $secondary-font-color;
            border: 1px solid $border-color;
        }

        .contorl:focus {
            border-color: $brand-color;
        }

        .icon-wrapper {
            border: 2px solid $control-border-color;
            border-radius: 3px;
            border-top-left-radius: 0px;
            border-bottom-left-radius: 0px;
            height: 36px;
            width: 36px;
            padding: 3px;
            float: right;
        }
    }

    .datagrid-filters {
        display: inline-flex;
        width: 100%;
        align-items: center;
        margin-bottom: 20px;
        justify-content: space-between;

        .filter-left {
            float: left;
        }

        .filter-right {
            float: right;

            .filter-btn {
                display: inline-block;

                .grid-dropdown-header {
                    width: 105px;
                    height: 36px;
                    font-size: 15px;
                    border-radius: 3px;
                    align-items: center;
                    display: inline-flex;
                    padding: 0px 5px 0px 5px;
                    background-color: $white;
                    color: $secondary-font-color;
                    justify-content: space-between;
                    border: 1px solid $border-color;
                
                    .arrow-icon-down {
                        float: right;
                    }
                }
            }
        }

        .dropdown-filters {
            display: inline-block;
            
            &.per-page {
                margin-right: 10px;
                
                .control-group {
                    label {
                        width: auto;
                        float: left;
                        margin-top: 7px;
                        margin-right: 10px;
                    }

                    .control {
                        width: auto;
                        margin: 0;
                    }
                }
            }
        }

        .control-group {
            font-size: 16px;

            .control {
                font-size: 16px;
            }
        }
    }
}

// This can be modify
.pagination {
    margin-top: 20px;
    
    .page-item {
        background: $white;
        border: 1px solid $border-color;
        @include border-radius(3px);
        padding: 7px 14px;
        margin-right: 5px;
        font-size: $font-size-md;
        display: inline-block;
        color: #8e8e8e;
        vertical-align: middle;
        text-decoration: none;

        &.previous,
        &.next {
            padding: 6px 9px;
        }

        &.active {
            background: #0041ff;
            color: $white;
            border-color: #0041ff;
        }

        .icon {
            vertical-align: middle;
            margin-bottom: 3px;
        }
    }
    
    &.tab-view {
        margin-top: 0;

        .previous {
            float: left;
            border-right: 0;
        }

        .previous,
        .next {
            margin: 0;
            cursor: pointer;
        }
    }

    &.full-view {
        margin-top: 120px;
    }

    i, a {
        font-weight: 700;
        font-size: 16px !important;
    }
}

.control-group {
    display: block;
    margin-bottom: 20px;
    font-size: $font-size-lg;
    color: $secondary-font-color;
    width: 100%;
    position: relative;

    label {
        display: block;
        font-size: $font-size-md;

        &.required::after {
            content: "*";
            color: $danger-color;
            font-weight: 700;
            display: inline-block;
        }
    }

    textarea.control {
        height: 100px;
        padding: 10px;
    }

    .control {
<<<<<<< HEAD
        width: 70%;
        padding: 6px 10px;
=======
        width: 100%;
        padding: 6px 5px;
>>>>>>> 7157a82c
        margin-top: 10px;
        margin-bottom: 5px;
        background: $white;
        display: inline-block;
        vertical-align: middle;
        font-size: $font-size-md;
        @include border-radius(3px);
        color: $secondary-font-color;
        border: 1px solid $border-color;
        transition: 0.2s cubic-bezier(0.4, 0, 0.2, 1);

        &:focus {
            border-color: $primary-color;
        }

        &[disabled="disabled"] {
            border-color: $gray-color;
            background-color: $gray-color;
            cursor: not-allowed;
        }

        &[multiple] {
            height: 100px;
        }
    }

    &.date,
    &.datetime,
    &.time {
        .control {
            padding-right: 40px;
        }

        .date-container,
        .datetime-container,
        .time-container {
            position: relative;
            
            &::after {
                background-image: url("../images/calendar-icon.svg");
                width: 24px;
                height: 24px;
                content: "";
                margin-left: -34px;
                pointer-events: none;
                position: absolute;
                left: 70%;
                top: 50%;
                margin-top: -10px;
            }
        }

        .time-container {
            &::after {
                background-image: url("../images/time-icon.svg");
            }
        }
    }

    .control-info {
        display: block;
        font-size: $font-size-md;
        color: $gray-color;
        font-style: italic;
    }

    .control-error {
        display: none;
        color: $danger-color;
        margin-top: 5px;
    }

    &.has-error {
        label {
            color: $danger-color;
        }

        .control {
            border-color: $danger-color;
        }

        .control-error {
            display: block;
        }
    }
}

.checkbox {
    position: relative;
    display: block;
    margin: 10px 5px 5px 0px;

    .checkbox-view {
        background-image: url("../images/controls.svg");
        background-position: 0px 0px;
        height: 20px;
        width: 20px;
        margin: 0;
        display: inline-block !important;
        vertical-align: middle;
        margin-right: 5px;
    }

    input {
        position: absolute;
        top: 0;
        left: 0;
        width: 20px;
        height: 20px;
        opacity: 0;
        z-index: 100;

        &:checked + .checkbox-view {
            background-position: 0px -21px;
        }

        &:disabled + .checkbox-view {
            opacity: 0.5;
            cursor: not-allowed;
        }
    }
}

.radio {
    position: relative;
    display: block;
    margin: 10px 5px 5px 0px;

    .radio-view {
        background-image: url("../images/controls.svg");
        background-position: -21px 0px;
        height: 20px;
        width: 20px;
        margin: 0;
        display: inline-block !important;
        vertical-align: middle;
        margin-right: 5px;
    }

    input {
        position: absolute;
        top: 0;
        left: 0;
        opacity: 0;
        z-index: 100;

        &:checked + .radio-view {
            background-position: -21px -21px;
        }

        &:disabled + .radio-view {
            opacity: 0.5;
            cursor: not-allowed;
        }
    }
}

.control-group {
    .switch {
        position: relative;
        display: inline-block;
        width: 60px;
        height: 34px;
        margin-top: 10px;
        margin-bottom: 5px;

        .slider {
            position: absolute;
            cursor: pointer;
            top: 0;
            left: 0;
            right: 0;
            bottom: 0;
            background-color: $gray-color;
            -webkit-transition: .2s;
            transition: .2s;

            &:before {
                position: absolute;
                content: "";
                height: 26px;
                width: 26px;
                left: 4px;
                bottom: 4px;
                background-color: $white;
                -webkit-transition: .2s;
                transition: .2s;
            }

            &.round {
                border-radius: 34px;
            }

            &.round:before {
                border-radius: 50%;
            }
        }

        input {
            opacity: 0;
            width: 0;
            height: 0;

            &:checked + .slider {
                background-color: $primary-color;
            }

            &:focus + .slider {
                box-shadow: 0 0 1px $primary-color;
            }

            &:checked + .slider:before {
                -webkit-transform: translateX(26px);
                -ms-transform: translateX(26px);
                transform: translateX(26px);
            }
        }
    }
}

.alert-wrapper {
    width: 100%;
    bottom: 10px;
    right: 10px;
    position: fixed;
    z-index: 100;

    .alert {
        width: 648px;
        position: relative;
        left: 50%;
        margin-bottom: 10px;
        margin-left: -324px;
        padding: 15px 44px 15px 44px;
        @include border-radius(3px);
        display: block;
        @include box-shadow(
            0px 4px 15.36px 0.64px rgba(0, 0, 0, 0.1),
            0px 2px 6px 0px rgba(0, 0, 0, 0.12)
        );
        animation: jelly 0.5s ease-in-out;
        transform-origin: center top;
        z-index: $font-weight-medium;
        text-align: left;

        &.error {
            background: $danger-color;
        }

        &.info {
            background: $info-color;
        }

        &.success {
            background: $success-color;
        }

        &.warning {
            background: $warning-color;
        }

        .icon {
            position: absolute;

            &:first-child {
                left: 10px;
                top: 15px;
            }

            &:last-child {
                right: 10px;
                top: 10px;
                cursor: pointer;
            }
        }

        p {
            color: $white;
            margin: 0px;
            font-size: $font-size-md;
        }
    }
}

.tabs {
    ul {
        li {
            display: inline-block;

            a {
                color: $secondary-font-color;
                font-weight: $font-weight-medium;
                cursor: pointer;
                padding: 10px 30px;
                text-align: center;
                display: block;
                @include user-select(none);
            }

            &.active a {
                color: $primary-color;
                box-shadow: inset 0px -2px 0px $primary-color;
            }
        }
    }
}

.tabs-content {
    border: 1px solid $border-color;
    padding: 30px;
}

.pill {
    &.d-inline-block {
        display: inline-block;
    }

    .tabs {
        ul {
            margin-bottom: 15px;

            li {
                font-size: $font-size-md;

                &:first-child {
                    a {
                        padding-left: 0px;
                    }
                }

                a {
                    padding: 5px 15px;
                }

                &.active {
                    a {
                        color: $white;
                        padding: 5px 15px;
                        border-radius: 22px;
                        background: $primary-color;
                    }
                }
            }
        }
    }
}

.group {
    &.d-inline-block {
        display: inline-block;
    }
    
    .tabs {
        ul {
            margin-bottom: 15px;

            li {
                font-size: $font-size-md;
                border: 1px solid $border-color;

                &:not(:last-child) {
                    border-right: 0px;
                }
    
                &.active {
                    background: $primary-color;
                    border-radius: 0 !important;

                    a {
                        color: $white;
                    }
                }
    
                a {
                    padding: 5px 10px;
                }
            }
        }
    }
}

accordian,
.accordian {
    display: inline-block;
    width: 100%;

    .accordian-header,
    div[slot*="header"] {
        width: 100%;
        padding: 15px 30px;
        margin-top: -1px;
        display: inline-block;
        color: $secondary-font-color;
        font-size: $font-size-lg;
        font-weight: $font-weight-medium;
        border-bottom: solid 1px $border-color;
        cursor: pointer;
        @include user-select(none);

        h1 {
            margin: 0;
            font-weight: $font-weight-medium;
            display: inline-block;
        }

        .icon {
            float: right;

            &.left {
                float: left;
            }
        }
    }

    &.has-error {
        .accordian-header {
            color: $danger-color;
        }
    }

    .accordian-content,
    div[slot*="body"] {
        width: 100%;
        padding: 30px;
        border: 1px solid #d3d3d3;
        border-top: 0;
        display: none;
    }

    &.active > .accordian-content {
        display: inline-block;
    }
}

.panel {
    .panel-header {
        color: $secondary-font-color;
        font-weight: $font-weight-medium;
        padding: 15px 0;
    }

    .panel-body {
        background: $white;
        padding: 25px;
        border: 1px solid $border-color;
        border-radius: 3px;
    }
}

modal {
    display: none;
}

.modal-overlay {
    display: none;
    overflow-y: auto;
    z-index: 10;
    top: 0px;
    right: 0px;
    bottom: 0px;
    left: 0px;
    position: fixed;
    background: $dark-color;
    opacity: 0.5;
}

.modal-container {
    background: $white;
    position: fixed;
    top: 100px;
    left: 50%;
    margin-left: -300px;
    width: 600px;
    max-width: 80%;
    max-height: 80%;
    z-index: 11;
    overflow-y: auto;
    animation: jelly 0.5s ease-in-out;
    @include border-radius(8px);

    .modal-header {
        width: 100%;
        display: table;
        padding: 20px;
        border-bottom: 1px solid $border-color;

        h3 {
            display: table-cell;
            vertical-align: middle;
            margin: 0;
            font-weight: $font-weight-medium;
        }

        .header-actions {
            float: right;

            .icon {
                cursor: pointer;
            }
        }
    }

    .modal-body {
        padding: 30px;

        .control-group {
            .control {
                width: 100%;
            }
        }
    }
}

.modal-open {
    overflow: hidden;

    .modal-overlay {
        display: block;
    }
}

.badge {
    @include border-radius(4px);
    border: none;
    color: $white;
    font-size: $font-size-md;
    display: inline-block;
    border: 2px solid transparent;

    &.badge-pill {
        padding: 2px 8px;
    }

    &.badge-sm {
        padding: 2px 8px;
    }

    &.badge-md {
        padding: 4px 10px;
    }

    &.badge-lg {
        padding: 6px 12px;
    }
    
    &.badge-xl {
        padding: 8px 14px;
    }

    &.badge-pill {
        @include border-radius(10rem);
    }

    &.badge-primary {
        background: $primary-color;
        color: $white;
    }

    &.badge-primary-outline {
        background: $white;
        color: $primary-color;
        border: 2px solid $primary-color;
    }

    &.badge-secondary {
        background: $secondary-color;
        color: $white;
    }

    &.badge-secondary-outline {
        background: $white;
        color: $secondary-color;
        border: 2px solid $secondary-color;
    }

    &.badge-danger {
        background: $danger-color;
        color: $white;
    }

    &.badge-danger-outline {
        background: $white;
        color: $danger-color;
        border: 2px solid $danger-color;
    }

    &.badge-success {
        background: $success-color;
        color: $white;
    }

    &.badge-success-outline {
        background: $white;
        color: $success-color;
        border: 2px solid $success-color;
    }

    &.badge-warning {
        background: $warning-color;
        color: $white;
    }

    &.badge-warning-outline {
        background: $white;
        color: $warning-color;
        border: 2px solid $warning-color;
    }

    &.badge-white {
        background: $white;
        color: $primary-color;
    }

    &.badge-white-outline {
        background: $white;
        color: $primary-color;
        border: 2px solid $primary-color;
    }
}

.overlay-loader {
    position: fixed;
    z-index: 11;
    top: 50%;
    left: 50%;
    margin-top: -24px;
    margin-left: -24px;
}

.tooltip {
    display: block !important;
    z-index: 10000;

    &.hide {
        display: none !important;
    }

    .tooltip-inner {
        background: $primary-color;
        color: $white;
        border-radius: 4px;
        padding: 5px 10px 4px;
        font-size: $font-size-md;
    }

    .tooltip-arrow {
        width: 0;
        height: 0;
        border-style: solid;
        position: absolute;
        margin: 5px;
        border-color: $primary-color;
        z-index: 1;
    }

    &[x-placement^="top"] {
        margin-bottom: 5px;

        .tooltip-arrow {
            border-width: 5px 5px 0 5px;
            border-left-color: transparent !important;
            border-right-color: transparent !important;
            border-bottom-color: transparent !important;
            bottom: -5px;
            left: calc(50% - 5px);
            margin-top: 0;
            margin-bottom: 0;
        }
    }

    &[x-placement^="bottom"] {
        margin-top: 5px;

        .tooltip-arrow {
            border-width: 0 5px 5px 5px;
            border-left-color: transparent !important;
            border-right-color: transparent !important;
            border-top-color: transparent !important;
            top: -5px;
            left: calc(50% - 5px);
            margin-top: 0;
            margin-bottom: 0;
        }
    }

    &[x-placement^="right"] {
        margin-left: 5px;

        .tooltip-arrow {
            border-width: 5px 5px 5px 0;
            border-left-color: transparent !important;
            border-top-color: transparent !important;
            border-bottom-color: transparent !important;
            left: -5px;
            top: calc(50% - 5px);
            margin-left: 0;
            margin-right: 0;
        }
    }

    &[x-placement^="left"] {
        margin-right: 5px;

        .tooltip-arrow {
            border-width: 5px 0 5px 5px;
            border-top-color: transparent !important;
            border-right-color: transparent !important;
            border-bottom-color: transparent !important;
            right: -5px;
            top: calc(50% - 5px);
            margin-left: 0;
            margin-right: 0;
        }
    }
}

.sidebar-filter {
    top: 0;
    right: 0;
    z-index: 10;
    width: 420px;
    height: 100vh;
    display: none;
    position: fixed;
    padding: 30px 20px;
    overflow-y: scroll;
    background-color: $white;
    border-left: 1px solid $border-color;
    transition: 0.35s cubic-bezier(0.4, 0, 0.2, 1);

    &.show {
        display: inline-block;
    }

    header {
        margin-bottom: 20px;
        padding-bottom: 20px;
        border-bottom: 1px solid $border-color;
    }

    .control-group {
        margin-bottom: 20px;
        font-size: $font-size-md;

        label {
            font-weight: 500;
        }

        .control {
            width: 90%;
            margin: 0;
            font-size: $font-size-md;
            padding-left: 15px;

            &.half {
                width: 146px;
            }
        }

        .middle-text {
            margin: 0 8px;
        }
    }

    .field-container {
        padding: 10px 0;

        .date-container {
            display: inline-block;
            
            &::after {
                left: unset;
                right: 10px;
            }
        }
    }

    .selected-options {
        .badge {
            margin-bottom: 10px;
            color: $secondary-font-color;
            background-color: $light-background-color;
        }
    }

    .enter-new {
        margin-bottom: 10px;
    }

    .fa-times {
        cursor: pointer;
    }
}

.breadcrumbs {
    font-weight: 400;
    margin: 0 0 10px 0;
    color: $primary-color;
    font-size: $font-size-md;
}

.float-left {
    float: left;
}

.float-right {
    float: right;
}

.ml-10 {
    margin-left: 10px;
}

.pl-0 {
    padding-left: 0 !important;
}

.fs-18 {
    font-size: $font-size-lg !important;
}<|MERGE_RESOLUTION|>--- conflicted
+++ resolved
@@ -588,13 +588,8 @@
     }
 
     .control {
-<<<<<<< HEAD
-        width: 70%;
+        width: 100%;
         padding: 6px 10px;
-=======
-        width: 100%;
-        padding: 6px 5px;
->>>>>>> 7157a82c
         margin-top: 10px;
         margin-bottom: 5px;
         background: $white;
