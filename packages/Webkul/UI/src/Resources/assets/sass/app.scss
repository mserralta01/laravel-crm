--- conflicted
+++ resolved
@@ -106,11 +106,7 @@
 }
 
 .btn {
-<<<<<<< HEAD
     @include border-radius(4px);
-=======
-    @include border-radius(3px);
->>>>>>> b2d9ad22
     border: none;
     color: $white;
     cursor: pointer;
