--- conflicted
+++ resolved
@@ -1663,14 +1663,6 @@
         border-bottom: 1px solid $border-color;
 
         h1 {
-<<<<<<< HEAD
-            .float-right {
-                label {
-                    font-size: $font-size-lg;
-                    color: $primary-color;
-                    cursor: pointer;
-                    margin-right: 20px;
-=======
             padding: 0;
 
             .float-right {
@@ -1680,7 +1672,6 @@
                     color: $primary-color;
                     display: inline-block;
                     font-size: $font-size-lg;
->>>>>>> 994838e4
                 }
                 
                 i.close-icon {
@@ -1699,10 +1690,7 @@
 
         .control {
             width: 90%;
-<<<<<<< HEAD
-=======
             font-size: 16px;
->>>>>>> 994838e4
 
             &.half {
                 width: 146px;
