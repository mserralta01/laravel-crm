.icon {
    width: 20px;
    height: 20px;
    display: inline-block;
    background-size: cover;
}

.menu-fold-icon {
    width: 24px;
    height: 24px;
    background-image: url("../images/menu-fold-icon.svg");
}

.menu-fold-icon:hover {
    background-image: url("../images/menu-fold-active-icon.svg");
}

.menu-unfold-icon {
    width: 24px;
    height: 24px;
    background-image: url("../images/menu-unfold-icon.svg");
}

.menu-unfold-icon:hover {
    background-image: url("../images/menu-unfold-active-icon.svg");
}

.arrow-down-icon {
    background-image: url("../images/arrow-down-icon.svg");
}

.arrow-up-icon {
    background-image: url("../images/arrow-up-icon.svg");
}

.arrow-left-icon {
<<<<<<< HEAD
    @extend %menu-properties;
=======
>>>>>>> 05a0e59f
    background-image: url("../images/arrow-left-icon.svg");
}

.arrow-right-icon {
<<<<<<< HEAD
    @extend %menu-properties;
=======
>>>>>>> 05a0e59f
    background-image: url("../images/arrow-right-icon.svg");
}

.arrow-left-line-icon {
<<<<<<< HEAD
    @extend %menu-properties;
=======
>>>>>>> 05a0e59f
    background-image: url("../images/arrow-left-line-icon.svg");
}

.arrow-right-line-icon {
<<<<<<< HEAD
    @extend %menu-properties;
=======
>>>>>>> 05a0e59f
    background-image: url("../images/arrow-right-line-icon.svg");
}

.add-icon {
    background-image: url("../images/add-icon.svg");
}

.close-icon {
    background-image: url("../images/close-icon.svg");
}

.close-white-icon {
    background-image: url("../images/close-white-icon.svg");
}

.circle-check-white-icon {
    background-image: url("../images/circle-check-white-icon.svg");
}

.circle-close-white-icon {
    background-image: url("../images/circle-close-white-icon.svg");
}

.circle-info-white-icon {
    background-image: url("../images/circle-info-white-icon.svg");
}

.calendar-icon {
    background-image: url("../images/calendar-icon.svg");
}

.time-icon {
    background-image: url("../images/time-icon.svg");
}

.align-justify-icon {
    background-image: url("../images/align-justify-icon.svg");
}

.trash-icon {
    background-image: url("../images/trash-icon.svg");
}

.pencil-icon {
    background-image: url("../images/pencil-icon.svg");
}

.folder-icon {
    @extend %menu-properties;
    background-image: url("../images/folder-icon.svg");
}<|MERGE_RESOLUTION|>--- conflicted
+++ resolved
@@ -34,34 +34,18 @@
 }
 
 .arrow-left-icon {
-<<<<<<< HEAD
-    @extend %menu-properties;
-=======
->>>>>>> 05a0e59f
     background-image: url("../images/arrow-left-icon.svg");
 }
 
 .arrow-right-icon {
-<<<<<<< HEAD
-    @extend %menu-properties;
-=======
->>>>>>> 05a0e59f
     background-image: url("../images/arrow-right-icon.svg");
 }
 
 .arrow-left-line-icon {
-<<<<<<< HEAD
-    @extend %menu-properties;
-=======
->>>>>>> 05a0e59f
     background-image: url("../images/arrow-left-line-icon.svg");
 }
 
 .arrow-right-line-icon {
-<<<<<<< HEAD
-    @extend %menu-properties;
-=======
->>>>>>> 05a0e59f
     background-image: url("../images/arrow-right-line-icon.svg");
 }
 
@@ -110,6 +94,5 @@
 }
 
 .folder-icon {
-    @extend %menu-properties;
     background-image: url("../images/folder-icon.svg");
 }