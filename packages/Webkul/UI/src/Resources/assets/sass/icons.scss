.icon {
    width: 20px;
    height: 20px;
    display: inline-block;
    background-size: cover;
}

.menu-fold-icon {
    width: 24px;
    height: 24px;
    background-image: url("../images/menu-fold-icon.svg");
}

.menu-fold-icon:hover {
    background-image: url("../images/menu-fold-active-icon.svg");
}

.menu-unfold-icon {
    width: 24px;
    height: 24px;
    background-image: url("../images/menu-unfold-icon.svg");
}

.menu-unfold-icon:hover {
    background-image: url("../images/menu-unfold-active-icon.svg");
}

.arrow-down-icon {
    background-image: url("../images/arrow-down-icon.svg");
}

.arrow-up-icon {
    background-image: url("../images/arrow-up-icon.svg");
}

.arrow-left-icon {
    background-image: url("../images/arrow-left-icon.svg");
}

.arrow-right-icon {
    background-image: url("../images/arrow-right-icon.svg");
}

.arrow-left-line-icon {
    background-image: url("../images/arrow-left-line-icon.svg");
}

.arrow-right-line-icon {
    background-image: url("../images/arrow-right-line-icon.svg");
}

.add-icon {
    background-image: url("../images/add-icon.svg");
}

.close-icon {
    background-image: url("../images/close-icon.svg");
}

.close-white-icon {
    background-image: url("../images/close-white-icon.svg");
}

.circle-check-white-icon {
    background-image: url("../images/circle-check-white-icon.svg");
}

.circle-close-white-icon {
    background-image: url("../images/circle-close-white-icon.svg");
}

.circle-info-white-icon {
    background-image: url("../images/circle-info-white-icon.svg");
}

.calendar-icon {
    background-image: url("../images/calendar-icon.svg");
}

.time-icon {
    background-image: url("../images/time-icon.svg");
}

.align-justify-icon {
    background-image: url("../images/align-justify-icon.svg");
}

.trash-icon {
    background-image: url("../images/trash-icon.svg");
}

.pencil-icon {
    background-image: url("../images/pencil-icon.svg");
}

<<<<<<< HEAD
.folder-icon {
    background-image: url("../images/folder-icon.svg");
=======
.plus-primary-icon {
    background-image: url("../images/plus-primary-icon.svg");
}

.plus-white-icon {
    background-image: url("../images/plus-white-icon.svg");
}

.loader-icon {
    width: 24px !important;
    height: 24px !important;
    background-image: url("../images/loader-icon.svg");
    animation-name: spin;
    animation-duration: 1000ms;
    animation-iteration-count: infinite;
    animation-timing-function: linear; 
}

.loader-active-icon {
    width: 24px !important;
    height: 24px !important;
    background-image: url("../images/loader-active-icon.svg");
    animation-name: spin;
    animation-duration: 1000ms;
    animation-iteration-count: infinite;
    animation-timing-function: linear; 
>>>>>>> 5666961a
}<|MERGE_RESOLUTION|>--- conflicted
+++ resolved
@@ -93,10 +93,10 @@
     background-image: url("../images/pencil-icon.svg");
 }
 
-<<<<<<< HEAD
 .folder-icon {
     background-image: url("../images/folder-icon.svg");
-=======
+}
+
 .plus-primary-icon {
     background-image: url("../images/plus-primary-icon.svg");
 }
@@ -123,5 +123,4 @@
     animation-duration: 1000ms;
     animation-iteration-count: infinite;
     animation-timing-function: linear; 
->>>>>>> 5666961a
 }