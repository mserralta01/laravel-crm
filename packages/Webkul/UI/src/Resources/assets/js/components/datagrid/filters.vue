--- conflicted
+++ resolved
@@ -74,7 +74,6 @@
             <tabs
                 event-value-key="value"
                 event-key="update_filter"
-<<<<<<< HEAD
                 v-if="tableData.tabFilters[0]"
                 :tabs-collection="tableData.tabFilters[0].values"
                 :class="`${tableData.tabFilters[0].type} d-inline-block`"
@@ -82,14 +81,6 @@
             ></tabs>
 
             <div class="tabs-right-container" v-if="tableData.tabFilters[1]">
-=======
-                class="pill d-inline-block"
-                :tabs-collection="tabs.type"
-                :event-data="{key: 'type', 'cond' : 'eq'}"
-            ></tabs>
-
-            <div class="tabs-right-container">
->>>>>>> 05a0e59f
                 <section>
                     <pagination-component :pagination-data="paginationData" tab-view="true" :per-page="perPage"></pagination-component>
                 </section>
@@ -97,7 +88,6 @@
                 <tabs
                     event-value-key="value"
                     event-key="update_filter"
-<<<<<<< HEAD
                     :tabs-collection="tableData.tabFilters[1].values"
                     :class="`${tableData.tabFilters[1].type} d-inline-block`"
                     :event-data="{key: tableData.tabFilters[1].key, 'cond' : tableData.tabFilters[1].condition}"
@@ -134,12 +124,6 @@
                         {{ __('ui.datagrid.filter.done') }}
                     </button>
                 </div>
-=======
-                    class="group d-inline-block"
-                    :tabs-collection="tabs.duration"
-                    :event-data="{key: 'duration', 'cond' : 'eq'}"
-                ></tabs>
->>>>>>> 05a0e59f
             </div>
         </template>
 
@@ -173,10 +157,6 @@
                 massActionValue: {},
                 massActionOptionValue: null,
                 url: new URL(window.location.href),
-<<<<<<< HEAD
-=======
-                currentSort: null,
->>>>>>> 05a0e59f
                 sortDesc: 'desc',
                 sortAsc: 'asc',
                 searchValue: '',
@@ -262,23 +242,6 @@
                 this.numberCondition = null;
             },
 
-<<<<<<< HEAD
-=======
-            sortCollection: function (alias) {
-                let label = '';
-
-                for (let colIndex in this.columns) {
-                    if (this.columns[colIndex].index === alias) {
-                        matched = 0;
-                        label = this.columns[colIndex].label;
-                        break;
-                    }
-                }
-
-                this.formURL("sort", alias, this.sortAsc, label);
-            },
-
->>>>>>> 05a0e59f
             searchCollection: function (searchValue) {
                 clearTimeout(this.debounce['search']);
 
@@ -298,17 +261,6 @@
                 this.setActiveTabs();
             },
 
-<<<<<<< HEAD
-=======
-            findCurrentSort: function () {
-                for (let i in this.filters) {
-                    if (this.filters[i].column === 'sort') {
-                        this.currentSort = this.filters[i].val;
-                    }
-                }
-            },
-
->>>>>>> 05a0e59f
             //make array of filters, sort and search
             formURL: function (column, condition, response, label) {
                 var obj = {};
@@ -590,7 +542,6 @@
                     }
                 }
             },
-<<<<<<< HEAD
 
             onSubmit: function (event) {
                 this.$root.toggleButtonDisable(true);
@@ -644,35 +595,6 @@
                         this.makeURL();
                     }
                 }
-=======
-
-            onSubmit: function (event) {
-                this.$root.toggleButtonDisable(true);
-
-                this.$validator.validateAll()
-                    .then(result => {
-                        if (result) {
-                            this.$http[this.massActionValue.method.toLowerCase()](this.massActionValue.action, {
-                                rows: this.selectedTableRows,
-                                value: this.massActionOptionValue
-                            })
-                                .then(response => {
-                                    EventBus.$emit('refresh_table_data', {usePrevious: true});
-
-                                    this.selectAllRows(false);
-
-                                    this.$root.toggleButtonDisable(false);
-                                })
-                                .catch(error => {
-                                    this.$root.toggleButtonDisable(false);
-                                });
-                        } else {
-                            this.$root.toggleButtonDisable(false);
-
-                            EventBus.$emit('onFormError')
-                        }
-                    });
->>>>>>> 05a0e59f
             },
         }
     };
